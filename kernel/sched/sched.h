/* SPDX-License-Identifier: GPL-2.0 */
/*
 * Scheduler internal types and methods:
 */
#ifndef _KERNEL_SCHED_SCHED_H
#define _KERNEL_SCHED_SCHED_H

#include <linux/sched/affinity.h>
#include <linux/sched/autogroup.h>
#include <linux/sched/cpufreq.h>
#include <linux/sched/deadline.h>
#include <linux/sched.h>
#include <linux/sched/loadavg.h>
#include <linux/sched/mm.h>
#include <linux/sched/rseq_api.h>
#include <linux/sched/signal.h>
#include <linux/sched/smt.h>
#include <linux/sched/stat.h>
#include <linux/sched/sysctl.h>
#include <linux/sched/task_flags.h>
#include <linux/sched/task.h>
#include <linux/sched/topology.h>

#include <linux/atomic.h>
#include <linux/bitmap.h>
#include <linux/bug.h>
#include <linux/capability.h>
#include <linux/cgroup_api.h>
#include <linux/cgroup.h>
#include <linux/context_tracking.h>
#include <linux/cpufreq.h>
#include <linux/cpumask_api.h>
#include <linux/ctype.h>
#include <linux/file.h>
#include <linux/fs_api.h>
#include <linux/hrtimer_api.h>
#include <linux/interrupt.h>
#include <linux/irq_work.h>
#include <linux/jiffies.h>
#include <linux/kref_api.h>
#include <linux/kthread.h>
#include <linux/ktime_api.h>
#include <linux/lockdep_api.h>
#include <linux/lockdep.h>
#include <linux/minmax.h>
#include <linux/mm.h>
#include <linux/module.h>
#include <linux/mutex_api.h>
#include <linux/plist.h>
#include <linux/poll.h>
#include <linux/proc_fs.h>
#include <linux/profile.h>
#include <linux/psi.h>
#include <linux/rcupdate.h>
#include <linux/seq_file.h>
#include <linux/seqlock.h>
#include <linux/softirq.h>
#include <linux/spinlock_api.h>
#include <linux/static_key.h>
#include <linux/stop_machine.h>
#include <linux/syscalls_api.h>
#include <linux/syscalls.h>
#include <linux/tick.h>
#include <linux/topology.h>
#include <linux/types.h>
#include <linux/u64_stats_sync_api.h>
#include <linux/uaccess.h>
#include <linux/wait_api.h>
#include <linux/wait_bit.h>
#include <linux/workqueue_api.h>
#include <linux/delayacct.h>

#include <trace/events/power.h>
#include <trace/events/sched.h>

#include "../workqueue_internal.h"

struct rq;
struct cfs_rq;
struct rt_rq;
struct sched_group;
struct cpuidle_state;

#ifdef CONFIG_PARAVIRT
# include <asm/paravirt.h>
# include <asm/paravirt_api_clock.h>
#endif

#include <asm/barrier.h>

#include "cpupri.h"
#include "cpudeadline.h"

#ifdef CONFIG_SCHED_DEBUG
# define SCHED_WARN_ON(x)      WARN_ONCE(x, #x)
#else
# define SCHED_WARN_ON(x)      ({ (void)(x), 0; })
#endif

/* task_struct::on_rq states: */
#define TASK_ON_RQ_QUEUED	1
#define TASK_ON_RQ_MIGRATING	2

extern __read_mostly int scheduler_running;

extern unsigned long calc_load_update;
extern atomic_long_t calc_load_tasks;

extern void calc_global_load_tick(struct rq *this_rq);
extern long calc_load_fold_active(struct rq *this_rq, long adjust);

extern void call_trace_sched_update_nr_running(struct rq *rq, int count);

extern int sysctl_sched_rt_period;
extern int sysctl_sched_rt_runtime;
extern int sched_rr_timeslice;

/*
 * Asymmetric CPU capacity bits
 */
struct asym_cap_data {
	struct list_head link;
	struct rcu_head rcu;
	unsigned long capacity;
	unsigned long cpus[];
};

extern struct list_head asym_cap_list;

#define cpu_capacity_span(asym_data) to_cpumask((asym_data)->cpus)

/*
 * Helpers for converting nanosecond timing to jiffy resolution
 */
#define NS_TO_JIFFIES(time)	((unsigned long)(time) / (NSEC_PER_SEC/HZ))

/*
 * Increase resolution of nice-level calculations for 64-bit architectures.
 * The extra resolution improves shares distribution and load balancing of
 * low-weight task groups (eg. nice +19 on an autogroup), deeper task-group
 * hierarchies, especially on larger systems. This is not a user-visible change
 * and does not change the user-interface for setting shares/weights.
 *
 * We increase resolution only if we have enough bits to allow this increased
 * resolution (i.e. 64-bit). The costs for increasing resolution when 32-bit
 * are pretty high and the returns do not justify the increased costs.
 *
 * Really only required when CONFIG_FAIR_GROUP_SCHED=y is also set, but to
 * increase coverage and consistency always enable it on 64-bit platforms.
 */
#ifdef CONFIG_64BIT
# define NICE_0_LOAD_SHIFT	(SCHED_FIXEDPOINT_SHIFT + SCHED_FIXEDPOINT_SHIFT)
# define scale_load(w)		((w) << SCHED_FIXEDPOINT_SHIFT)
# define scale_load_down(w)					\
({								\
	unsigned long __w = (w);				\
								\
	if (__w)						\
		__w = max(2UL, __w >> SCHED_FIXEDPOINT_SHIFT);	\
	__w;							\
})
#else
# define NICE_0_LOAD_SHIFT	(SCHED_FIXEDPOINT_SHIFT)
# define scale_load(w)		(w)
# define scale_load_down(w)	(w)
#endif

/*
 * Task weight (visible to users) and its load (invisible to users) have
 * independent resolution, but they should be well calibrated. We use
 * scale_load() and scale_load_down(w) to convert between them. The
 * following must be true:
 *
 *  scale_load(sched_prio_to_weight[NICE_TO_PRIO(0)-MAX_RT_PRIO]) == NICE_0_LOAD
 *
 */
#define NICE_0_LOAD		(1L << NICE_0_LOAD_SHIFT)

/*
 * Single value that decides SCHED_DEADLINE internal math precision.
 * 10 -> just above 1us
 * 9  -> just above 0.5us
 */
#define DL_SCALE		10

/*
 * Single value that denotes runtime == period, ie unlimited time.
 */
#define RUNTIME_INF		((u64)~0ULL)

static inline int idle_policy(int policy)
{
	return policy == SCHED_IDLE;
}

static inline int normal_policy(int policy)
{
#ifdef CONFIG_SCHED_CLASS_EXT
	if (policy == SCHED_EXT)
		return true;
#endif
	return policy == SCHED_NORMAL;
}

static inline int fair_policy(int policy)
{
	return normal_policy(policy) || policy == SCHED_BATCH;
}

static inline int rt_policy(int policy)
{
	return policy == SCHED_FIFO || policy == SCHED_RR;
}

static inline int dl_policy(int policy)
{
	return policy == SCHED_DEADLINE;
}

static inline bool valid_policy(int policy)
{
	return idle_policy(policy) || fair_policy(policy) ||
		rt_policy(policy) || dl_policy(policy);
}

static inline int task_has_idle_policy(struct task_struct *p)
{
	return idle_policy(p->policy);
}

static inline int task_has_rt_policy(struct task_struct *p)
{
	return rt_policy(p->policy);
}

static inline int task_has_dl_policy(struct task_struct *p)
{
	return dl_policy(p->policy);
}

#define cap_scale(v, s)		((v)*(s) >> SCHED_CAPACITY_SHIFT)

static inline void update_avg(u64 *avg, u64 sample)
{
	s64 diff = sample - *avg;

	*avg += diff / 8;
}

/*
 * Shifting a value by an exponent greater *or equal* to the size of said value
 * is UB; cap at size-1.
 */
#define shr_bound(val, shift)							\
	(val >> min_t(typeof(shift), shift, BITS_PER_TYPE(typeof(val)) - 1))

/*
 * cgroup weight knobs should use the common MIN, DFL and MAX values which are
 * 1, 100 and 10000 respectively. While it loses a bit of range on both ends, it
 * maps pretty well onto the shares value used by scheduler and the round-trip
 * conversions preserve the original value over the entire range.
 */
static inline unsigned long sched_weight_from_cgroup(unsigned long cgrp_weight)
{
	return DIV_ROUND_CLOSEST_ULL(cgrp_weight * 1024, CGROUP_WEIGHT_DFL);
}

static inline unsigned long sched_weight_to_cgroup(unsigned long weight)
{
	return clamp_t(unsigned long,
		       DIV_ROUND_CLOSEST_ULL(weight * CGROUP_WEIGHT_DFL, 1024),
		       CGROUP_WEIGHT_MIN, CGROUP_WEIGHT_MAX);
}

/*
 * !! For sched_setattr_nocheck() (kernel) only !!
 *
 * This is actually gross. :(
 *
 * It is used to make schedutil kworker(s) higher priority than SCHED_DEADLINE
 * tasks, but still be able to sleep. We need this on platforms that cannot
 * atomically change clock frequency. Remove once fast switching will be
 * available on such platforms.
 *
 * SUGOV stands for SchedUtil GOVernor.
 */
#define SCHED_FLAG_SUGOV	0x10000000

#define SCHED_DL_FLAGS		(SCHED_FLAG_RECLAIM | SCHED_FLAG_DL_OVERRUN | SCHED_FLAG_SUGOV)

static inline bool dl_entity_is_special(const struct sched_dl_entity *dl_se)
{
#ifdef CONFIG_CPU_FREQ_GOV_SCHEDUTIL
	return unlikely(dl_se->flags & SCHED_FLAG_SUGOV);
#else
	return false;
#endif
}

/*
 * Tells if entity @a should preempt entity @b.
 */
static inline bool dl_entity_preempt(const struct sched_dl_entity *a,
				     const struct sched_dl_entity *b)
{
	return dl_entity_is_special(a) ||
	       dl_time_before(a->deadline, b->deadline);
}

/*
 * This is the priority-queue data structure of the RT scheduling class:
 */
struct rt_prio_array {
	DECLARE_BITMAP(bitmap, MAX_RT_PRIO+1); /* include 1 bit for delimiter */
	struct list_head queue[MAX_RT_PRIO];
};

struct rt_bandwidth {
	/* nests inside the rq lock: */
	raw_spinlock_t		rt_runtime_lock;
	ktime_t			rt_period;
	u64			rt_runtime;
	struct hrtimer		rt_period_timer;
	unsigned int		rt_period_active;
};

static inline int dl_bandwidth_enabled(void)
{
	return sysctl_sched_rt_runtime >= 0;
}

/*
 * To keep the bandwidth of -deadline tasks under control
 * we need some place where:
 *  - store the maximum -deadline bandwidth of each cpu;
 *  - cache the fraction of bandwidth that is currently allocated in
 *    each root domain;
 *
 * This is all done in the data structure below. It is similar to the
 * one used for RT-throttling (rt_bandwidth), with the main difference
 * that, since here we are only interested in admission control, we
 * do not decrease any runtime while the group "executes", neither we
 * need a timer to replenish it.
 *
 * With respect to SMP, bandwidth is given on a per root domain basis,
 * meaning that:
 *  - bw (< 100%) is the deadline bandwidth of each CPU;
 *  - total_bw is the currently allocated bandwidth in each root domain;
 */
struct dl_bw {
	raw_spinlock_t		lock;
	u64			bw;
	u64			total_bw;
};

extern void init_dl_bw(struct dl_bw *dl_b);
extern int  sched_dl_global_validate(void);
extern void sched_dl_do_global(void);
extern int  sched_dl_overflow(struct task_struct *p, int policy, const struct sched_attr *attr);
extern void __setparam_dl(struct task_struct *p, const struct sched_attr *attr);
extern void __getparam_dl(struct task_struct *p, struct sched_attr *attr);
extern bool __checkparam_dl(const struct sched_attr *attr);
extern bool dl_param_changed(struct task_struct *p, const struct sched_attr *attr);
extern int  dl_cpuset_cpumask_can_shrink(const struct cpumask *cur, const struct cpumask *trial);
extern int  dl_bw_check_overflow(int cpu);
extern s64 dl_scaled_delta_exec(struct rq *rq, struct sched_dl_entity *dl_se, s64 delta_exec);
/*
 * SCHED_DEADLINE supports servers (nested scheduling) with the following
 * interface:
 *
 *   dl_se::rq -- runqueue we belong to.
 *
 *   dl_se::server_has_tasks() -- used on bandwidth enforcement; we 'stop' the
 *                                server when it runs out of tasks to run.
 *
 *   dl_se::server_pick() -- nested pick_next_task(); we yield the period if this
 *                           returns NULL.
 *
 *   dl_server_update() -- called from update_curr_common(), propagates runtime
 *                         to the server.
 *
 *   dl_server_start()
 *   dl_server_stop()  -- start/stop the server when it has (no) tasks.
 *
 *   dl_server_init() -- initializes the server.
 */
extern void dl_server_update(struct sched_dl_entity *dl_se, s64 delta_exec);
extern void dl_server_start(struct sched_dl_entity *dl_se);
extern void dl_server_stop(struct sched_dl_entity *dl_se);
extern void dl_server_init(struct sched_dl_entity *dl_se, struct rq *rq,
		    dl_server_has_tasks_f has_tasks,
		    dl_server_pick_f pick_task);

extern void dl_server_update_idle_time(struct rq *rq,
		    struct task_struct *p);
extern void fair_server_init(struct rq *rq);
extern void __dl_server_attach_root(struct sched_dl_entity *dl_se, struct rq *rq);
extern int dl_server_apply_params(struct sched_dl_entity *dl_se,
		    u64 runtime, u64 period, bool init);

#ifdef CONFIG_CGROUP_SCHED

extern struct list_head task_groups;

struct cfs_bandwidth {
#ifdef CONFIG_CFS_BANDWIDTH
	raw_spinlock_t		lock;
	ktime_t			period;
	u64			quota;
	u64			runtime;
	u64			burst;
	u64			runtime_snap;
	s64			hierarchical_quota;

	u8			idle;
	u8			period_active;
	u8			slack_started;
	struct hrtimer		period_timer;
	struct hrtimer		slack_timer;
	struct list_head	throttled_cfs_rq;

	/* Statistics: */
	int			nr_periods;
	int			nr_throttled;
	int			nr_burst;
	u64			throttled_time;
	u64			burst_time;
#endif
};

/* Task group related information */
struct task_group {
	struct cgroup_subsys_state css;

#ifdef CONFIG_GROUP_SCHED_WEIGHT
	/* A positive value indicates that this is a SCHED_IDLE group. */
	int			idle;
#endif

#ifdef CONFIG_FAIR_GROUP_SCHED
	/* schedulable entities of this group on each CPU */
	struct sched_entity	**se;
	/* runqueue "owned" by this group on each CPU */
	struct cfs_rq		**cfs_rq;
	unsigned long		shares;
#ifdef	CONFIG_SMP
	/*
	 * load_avg can be heavily contended at clock tick time, so put
	 * it in its own cache-line separated from the fields above which
	 * will also be accessed at each tick.
	 */
	atomic_long_t		load_avg ____cacheline_aligned;
#endif
#endif

#ifdef CONFIG_RT_GROUP_SCHED
	struct sched_rt_entity	**rt_se;
	struct rt_rq		**rt_rq;

	struct rt_bandwidth	rt_bandwidth;
#endif

#ifdef CONFIG_EXT_GROUP_SCHED
	u32			scx_flags;	/* SCX_TG_* */
	u32			scx_weight;
#endif

	struct rcu_head		rcu;
	struct list_head	list;

	struct task_group	*parent;
	struct list_head	siblings;
	struct list_head	children;

#ifdef CONFIG_SCHED_AUTOGROUP
	struct autogroup	*autogroup;
#endif

	struct cfs_bandwidth	cfs_bandwidth;

#ifdef CONFIG_UCLAMP_TASK_GROUP
	/* The two decimal precision [%] value requested from user-space */
	unsigned int		uclamp_pct[UCLAMP_CNT];
	/* Clamp values requested for a task group */
	struct uclamp_se	uclamp_req[UCLAMP_CNT];
	/* Effective clamp values used for a task group */
	struct uclamp_se	uclamp[UCLAMP_CNT];
#endif

};

#ifdef CONFIG_GROUP_SCHED_WEIGHT
#define ROOT_TASK_GROUP_LOAD	NICE_0_LOAD

/*
 * A weight of 0 or 1 can cause arithmetics problems.
 * A weight of a cfs_rq is the sum of weights of which entities
 * are queued on this cfs_rq, so a weight of a entity should not be
 * too large, so as the shares value of a task group.
 * (The default weight is 1024 - so there's no practical
 *  limitation from this.)
 */
#define MIN_SHARES		(1UL <<  1)
#define MAX_SHARES		(1UL << 18)
#endif

typedef int (*tg_visitor)(struct task_group *, void *);

extern int walk_tg_tree_from(struct task_group *from,
			     tg_visitor down, tg_visitor up, void *data);

/*
 * Iterate the full tree, calling @down when first entering a node and @up when
 * leaving it for the final time.
 *
 * Caller must hold rcu_lock or sufficient equivalent.
 */
static inline int walk_tg_tree(tg_visitor down, tg_visitor up, void *data)
{
	return walk_tg_tree_from(&root_task_group, down, up, data);
}

static inline struct task_group *css_tg(struct cgroup_subsys_state *css)
{
	return css ? container_of(css, struct task_group, css) : NULL;
}

extern int tg_nop(struct task_group *tg, void *data);

#ifdef CONFIG_FAIR_GROUP_SCHED
extern void free_fair_sched_group(struct task_group *tg);
extern int alloc_fair_sched_group(struct task_group *tg, struct task_group *parent);
extern void online_fair_sched_group(struct task_group *tg);
extern void unregister_fair_sched_group(struct task_group *tg);
#else
static inline void free_fair_sched_group(struct task_group *tg) { }
static inline int alloc_fair_sched_group(struct task_group *tg, struct task_group *parent)
{
       return 1;
}
static inline void online_fair_sched_group(struct task_group *tg) { }
static inline void unregister_fair_sched_group(struct task_group *tg) { }
#endif

extern void init_tg_cfs_entry(struct task_group *tg, struct cfs_rq *cfs_rq,
			struct sched_entity *se, int cpu,
			struct sched_entity *parent);
extern void init_cfs_bandwidth(struct cfs_bandwidth *cfs_b, struct cfs_bandwidth *parent);

extern void __refill_cfs_bandwidth_runtime(struct cfs_bandwidth *cfs_b);
extern void start_cfs_bandwidth(struct cfs_bandwidth *cfs_b);
extern void unthrottle_cfs_rq(struct cfs_rq *cfs_rq);
extern bool cfs_task_bw_constrained(struct task_struct *p);

extern void init_tg_rt_entry(struct task_group *tg, struct rt_rq *rt_rq,
		struct sched_rt_entity *rt_se, int cpu,
		struct sched_rt_entity *parent);
extern int sched_group_set_rt_runtime(struct task_group *tg, long rt_runtime_us);
extern int sched_group_set_rt_period(struct task_group *tg, u64 rt_period_us);
extern long sched_group_rt_runtime(struct task_group *tg);
extern long sched_group_rt_period(struct task_group *tg);
extern int sched_rt_can_attach(struct task_group *tg, struct task_struct *tsk);

extern struct task_group *sched_create_group(struct task_group *parent);
extern void sched_online_group(struct task_group *tg,
			       struct task_group *parent);
extern void sched_destroy_group(struct task_group *tg);
extern void sched_release_group(struct task_group *tg);

extern void sched_move_task(struct task_struct *tsk);

#ifdef CONFIG_FAIR_GROUP_SCHED
extern int sched_group_set_shares(struct task_group *tg, unsigned long shares);

extern int sched_group_set_idle(struct task_group *tg, long idle);

#ifdef CONFIG_SMP
extern void set_task_rq_fair(struct sched_entity *se,
			     struct cfs_rq *prev, struct cfs_rq *next);
#else /* !CONFIG_SMP */
static inline void set_task_rq_fair(struct sched_entity *se,
			     struct cfs_rq *prev, struct cfs_rq *next) { }
#endif /* CONFIG_SMP */
#else /* !CONFIG_FAIR_GROUP_SCHED */
static inline int sched_group_set_shares(struct task_group *tg, unsigned long shares) { return 0; }
static inline int sched_group_set_idle(struct task_group *tg, long idle) { return 0; }
#endif /* CONFIG_FAIR_GROUP_SCHED */

#else /* CONFIG_CGROUP_SCHED */

struct cfs_bandwidth { };

static inline bool cfs_task_bw_constrained(struct task_struct *p) { return false; }

#endif	/* CONFIG_CGROUP_SCHED */

extern void unregister_rt_sched_group(struct task_group *tg);
extern void free_rt_sched_group(struct task_group *tg);
extern int alloc_rt_sched_group(struct task_group *tg, struct task_group *parent);

/*
 * u64_u32_load/u64_u32_store
 *
 * Use a copy of a u64 value to protect against data race. This is only
 * applicable for 32-bits architectures.
 */
#ifdef CONFIG_64BIT
# define u64_u32_load_copy(var, copy)		var
# define u64_u32_store_copy(var, copy, val)	(var = val)
#else
# define u64_u32_load_copy(var, copy)					\
({									\
	u64 __val, __val_copy;						\
	do {								\
		__val_copy = copy;					\
		/*							\
		 * paired with u64_u32_store_copy(), ordering access	\
		 * to var and copy.					\
		 */							\
		smp_rmb();						\
		__val = var;						\
	} while (__val != __val_copy);					\
	__val;								\
})
# define u64_u32_store_copy(var, copy, val)				\
do {									\
	typeof(val) __val = (val);					\
	var = __val;							\
	/*								\
	 * paired with u64_u32_load_copy(), ordering access to var and	\
	 * copy.							\
	 */								\
	smp_wmb();							\
	copy = __val;							\
} while (0)
#endif
# define u64_u32_load(var)		u64_u32_load_copy(var, var##_copy)
# define u64_u32_store(var, val)	u64_u32_store_copy(var, var##_copy, val)

struct balance_callback {
	struct balance_callback *next;
	void (*func)(struct rq *rq);
};

/* CFS-related fields in a runqueue */
struct cfs_rq {
	struct load_weight	load;
	unsigned int		nr_running;
	unsigned int		h_nr_running;      /* SCHED_{NORMAL,BATCH,IDLE} */
	unsigned int		idle_nr_running;   /* SCHED_IDLE */
	unsigned int		idle_h_nr_running; /* SCHED_IDLE */

	s64			avg_vruntime;
	u64			avg_load;

	u64			min_vruntime;
#ifdef CONFIG_SCHED_CORE
	unsigned int		forceidle_seq;
	u64			min_vruntime_fi;
#endif

	struct rb_root_cached	tasks_timeline;

	/*
	 * 'curr' points to currently running entity on this cfs_rq.
	 * It is set to NULL otherwise (i.e when none are currently running).
	 */
	struct sched_entity	*curr;
	struct sched_entity	*next;

#ifdef CONFIG_SMP
	/*
	 * CFS load tracking
	 */
	struct sched_avg	avg;
#ifndef CONFIG_64BIT
	u64			last_update_time_copy;
#endif
	struct {
		raw_spinlock_t	lock ____cacheline_aligned;
		int		nr;
		unsigned long	load_avg;
		unsigned long	util_avg;
		unsigned long	runnable_avg;
	} removed;

#ifdef CONFIG_FAIR_GROUP_SCHED
	u64			last_update_tg_load_avg;
	unsigned long		tg_load_avg_contrib;
	long			propagate;
	long			prop_runnable_sum;

	/*
	 *   h_load = weight * f(tg)
	 *
	 * Where f(tg) is the recursive weight fraction assigned to
	 * this group.
	 */
	unsigned long		h_load;
	u64			last_h_load_update;
	struct sched_entity	*h_load_next;
#endif /* CONFIG_FAIR_GROUP_SCHED */
#endif /* CONFIG_SMP */

#ifdef CONFIG_FAIR_GROUP_SCHED
	struct rq		*rq;	/* CPU runqueue to which this cfs_rq is attached */

	/*
	 * leaf cfs_rqs are those that hold tasks (lowest schedulable entity in
	 * a hierarchy). Non-leaf lrqs hold other higher schedulable entities
	 * (like users, containers etc.)
	 *
	 * leaf_cfs_rq_list ties together list of leaf cfs_rq's in a CPU.
	 * This list is used during load balance.
	 */
	int			on_list;
	struct list_head	leaf_cfs_rq_list;
	struct task_group	*tg;	/* group that "owns" this runqueue */

	/* Locally cached copy of our task_group's idle value */
	int			idle;

#ifdef CONFIG_CFS_BANDWIDTH
	int			runtime_enabled;
	s64			runtime_remaining;

	u64			throttled_pelt_idle;
#ifndef CONFIG_64BIT
	u64                     throttled_pelt_idle_copy;
#endif
	u64			throttled_clock;
	u64			throttled_clock_pelt;
	u64			throttled_clock_pelt_time;
	u64			throttled_clock_self;
	u64			throttled_clock_self_time;
	int			throttled;
	int			throttle_count;
	struct list_head	throttled_list;
	struct list_head	throttled_csd_list;
#endif /* CONFIG_CFS_BANDWIDTH */
#endif /* CONFIG_FAIR_GROUP_SCHED */
};

#ifdef CONFIG_SCHED_CLASS_EXT
/* scx_rq->flags, protected by the rq lock */
enum scx_rq_flags {
	/*
	 * A hotplugged CPU starts scheduling before rq_online_scx(). Track
	 * ops.cpu_on/offline() state so that ops.enqueue/dispatch() are called
	 * only while the BPF scheduler considers the CPU to be online.
	 */
	SCX_RQ_ONLINE		= 1 << 0,
	SCX_RQ_CAN_STOP_TICK	= 1 << 1,
	SCX_RQ_BAL_KEEP		= 1 << 2, /* balance decided to keep current */
	SCX_RQ_BYPASSING	= 1 << 3,

	SCX_RQ_IN_WAKEUP	= 1 << 16,
	SCX_RQ_IN_BALANCE	= 1 << 17,
};

struct scx_rq {
	struct scx_dispatch_q	local_dsq;
	struct list_head	runnable_list;		/* runnable tasks on this rq */
	struct list_head	ddsp_deferred_locals;	/* deferred ddsps from enq */
	unsigned long		ops_qseq;
	u64			extra_enq_flags;	/* see move_task_to_local_dsq() */
	u32			nr_running;
	u32			flags;
	u32			cpuperf_target;		/* [0, SCHED_CAPACITY_SCALE] */
	bool			cpu_released;
	cpumask_var_t		cpus_to_kick;
	cpumask_var_t		cpus_to_kick_if_idle;
	cpumask_var_t		cpus_to_preempt;
	cpumask_var_t		cpus_to_wait;
	unsigned long		pnt_seq;
	struct balance_callback	deferred_bal_cb;
	struct irq_work		deferred_irq_work;
	struct irq_work		kick_cpus_irq_work;
};
#endif /* CONFIG_SCHED_CLASS_EXT */

static inline int rt_bandwidth_enabled(void)
{
	return sysctl_sched_rt_runtime >= 0;
}

/* RT IPI pull logic requires IRQ_WORK */
#if defined(CONFIG_IRQ_WORK) && defined(CONFIG_SMP)
# define HAVE_RT_PUSH_IPI
#endif

/* Real-Time classes' related field in a runqueue: */
struct rt_rq {
	struct rt_prio_array	active;
	unsigned int		rt_nr_running;
	unsigned int		rr_nr_running;
#if defined CONFIG_SMP || defined CONFIG_RT_GROUP_SCHED
	struct {
		int		curr; /* highest queued rt task prio */
#ifdef CONFIG_SMP
		int		next; /* next highest */
#endif
	} highest_prio;
#endif
#ifdef CONFIG_SMP
	bool			overloaded;
	struct plist_head	pushable_tasks;

#endif /* CONFIG_SMP */
	int			rt_queued;

#ifdef CONFIG_RT_GROUP_SCHED
	int			rt_throttled;
	u64			rt_time;
	u64			rt_runtime;
	/* Nests inside the rq lock: */
	raw_spinlock_t		rt_runtime_lock;

	unsigned int		rt_nr_boosted;

	struct rq		*rq;
	struct task_group	*tg;
#endif
};

static inline bool rt_rq_is_runnable(struct rt_rq *rt_rq)
{
	return rt_rq->rt_queued && rt_rq->rt_nr_running;
}

/* Deadline class' related fields in a runqueue */
struct dl_rq {
	/* runqueue is an rbtree, ordered by deadline */
	struct rb_root_cached	root;

	unsigned int		dl_nr_running;

#ifdef CONFIG_SMP
	/*
	 * Deadline values of the currently executing and the
	 * earliest ready task on this rq. Caching these facilitates
	 * the decision whether or not a ready but not running task
	 * should migrate somewhere else.
	 */
	struct {
		u64		curr;
		u64		next;
	} earliest_dl;

	bool			overloaded;

	/*
	 * Tasks on this rq that can be pushed away. They are kept in
	 * an rb-tree, ordered by tasks' deadlines, with caching
	 * of the leftmost (earliest deadline) element.
	 */
	struct rb_root_cached	pushable_dl_tasks_root;
#else
	struct dl_bw		dl_bw;
#endif
	/*
	 * "Active utilization" for this runqueue: increased when a
	 * task wakes up (becomes TASK_RUNNING) and decreased when a
	 * task blocks
	 */
	u64			running_bw;

	/*
	 * Utilization of the tasks "assigned" to this runqueue (including
	 * the tasks that are in runqueue and the tasks that executed on this
	 * CPU and blocked). Increased when a task moves to this runqueue, and
	 * decreased when the task moves away (migrates, changes scheduling
	 * policy, or terminates).
	 * This is needed to compute the "inactive utilization" for the
	 * runqueue (inactive utilization = this_bw - running_bw).
	 */
	u64			this_bw;
	u64			extra_bw;

	/*
	 * Maximum available bandwidth for reclaiming by SCHED_FLAG_RECLAIM
	 * tasks of this rq. Used in calculation of reclaimable bandwidth(GRUB).
	 */
	u64			max_bw;

	/*
	 * Inverse of the fraction of CPU utilization that can be reclaimed
	 * by the GRUB algorithm.
	 */
	u64			bw_ratio;
};

#ifdef CONFIG_FAIR_GROUP_SCHED

/* An entity is a task if it doesn't "own" a runqueue */
#define entity_is_task(se)	(!se->my_q)

static inline void se_update_runnable(struct sched_entity *se)
{
	if (!entity_is_task(se))
		se->runnable_weight = se->my_q->h_nr_running;
}

static inline long se_runnable(struct sched_entity *se)
{
	if (se->sched_delayed)
		return false;

	if (entity_is_task(se))
		return !!se->on_rq;
	else
		return se->runnable_weight;
}

#else /* !CONFIG_FAIR_GROUP_SCHED: */

#define entity_is_task(se)	1

static inline void se_update_runnable(struct sched_entity *se) { }

static inline long se_runnable(struct sched_entity *se)
{
	if (se->sched_delayed)
		return false;

	return !!se->on_rq;
}

#endif /* !CONFIG_FAIR_GROUP_SCHED */

#ifdef CONFIG_SMP
/*
 * XXX we want to get rid of these helpers and use the full load resolution.
 */
static inline long se_weight(struct sched_entity *se)
{
	return scale_load_down(se->load.weight);
}


static inline bool sched_asym_prefer(int a, int b)
{
	return arch_asym_cpu_priority(a) > arch_asym_cpu_priority(b);
}

struct perf_domain {
	struct em_perf_domain *em_pd;
	struct perf_domain *next;
	struct rcu_head rcu;
};

/*
 * We add the notion of a root-domain which will be used to define per-domain
 * variables. Each exclusive cpuset essentially defines an island domain by
 * fully partitioning the member CPUs from any other cpuset. Whenever a new
 * exclusive cpuset is created, we also create and attach a new root-domain
 * object.
 *
 */
struct root_domain {
	atomic_t		refcount;
	atomic_t		rto_count;
	struct rcu_head		rcu;
	cpumask_var_t		span;
	cpumask_var_t		online;

	/*
	 * Indicate pullable load on at least one CPU, e.g:
	 * - More than one runnable task
	 * - Running task is misfit
	 */
	bool			overloaded;

	/* Indicate one or more CPUs over-utilized (tipping point) */
	bool			overutilized;

	/*
	 * The bit corresponding to a CPU gets set here if such CPU has more
	 * than one runnable -deadline task (as it is below for RT tasks).
	 */
	cpumask_var_t		dlo_mask;
	atomic_t		dlo_count;
	struct dl_bw		dl_bw;
	struct cpudl		cpudl;

	/*
	 * Indicate whether a root_domain's dl_bw has been checked or
	 * updated. It's monotonously increasing value.
	 *
	 * Also, some corner cases, like 'wrap around' is dangerous, but given
	 * that u64 is 'big enough'. So that shouldn't be a concern.
	 */
	u64 visit_gen;

#ifdef HAVE_RT_PUSH_IPI
	/*
	 * For IPI pull requests, loop across the rto_mask.
	 */
	struct irq_work		rto_push_work;
	raw_spinlock_t		rto_lock;
	/* These are only updated and read within rto_lock */
	int			rto_loop;
	int			rto_cpu;
	/* These atomics are updated outside of a lock */
	atomic_t		rto_loop_next;
	atomic_t		rto_loop_start;
#endif
	/*
	 * The "RT overload" flag: it gets set if a CPU has more than
	 * one runnable RT task.
	 */
	cpumask_var_t		rto_mask;
	struct cpupri		cpupri;

	/*
	 * NULL-terminated list of performance domains intersecting with the
	 * CPUs of the rd. Protected by RCU.
	 */
	struct perf_domain __rcu *pd;
};

extern void init_defrootdomain(void);
extern int sched_init_domains(const struct cpumask *cpu_map);
extern void rq_attach_root(struct rq *rq, struct root_domain *rd);
extern void sched_get_rd(struct root_domain *rd);
extern void sched_put_rd(struct root_domain *rd);

static inline int get_rd_overloaded(struct root_domain *rd)
{
	return READ_ONCE(rd->overloaded);
}

static inline void set_rd_overloaded(struct root_domain *rd, int status)
{
	if (get_rd_overloaded(rd) != status)
		WRITE_ONCE(rd->overloaded, status);
}

#ifdef HAVE_RT_PUSH_IPI
extern void rto_push_irq_work_func(struct irq_work *work);
#endif
#endif /* CONFIG_SMP */

#ifdef CONFIG_UCLAMP_TASK
/*
 * struct uclamp_bucket - Utilization clamp bucket
 * @value: utilization clamp value for tasks on this clamp bucket
 * @tasks: number of RUNNABLE tasks on this clamp bucket
 *
 * Keep track of how many tasks are RUNNABLE for a given utilization
 * clamp value.
 */
struct uclamp_bucket {
	unsigned long value : bits_per(SCHED_CAPACITY_SCALE);
	unsigned long tasks : BITS_PER_LONG - bits_per(SCHED_CAPACITY_SCALE);
};

/*
 * struct uclamp_rq - rq's utilization clamp
 * @value: currently active clamp values for a rq
 * @bucket: utilization clamp buckets affecting a rq
 *
 * Keep track of RUNNABLE tasks on a rq to aggregate their clamp values.
 * A clamp value is affecting a rq when there is at least one task RUNNABLE
 * (or actually running) with that value.
 *
 * There are up to UCLAMP_CNT possible different clamp values, currently there
 * are only two: minimum utilization and maximum utilization.
 *
 * All utilization clamping values are MAX aggregated, since:
 * - for util_min: we want to run the CPU at least at the max of the minimum
 *   utilization required by its currently RUNNABLE tasks.
 * - for util_max: we want to allow the CPU to run up to the max of the
 *   maximum utilization allowed by its currently RUNNABLE tasks.
 *
 * Since on each system we expect only a limited number of different
 * utilization clamp values (UCLAMP_BUCKETS), use a simple array to track
 * the metrics required to compute all the per-rq utilization clamp values.
 */
struct uclamp_rq {
	unsigned int value;
	struct uclamp_bucket bucket[UCLAMP_BUCKETS];
};

DECLARE_STATIC_KEY_FALSE(sched_uclamp_used);
#endif /* CONFIG_UCLAMP_TASK */

/*
 * This is the main, per-CPU runqueue data structure.
 *
 * Locking rule: those places that want to lock multiple runqueues
 * (such as the load balancing or the thread migration code), lock
 * acquire operations must be ordered by ascending &runqueue.
 */
struct rq {
	/* runqueue lock: */
	raw_spinlock_t		__lock;

	unsigned int		nr_running;
#ifdef CONFIG_NUMA_BALANCING
	unsigned int		nr_numa_running;
	unsigned int		nr_preferred_running;
	unsigned int		numa_migrate_on;
#endif
#ifdef CONFIG_NO_HZ_COMMON
#ifdef CONFIG_SMP
	unsigned long		last_blocked_load_update_tick;
	unsigned int		has_blocked_load;
	call_single_data_t	nohz_csd;
#endif /* CONFIG_SMP */
	unsigned int		nohz_tick_stopped;
	atomic_t		nohz_flags;
#endif /* CONFIG_NO_HZ_COMMON */

#ifdef CONFIG_SMP
	unsigned int		ttwu_pending;
#endif
	u64			nr_switches;

#ifdef CONFIG_UCLAMP_TASK
	/* Utilization clamp values based on CPU's RUNNABLE tasks */
	struct uclamp_rq	uclamp[UCLAMP_CNT] ____cacheline_aligned;
	unsigned int		uclamp_flags;
#define UCLAMP_FLAG_IDLE 0x01
#endif

	struct cfs_rq		cfs;
	struct rt_rq		rt;
	struct dl_rq		dl;
#ifdef CONFIG_SCHED_CLASS_EXT
	struct scx_rq		scx;
#endif

	struct sched_dl_entity	fair_server;

#ifdef CONFIG_FAIR_GROUP_SCHED
	/* list of leaf cfs_rq on this CPU: */
	struct list_head	leaf_cfs_rq_list;
	struct list_head	*tmp_alone_branch;
#endif /* CONFIG_FAIR_GROUP_SCHED */

	/*
	 * This is part of a global counter where only the total sum
	 * over all CPUs matters. A task can increase this counter on
	 * one CPU and if it got migrated afterwards it may decrease
	 * it on another CPU. Always updated under the runqueue lock:
	 */
	unsigned int		nr_uninterruptible;

	struct task_struct __rcu	*curr;
	struct sched_dl_entity	*dl_server;
	struct task_struct	*idle;
	struct task_struct	*stop;
	unsigned long		next_balance;
	struct mm_struct	*prev_mm;

	unsigned int		clock_update_flags;
	u64			clock;
	/* Ensure that all clocks are in the same cache line */
	u64			clock_task ____cacheline_aligned;
	u64			clock_pelt;
	unsigned long		lost_idle_time;
	u64			clock_pelt_idle;
	u64			clock_idle;
#ifndef CONFIG_64BIT
	u64			clock_pelt_idle_copy;
	u64			clock_idle_copy;
#endif

	atomic_t		nr_iowait;

#ifdef CONFIG_SCHED_DEBUG
	u64 last_seen_need_resched_ns;
	int ticks_without_resched;
#endif

#ifdef CONFIG_MEMBARRIER
	int membarrier_state;
#endif

#ifdef CONFIG_SMP
	struct root_domain		*rd;
	struct sched_domain __rcu	*sd;

	unsigned long		cpu_capacity;

	struct balance_callback *balance_callback;

	unsigned char		nohz_idle_balance;
	unsigned char		idle_balance;

	unsigned long		misfit_task_load;

	/* For active balancing */
	int			active_balance;
	int			push_cpu;
	struct cpu_stop_work	active_balance_work;

	/* CPU of this runqueue: */
	int			cpu;
	int			online;

	struct list_head cfs_tasks;

	struct sched_avg	avg_rt;
	struct sched_avg	avg_dl;
#ifdef CONFIG_HAVE_SCHED_AVG_IRQ
	struct sched_avg	avg_irq;
#endif
#ifdef CONFIG_SCHED_HW_PRESSURE
	struct sched_avg	avg_hw;
#endif
	u64			idle_stamp;
	u64			avg_idle;

	/* This is used to determine avg_idle's max value */
	u64			max_idle_balance_cost;

#ifdef CONFIG_HOTPLUG_CPU
	struct rcuwait		hotplug_wait;
#endif
#endif /* CONFIG_SMP */

#ifdef CONFIG_IRQ_TIME_ACCOUNTING
	u64			prev_irq_time;
	u64			psi_irq_time;
#endif
#ifdef CONFIG_PARAVIRT
	u64			prev_steal_time;
#endif
#ifdef CONFIG_PARAVIRT_TIME_ACCOUNTING
	u64			prev_steal_time_rq;
#endif

	/* calc_load related fields */
	unsigned long		calc_load_update;
	long			calc_load_active;

#ifdef CONFIG_SCHED_HRTICK
#ifdef CONFIG_SMP
	call_single_data_t	hrtick_csd;
#endif
	struct hrtimer		hrtick_timer;
	ktime_t			hrtick_time;
#endif

#ifdef CONFIG_SCHEDSTATS
	/* latency stats */
	struct sched_info	rq_sched_info;
	unsigned long long	rq_cpu_time;

	/* sys_sched_yield() stats */
	unsigned int		yld_count;

	/* schedule() stats */
	unsigned int		sched_count;
	unsigned int		sched_goidle;

	/* try_to_wake_up() stats */
	unsigned int		ttwu_count;
	unsigned int		ttwu_local;
#endif

#ifdef CONFIG_CPU_IDLE
	/* Must be inspected within a RCU lock section */
	struct cpuidle_state	*idle_state;
#endif

#ifdef CONFIG_SMP
	unsigned int		nr_pinned;
#endif
	unsigned int		push_busy;
	struct cpu_stop_work	push_work;

#ifdef CONFIG_SCHED_CORE
	/* per rq */
	struct rq		*core;
	struct task_struct	*core_pick;
	struct sched_dl_entity	*core_dl_server;
	unsigned int		core_enabled;
	unsigned int		core_sched_seq;
	struct rb_root		core_tree;

	/* shared state -- careful with sched_core_cpu_deactivate() */
	unsigned int		core_task_seq;
	unsigned int		core_pick_seq;
	unsigned long		core_cookie;
	unsigned int		core_forceidle_count;
	unsigned int		core_forceidle_seq;
	unsigned int		core_forceidle_occupation;
	u64			core_forceidle_start;
#endif

	/* Scratch cpumask to be temporarily used under rq_lock */
	cpumask_var_t		scratch_mask;

#if defined(CONFIG_CFS_BANDWIDTH) && defined(CONFIG_SMP)
	call_single_data_t	cfsb_csd;
	struct list_head	cfsb_csd_list;
#endif
};

#ifdef CONFIG_FAIR_GROUP_SCHED

/* CPU runqueue to which this cfs_rq is attached */
static inline struct rq *rq_of(struct cfs_rq *cfs_rq)
{
	return cfs_rq->rq;
}

#else

static inline struct rq *rq_of(struct cfs_rq *cfs_rq)
{
	return container_of(cfs_rq, struct rq, cfs);
}
#endif

static inline int cpu_of(struct rq *rq)
{
#ifdef CONFIG_SMP
	return rq->cpu;
#else
	return 0;
#endif
}

#define MDF_PUSH		0x01

static inline bool is_migration_disabled(struct task_struct *p)
{
#ifdef CONFIG_SMP
	return p->migration_disabled;
#else
	return false;
#endif
}

DECLARE_PER_CPU_SHARED_ALIGNED(struct rq, runqueues);

#define cpu_rq(cpu)		(&per_cpu(runqueues, (cpu)))
#define this_rq()		this_cpu_ptr(&runqueues)
#define task_rq(p)		cpu_rq(task_cpu(p))
#define cpu_curr(cpu)		(cpu_rq(cpu)->curr)
#define raw_rq()		raw_cpu_ptr(&runqueues)

#ifdef CONFIG_SCHED_CORE
static inline struct cpumask *sched_group_span(struct sched_group *sg);

DECLARE_STATIC_KEY_FALSE(__sched_core_enabled);

static inline bool sched_core_enabled(struct rq *rq)
{
	return static_branch_unlikely(&__sched_core_enabled) && rq->core_enabled;
}

static inline bool sched_core_disabled(void)
{
	return !static_branch_unlikely(&__sched_core_enabled);
}

/*
 * Be careful with this function; not for general use. The return value isn't
 * stable unless you actually hold a relevant rq->__lock.
 */
static inline raw_spinlock_t *rq_lockp(struct rq *rq)
{
	if (sched_core_enabled(rq))
		return &rq->core->__lock;

	return &rq->__lock;
}

static inline raw_spinlock_t *__rq_lockp(struct rq *rq)
{
	if (rq->core_enabled)
		return &rq->core->__lock;

	return &rq->__lock;
}

extern bool
cfs_prio_less(const struct task_struct *a, const struct task_struct *b, bool fi);

extern void task_vruntime_update(struct rq *rq, struct task_struct *p, bool in_fi);

/*
 * Helpers to check if the CPU's core cookie matches with the task's cookie
 * when core scheduling is enabled.
 * A special case is that the task's cookie always matches with CPU's core
 * cookie if the CPU is in an idle core.
 */
static inline bool sched_cpu_cookie_match(struct rq *rq, struct task_struct *p)
{
	/* Ignore cookie match if core scheduler is not enabled on the CPU. */
	if (!sched_core_enabled(rq))
		return true;

	return rq->core->core_cookie == p->core_cookie;
}

static inline bool sched_core_cookie_match(struct rq *rq, struct task_struct *p)
{
	bool idle_core = true;
	int cpu;

	/* Ignore cookie match if core scheduler is not enabled on the CPU. */
	if (!sched_core_enabled(rq))
		return true;

	for_each_cpu(cpu, cpu_smt_mask(cpu_of(rq))) {
		if (!available_idle_cpu(cpu)) {
			idle_core = false;
			break;
		}
	}

	/*
	 * A CPU in an idle core is always the best choice for tasks with
	 * cookies.
	 */
	return idle_core || rq->core->core_cookie == p->core_cookie;
}

static inline bool sched_group_cookie_match(struct rq *rq,
					    struct task_struct *p,
					    struct sched_group *group)
{
	int cpu;

	/* Ignore cookie match if core scheduler is not enabled on the CPU. */
	if (!sched_core_enabled(rq))
		return true;

	for_each_cpu_and(cpu, sched_group_span(group), p->cpus_ptr) {
		if (sched_core_cookie_match(cpu_rq(cpu), p))
			return true;
	}
	return false;
}

static inline bool sched_core_enqueued(struct task_struct *p)
{
	return !RB_EMPTY_NODE(&p->core_node);
}

extern void sched_core_enqueue(struct rq *rq, struct task_struct *p);
extern void sched_core_dequeue(struct rq *rq, struct task_struct *p, int flags);

extern void sched_core_get(void);
extern void sched_core_put(void);

#else /* !CONFIG_SCHED_CORE: */

static inline bool sched_core_enabled(struct rq *rq)
{
	return false;
}

static inline bool sched_core_disabled(void)
{
	return true;
}

static inline raw_spinlock_t *rq_lockp(struct rq *rq)
{
	return &rq->__lock;
}

static inline raw_spinlock_t *__rq_lockp(struct rq *rq)
{
	return &rq->__lock;
}

static inline bool sched_cpu_cookie_match(struct rq *rq, struct task_struct *p)
{
	return true;
}

static inline bool sched_core_cookie_match(struct rq *rq, struct task_struct *p)
{
	return true;
}

static inline bool sched_group_cookie_match(struct rq *rq,
					    struct task_struct *p,
					    struct sched_group *group)
{
	return true;
}

#endif /* !CONFIG_SCHED_CORE */

static inline void lockdep_assert_rq_held(struct rq *rq)
{
	lockdep_assert_held(__rq_lockp(rq));
}

extern void raw_spin_rq_lock_nested(struct rq *rq, int subclass);
extern bool raw_spin_rq_trylock(struct rq *rq);
extern void raw_spin_rq_unlock(struct rq *rq);

static inline void raw_spin_rq_lock(struct rq *rq)
{
	raw_spin_rq_lock_nested(rq, 0);
}

static inline void raw_spin_rq_lock_irq(struct rq *rq)
{
	local_irq_disable();
	raw_spin_rq_lock(rq);
}

static inline void raw_spin_rq_unlock_irq(struct rq *rq)
{
	raw_spin_rq_unlock(rq);
	local_irq_enable();
}

static inline unsigned long _raw_spin_rq_lock_irqsave(struct rq *rq)
{
	unsigned long flags;

	local_irq_save(flags);
	raw_spin_rq_lock(rq);

	return flags;
}

static inline void raw_spin_rq_unlock_irqrestore(struct rq *rq, unsigned long flags)
{
	raw_spin_rq_unlock(rq);
	local_irq_restore(flags);
}

#define raw_spin_rq_lock_irqsave(rq, flags)	\
do {						\
	flags = _raw_spin_rq_lock_irqsave(rq);	\
} while (0)

#ifdef CONFIG_SCHED_SMT
extern void __update_idle_core(struct rq *rq);

static inline void update_idle_core(struct rq *rq)
{
	if (static_branch_unlikely(&sched_smt_present))
		__update_idle_core(rq);
}

#else
static inline void update_idle_core(struct rq *rq) { }
#endif

#ifdef CONFIG_FAIR_GROUP_SCHED

static inline struct task_struct *task_of(struct sched_entity *se)
{
	SCHED_WARN_ON(!entity_is_task(se));
	return container_of(se, struct task_struct, se);
}

static inline struct cfs_rq *task_cfs_rq(struct task_struct *p)
{
	return p->se.cfs_rq;
}

/* runqueue on which this entity is (to be) queued */
static inline struct cfs_rq *cfs_rq_of(const struct sched_entity *se)
{
	return se->cfs_rq;
}

/* runqueue "owned" by this group */
static inline struct cfs_rq *group_cfs_rq(struct sched_entity *grp)
{
	return grp->my_q;
}

#else /* !CONFIG_FAIR_GROUP_SCHED: */

#define task_of(_se)		container_of(_se, struct task_struct, se)

static inline struct cfs_rq *task_cfs_rq(const struct task_struct *p)
{
	return &task_rq(p)->cfs;
}

static inline struct cfs_rq *cfs_rq_of(const struct sched_entity *se)
{
	const struct task_struct *p = task_of(se);
	struct rq *rq = task_rq(p);

	return &rq->cfs;
}

/* runqueue "owned" by this group */
static inline struct cfs_rq *group_cfs_rq(struct sched_entity *grp)
{
	return NULL;
}

#endif /* !CONFIG_FAIR_GROUP_SCHED */

extern void update_rq_clock(struct rq *rq);

/*
 * rq::clock_update_flags bits
 *
 * %RQCF_REQ_SKIP - will request skipping of clock update on the next
 *  call to __schedule(). This is an optimisation to avoid
 *  neighbouring rq clock updates.
 *
 * %RQCF_ACT_SKIP - is set from inside of __schedule() when skipping is
 *  in effect and calls to update_rq_clock() are being ignored.
 *
 * %RQCF_UPDATED - is a debug flag that indicates whether a call has been
 *  made to update_rq_clock() since the last time rq::lock was pinned.
 *
 * If inside of __schedule(), clock_update_flags will have been
 * shifted left (a left shift is a cheap operation for the fast path
 * to promote %RQCF_REQ_SKIP to %RQCF_ACT_SKIP), so you must use,
 *
 *	if (rq-clock_update_flags >= RQCF_UPDATED)
 *
 * to check if %RQCF_UPDATED is set. It'll never be shifted more than
 * one position though, because the next rq_unpin_lock() will shift it
 * back.
 */
#define RQCF_REQ_SKIP		0x01
#define RQCF_ACT_SKIP		0x02
#define RQCF_UPDATED		0x04

static inline void assert_clock_updated(struct rq *rq)
{
	/*
	 * The only reason for not seeing a clock update since the
	 * last rq_pin_lock() is if we're currently skipping updates.
	 */
	SCHED_WARN_ON(rq->clock_update_flags < RQCF_ACT_SKIP);
}

static inline u64 rq_clock(struct rq *rq)
{
	lockdep_assert_rq_held(rq);
	assert_clock_updated(rq);

	return rq->clock;
}

static inline u64 rq_clock_task(struct rq *rq)
{
	lockdep_assert_rq_held(rq);
	assert_clock_updated(rq);

	return rq->clock_task;
}

static inline void rq_clock_skip_update(struct rq *rq)
{
	lockdep_assert_rq_held(rq);
	rq->clock_update_flags |= RQCF_REQ_SKIP;
}

/*
 * See rt task throttling, which is the only time a skip
 * request is canceled.
 */
static inline void rq_clock_cancel_skipupdate(struct rq *rq)
{
	lockdep_assert_rq_held(rq);
	rq->clock_update_flags &= ~RQCF_REQ_SKIP;
}

/*
 * During cpu offlining and rq wide unthrottling, we can trigger
 * an update_rq_clock() for several cfs and rt runqueues (Typically
 * when using list_for_each_entry_*)
 * rq_clock_start_loop_update() can be called after updating the clock
 * once and before iterating over the list to prevent multiple update.
 * After the iterative traversal, we need to call rq_clock_stop_loop_update()
 * to clear RQCF_ACT_SKIP of rq->clock_update_flags.
 */
static inline void rq_clock_start_loop_update(struct rq *rq)
{
	lockdep_assert_rq_held(rq);
	SCHED_WARN_ON(rq->clock_update_flags & RQCF_ACT_SKIP);
	rq->clock_update_flags |= RQCF_ACT_SKIP;
}

static inline void rq_clock_stop_loop_update(struct rq *rq)
{
	lockdep_assert_rq_held(rq);
	rq->clock_update_flags &= ~RQCF_ACT_SKIP;
}

struct rq_flags {
	unsigned long flags;
	struct pin_cookie cookie;
#ifdef CONFIG_SCHED_DEBUG
	/*
	 * A copy of (rq::clock_update_flags & RQCF_UPDATED) for the
	 * current pin context is stashed here in case it needs to be
	 * restored in rq_repin_lock().
	 */
	unsigned int clock_update_flags;
#endif
};

extern struct balance_callback balance_push_callback;

/*
 * Lockdep annotation that avoids accidental unlocks; it's like a
 * sticky/continuous lockdep_assert_held().
 *
 * This avoids code that has access to 'struct rq *rq' (basically everything in
 * the scheduler) from accidentally unlocking the rq if they do not also have a
 * copy of the (on-stack) 'struct rq_flags rf'.
 *
 * Also see Documentation/locking/lockdep-design.rst.
 */
static inline void rq_pin_lock(struct rq *rq, struct rq_flags *rf)
{
	rf->cookie = lockdep_pin_lock(__rq_lockp(rq));

#ifdef CONFIG_SCHED_DEBUG
	rq->clock_update_flags &= (RQCF_REQ_SKIP|RQCF_ACT_SKIP);
	rf->clock_update_flags = 0;
# ifdef CONFIG_SMP
	SCHED_WARN_ON(rq->balance_callback && rq->balance_callback != &balance_push_callback);
# endif
#endif
}

static inline void rq_unpin_lock(struct rq *rq, struct rq_flags *rf)
{
#ifdef CONFIG_SCHED_DEBUG
	if (rq->clock_update_flags > RQCF_ACT_SKIP)
		rf->clock_update_flags = RQCF_UPDATED;
#endif

	lockdep_unpin_lock(__rq_lockp(rq), rf->cookie);
}

static inline void rq_repin_lock(struct rq *rq, struct rq_flags *rf)
{
	lockdep_repin_lock(__rq_lockp(rq), rf->cookie);

#ifdef CONFIG_SCHED_DEBUG
	/*
	 * Restore the value we stashed in @rf for this pin context.
	 */
	rq->clock_update_flags |= rf->clock_update_flags;
#endif
}

extern
struct rq *__task_rq_lock(struct task_struct *p, struct rq_flags *rf)
	__acquires(rq->lock);

extern
struct rq *task_rq_lock(struct task_struct *p, struct rq_flags *rf)
	__acquires(p->pi_lock)
	__acquires(rq->lock);

static inline void __task_rq_unlock(struct rq *rq, struct rq_flags *rf)
	__releases(rq->lock)
{
	rq_unpin_lock(rq, rf);
	raw_spin_rq_unlock(rq);
}

static inline void
task_rq_unlock(struct rq *rq, struct task_struct *p, struct rq_flags *rf)
	__releases(rq->lock)
	__releases(p->pi_lock)
{
	rq_unpin_lock(rq, rf);
	raw_spin_rq_unlock(rq);
	raw_spin_unlock_irqrestore(&p->pi_lock, rf->flags);
}

DEFINE_LOCK_GUARD_1(task_rq_lock, struct task_struct,
		    _T->rq = task_rq_lock(_T->lock, &_T->rf),
		    task_rq_unlock(_T->rq, _T->lock, &_T->rf),
		    struct rq *rq; struct rq_flags rf)

static inline void rq_lock_irqsave(struct rq *rq, struct rq_flags *rf)
	__acquires(rq->lock)
{
	raw_spin_rq_lock_irqsave(rq, rf->flags);
	rq_pin_lock(rq, rf);
}

static inline void rq_lock_irq(struct rq *rq, struct rq_flags *rf)
	__acquires(rq->lock)
{
	raw_spin_rq_lock_irq(rq);
	rq_pin_lock(rq, rf);
}

static inline void rq_lock(struct rq *rq, struct rq_flags *rf)
	__acquires(rq->lock)
{
	raw_spin_rq_lock(rq);
	rq_pin_lock(rq, rf);
}

static inline void rq_unlock_irqrestore(struct rq *rq, struct rq_flags *rf)
	__releases(rq->lock)
{
	rq_unpin_lock(rq, rf);
	raw_spin_rq_unlock_irqrestore(rq, rf->flags);
}

static inline void rq_unlock_irq(struct rq *rq, struct rq_flags *rf)
	__releases(rq->lock)
{
	rq_unpin_lock(rq, rf);
	raw_spin_rq_unlock_irq(rq);
}

static inline void rq_unlock(struct rq *rq, struct rq_flags *rf)
	__releases(rq->lock)
{
	rq_unpin_lock(rq, rf);
	raw_spin_rq_unlock(rq);
}

DEFINE_LOCK_GUARD_1(rq_lock, struct rq,
		    rq_lock(_T->lock, &_T->rf),
		    rq_unlock(_T->lock, &_T->rf),
		    struct rq_flags rf)

DEFINE_LOCK_GUARD_1(rq_lock_irq, struct rq,
		    rq_lock_irq(_T->lock, &_T->rf),
		    rq_unlock_irq(_T->lock, &_T->rf),
		    struct rq_flags rf)

DEFINE_LOCK_GUARD_1(rq_lock_irqsave, struct rq,
		    rq_lock_irqsave(_T->lock, &_T->rf),
		    rq_unlock_irqrestore(_T->lock, &_T->rf),
		    struct rq_flags rf)

static inline struct rq *this_rq_lock_irq(struct rq_flags *rf)
	__acquires(rq->lock)
{
	struct rq *rq;

	local_irq_disable();
	rq = this_rq();
	rq_lock(rq, rf);

	return rq;
}

#ifdef CONFIG_NUMA

enum numa_topology_type {
	NUMA_DIRECT,
	NUMA_GLUELESS_MESH,
	NUMA_BACKPLANE,
};

extern enum numa_topology_type sched_numa_topology_type;
extern int sched_max_numa_distance;
extern bool find_numa_distance(int distance);
extern void sched_init_numa(int offline_node);
extern void sched_update_numa(int cpu, bool online);
extern void sched_domains_numa_masks_set(unsigned int cpu);
extern void sched_domains_numa_masks_clear(unsigned int cpu);
extern int sched_numa_find_closest(const struct cpumask *cpus, int cpu);

#else /* !CONFIG_NUMA: */

static inline void sched_init_numa(int offline_node) { }
static inline void sched_update_numa(int cpu, bool online) { }
static inline void sched_domains_numa_masks_set(unsigned int cpu) { }
static inline void sched_domains_numa_masks_clear(unsigned int cpu) { }

static inline int sched_numa_find_closest(const struct cpumask *cpus, int cpu)
{
	return nr_cpu_ids;
}

#endif /* !CONFIG_NUMA */

#ifdef CONFIG_NUMA_BALANCING

/* The regions in numa_faults array from task_struct */
enum numa_faults_stats {
	NUMA_MEM = 0,
	NUMA_CPU,
	NUMA_MEMBUF,
	NUMA_CPUBUF
};

extern void sched_setnuma(struct task_struct *p, int node);
extern int migrate_task_to(struct task_struct *p, int cpu);
extern int migrate_swap(struct task_struct *p, struct task_struct *t,
			int cpu, int scpu);
extern void init_numa_balancing(unsigned long clone_flags, struct task_struct *p);

#else /* !CONFIG_NUMA_BALANCING: */

static inline void
init_numa_balancing(unsigned long clone_flags, struct task_struct *p)
{
}

#endif /* !CONFIG_NUMA_BALANCING */

#ifdef CONFIG_SMP

static inline void
queue_balance_callback(struct rq *rq,
		       struct balance_callback *head,
		       void (*func)(struct rq *rq))
{
	lockdep_assert_rq_held(rq);

	/*
	 * Don't (re)queue an already queued item; nor queue anything when
	 * balance_push() is active, see the comment with
	 * balance_push_callback.
	 */
	if (unlikely(head->next || rq->balance_callback == &balance_push_callback))
		return;

	head->func = func;
	head->next = rq->balance_callback;
	rq->balance_callback = head;
}

#define rcu_dereference_check_sched_domain(p) \
	rcu_dereference_check((p), lockdep_is_held(&sched_domains_mutex))

/*
 * The domain tree (rq->sd) is protected by RCU's quiescent state transition.
 * See destroy_sched_domains: call_rcu for details.
 *
 * The domain tree of any CPU may only be accessed from within
 * preempt-disabled sections.
 */
#define for_each_domain(cpu, __sd) \
	for (__sd = rcu_dereference_check_sched_domain(cpu_rq(cpu)->sd); \
			__sd; __sd = __sd->parent)

/* A mask of all the SD flags that have the SDF_SHARED_CHILD metaflag */
#define SD_FLAG(name, mflags) (name * !!((mflags) & SDF_SHARED_CHILD)) |
static const unsigned int SD_SHARED_CHILD_MASK =
#include <linux/sched/sd_flags.h>
0;
#undef SD_FLAG

/**
 * highest_flag_domain - Return highest sched_domain containing flag.
 * @cpu:	The CPU whose highest level of sched domain is to
 *		be returned.
 * @flag:	The flag to check for the highest sched_domain
 *		for the given CPU.
 *
 * Returns the highest sched_domain of a CPU which contains @flag. If @flag has
 * the SDF_SHARED_CHILD metaflag, all the children domains also have @flag.
 */
static inline struct sched_domain *highest_flag_domain(int cpu, int flag)
{
	struct sched_domain *sd, *hsd = NULL;

	for_each_domain(cpu, sd) {
		if (sd->flags & flag) {
			hsd = sd;
			continue;
		}

		/*
		 * Stop the search if @flag is known to be shared at lower
		 * levels. It will not be found further up.
		 */
		if (flag & SD_SHARED_CHILD_MASK)
			break;
	}

	return hsd;
}

static inline struct sched_domain *lowest_flag_domain(int cpu, int flag)
{
	struct sched_domain *sd;

	for_each_domain(cpu, sd) {
		if (sd->flags & flag)
			break;
	}

	return sd;
}

DECLARE_PER_CPU(struct sched_domain __rcu *, sd_llc);
DECLARE_PER_CPU(int, sd_llc_size);
DECLARE_PER_CPU(int, sd_llc_id);
DECLARE_PER_CPU(int, sd_share_id);
DECLARE_PER_CPU(struct sched_domain_shared __rcu *, sd_llc_shared);
DECLARE_PER_CPU(struct sched_domain __rcu *, sd_numa);
DECLARE_PER_CPU(struct sched_domain __rcu *, sd_asym_packing);
DECLARE_PER_CPU(struct sched_domain __rcu *, sd_asym_cpucapacity);

extern struct static_key_false sched_asym_cpucapacity;
extern struct static_key_false sched_cluster_active;

static __always_inline bool sched_asym_cpucap_active(void)
{
	return static_branch_unlikely(&sched_asym_cpucapacity);
}

struct sched_group_capacity {
	atomic_t		ref;
	/*
	 * CPU capacity of this group, SCHED_CAPACITY_SCALE being max capacity
	 * for a single CPU.
	 */
	unsigned long		capacity;
	unsigned long		min_capacity;		/* Min per-CPU capacity in group */
	unsigned long		max_capacity;		/* Max per-CPU capacity in group */
	unsigned long		next_update;
	int			imbalance;		/* XXX unrelated to capacity but shared group state */

#ifdef CONFIG_SCHED_DEBUG
	int			id;
#endif

	unsigned long		cpumask[];		/* Balance mask */
};

struct sched_group {
	struct sched_group	*next;			/* Must be a circular list */
	atomic_t		ref;

	unsigned int		group_weight;
	unsigned int		cores;
	struct sched_group_capacity *sgc;
	int			asym_prefer_cpu;	/* CPU of highest priority in group */
	int			flags;

	/*
	 * The CPUs this group covers.
	 *
	 * NOTE: this field is variable length. (Allocated dynamically
	 * by attaching extra space to the end of the structure,
	 * depending on how many CPUs the kernel has booted up with)
	 */
	unsigned long		cpumask[];
};

static inline struct cpumask *sched_group_span(struct sched_group *sg)
{
	return to_cpumask(sg->cpumask);
}

/*
 * See build_balance_mask().
 */
static inline struct cpumask *group_balance_mask(struct sched_group *sg)
{
	return to_cpumask(sg->sgc->cpumask);
}

extern int group_balance_cpu(struct sched_group *sg);

#ifdef CONFIG_SCHED_DEBUG
extern void update_sched_domain_debugfs(void);
extern void dirty_sched_domain_sysctl(int cpu);
#else
static inline void update_sched_domain_debugfs(void) { }
static inline void dirty_sched_domain_sysctl(int cpu) { }
#endif

extern int sched_update_scaling(void);

static inline const struct cpumask *task_user_cpus(struct task_struct *p)
{
	if (!p->user_cpus_ptr)
		return cpu_possible_mask; /* &init_task.cpus_mask */
	return p->user_cpus_ptr;
}

#endif /* CONFIG_SMP */

#include "stats.h"

#if defined(CONFIG_SCHED_CORE) && defined(CONFIG_SCHEDSTATS)

extern void __sched_core_account_forceidle(struct rq *rq);

static inline void sched_core_account_forceidle(struct rq *rq)
{
	if (schedstat_enabled())
		__sched_core_account_forceidle(rq);
}

extern void __sched_core_tick(struct rq *rq);

static inline void sched_core_tick(struct rq *rq)
{
	if (sched_core_enabled(rq) && schedstat_enabled())
		__sched_core_tick(rq);
}

#else /* !(CONFIG_SCHED_CORE && CONFIG_SCHEDSTATS): */

static inline void sched_core_account_forceidle(struct rq *rq) { }

static inline void sched_core_tick(struct rq *rq) { }

#endif /* !(CONFIG_SCHED_CORE && CONFIG_SCHEDSTATS) */

#ifdef CONFIG_CGROUP_SCHED

/*
 * Return the group to which this tasks belongs.
 *
 * We cannot use task_css() and friends because the cgroup subsystem
 * changes that value before the cgroup_subsys::attach() method is called,
 * therefore we cannot pin it and might observe the wrong value.
 *
 * The same is true for autogroup's p->signal->autogroup->tg, the autogroup
 * core changes this before calling sched_move_task().
 *
 * Instead we use a 'copy' which is updated from sched_move_task() while
 * holding both task_struct::pi_lock and rq::lock.
 */
static inline struct task_group *task_group(struct task_struct *p)
{
	return p->sched_task_group;
}

/* Change a task's cfs_rq and parent entity if it moves across CPUs/groups */
static inline void set_task_rq(struct task_struct *p, unsigned int cpu)
{
#if defined(CONFIG_FAIR_GROUP_SCHED) || defined(CONFIG_RT_GROUP_SCHED)
	struct task_group *tg = task_group(p);
#endif

#ifdef CONFIG_FAIR_GROUP_SCHED
	set_task_rq_fair(&p->se, p->se.cfs_rq, tg->cfs_rq[cpu]);
	p->se.cfs_rq = tg->cfs_rq[cpu];
	p->se.parent = tg->se[cpu];
	p->se.depth = tg->se[cpu] ? tg->se[cpu]->depth + 1 : 0;
#endif

#ifdef CONFIG_RT_GROUP_SCHED
	p->rt.rt_rq  = tg->rt_rq[cpu];
	p->rt.parent = tg->rt_se[cpu];
#endif
}

#else /* !CONFIG_CGROUP_SCHED: */

static inline void set_task_rq(struct task_struct *p, unsigned int cpu) { }

static inline struct task_group *task_group(struct task_struct *p)
{
	return NULL;
}

#endif /* !CONFIG_CGROUP_SCHED */

static inline void __set_task_cpu(struct task_struct *p, unsigned int cpu)
{
	set_task_rq(p, cpu);
#ifdef CONFIG_SMP
	/*
	 * After ->cpu is set up to a new value, task_rq_lock(p, ...) can be
	 * successfully executed on another CPU. We must ensure that updates of
	 * per-task data have been completed by this moment.
	 */
	smp_wmb();
	WRITE_ONCE(task_thread_info(p)->cpu, cpu);
	p->wake_cpu = cpu;
#endif
}

/*
 * Tunables that become constants when CONFIG_SCHED_DEBUG is off:
 */
#ifdef CONFIG_SCHED_DEBUG
# define const_debug __read_mostly
#else
# define const_debug const
#endif

#define SCHED_FEAT(name, enabled)	\
	__SCHED_FEAT_##name ,

enum {
#include "features.h"
	__SCHED_FEAT_NR,
};

#undef SCHED_FEAT

#ifdef CONFIG_SCHED_DEBUG

/*
 * To support run-time toggling of sched features, all the translation units
 * (but core.c) reference the sysctl_sched_features defined in core.c.
 */
extern const_debug unsigned int sysctl_sched_features;

#ifdef CONFIG_JUMP_LABEL

#define SCHED_FEAT(name, enabled)					\
static __always_inline bool static_branch_##name(struct static_key *key) \
{									\
	return static_key_##enabled(key);				\
}

#include "features.h"
#undef SCHED_FEAT

extern struct static_key sched_feat_keys[__SCHED_FEAT_NR];
#define sched_feat(x) (static_branch_##x(&sched_feat_keys[__SCHED_FEAT_##x]))

#else /* !CONFIG_JUMP_LABEL: */

#define sched_feat(x) (sysctl_sched_features & (1UL << __SCHED_FEAT_##x))

#endif /* !CONFIG_JUMP_LABEL */

#else /* !SCHED_DEBUG: */

/*
 * Each translation unit has its own copy of sysctl_sched_features to allow
 * constants propagation at compile time and compiler optimization based on
 * features default.
 */
#define SCHED_FEAT(name, enabled)	\
	(1UL << __SCHED_FEAT_##name) * enabled |
static const_debug __maybe_unused unsigned int sysctl_sched_features =
#include "features.h"
	0;
#undef SCHED_FEAT

#define sched_feat(x) !!(sysctl_sched_features & (1UL << __SCHED_FEAT_##x))

#endif /* !SCHED_DEBUG */

extern struct static_key_false sched_numa_balancing;
extern struct static_key_false sched_schedstats;

static inline u64 global_rt_period(void)
{
	return (u64)sysctl_sched_rt_period * NSEC_PER_USEC;
}

static inline u64 global_rt_runtime(void)
{
	if (sysctl_sched_rt_runtime < 0)
		return RUNTIME_INF;

	return (u64)sysctl_sched_rt_runtime * NSEC_PER_USEC;
}

static inline int task_current(struct rq *rq, struct task_struct *p)
{
	return rq->curr == p;
}

static inline int task_on_cpu(struct rq *rq, struct task_struct *p)
{
#ifdef CONFIG_SMP
	return p->on_cpu;
#else
	return task_current(rq, p);
#endif
}

static inline int task_on_rq_queued(struct task_struct *p)
{
	return p->on_rq == TASK_ON_RQ_QUEUED;
}

static inline int task_on_rq_migrating(struct task_struct *p)
{
	return READ_ONCE(p->on_rq) == TASK_ON_RQ_MIGRATING;
}

/* Wake flags. The first three directly map to some SD flag value */
#define WF_EXEC			0x02 /* Wakeup after exec; maps to SD_BALANCE_EXEC */
#define WF_FORK			0x04 /* Wakeup after fork; maps to SD_BALANCE_FORK */
#define WF_TTWU			0x08 /* Wakeup;            maps to SD_BALANCE_WAKE */

#define WF_SYNC			0x10 /* Waker goes to sleep after wakeup */
#define WF_MIGRATED		0x20 /* Internal use, task got migrated */
#define WF_CURRENT_CPU		0x40 /* Prefer to move the wakee to the current CPU. */
#define WF_RQ_SELECTED		0x80 /* ->select_task_rq() was called */

#ifdef CONFIG_SMP
static_assert(WF_EXEC == SD_BALANCE_EXEC);
static_assert(WF_FORK == SD_BALANCE_FORK);
static_assert(WF_TTWU == SD_BALANCE_WAKE);
#endif

/*
 * To aid in avoiding the subversion of "niceness" due to uneven distribution
 * of tasks with abnormal "nice" values across CPUs the contribution that
 * each task makes to its run queue's load is weighted according to its
 * scheduling class and "nice" value. For SCHED_NORMAL tasks this is just a
 * scaled version of the new time slice allocation that they receive on time
 * slice expiry etc.
 */

#define WEIGHT_IDLEPRIO		3
#define WMULT_IDLEPRIO		1431655765

extern const int		sched_prio_to_weight[40];
extern const u32		sched_prio_to_wmult[40];

/*
 * {de,en}queue flags:
 *
 * DEQUEUE_SLEEP  - task is no longer runnable
 * ENQUEUE_WAKEUP - task just became runnable
 *
 * SAVE/RESTORE - an otherwise spurious dequeue/enqueue, done to ensure tasks
 *                are in a known state which allows modification. Such pairs
 *                should preserve as much state as possible.
 *
 * MOVE - paired with SAVE/RESTORE, explicitly does not preserve the location
 *        in the runqueue.
 *
 * NOCLOCK - skip the update_rq_clock() (avoids double updates)
 *
 * MIGRATION - p->on_rq == TASK_ON_RQ_MIGRATING (used for DEADLINE)
 *
 * ENQUEUE_HEAD      - place at front of runqueue (tail if not specified)
 * ENQUEUE_REPLENISH - CBS (replenish runtime and postpone deadline)
 * ENQUEUE_MIGRATED  - the task was migrated during wakeup
 * ENQUEUE_RQ_SELECTED - ->select_task_rq() was called
 *
 */

#define DEQUEUE_SLEEP		0x01 /* Matches ENQUEUE_WAKEUP */
#define DEQUEUE_SAVE		0x02 /* Matches ENQUEUE_RESTORE */
#define DEQUEUE_MOVE		0x04 /* Matches ENQUEUE_MOVE */
#define DEQUEUE_NOCLOCK		0x08 /* Matches ENQUEUE_NOCLOCK */
#define DEQUEUE_SPECIAL		0x10
#define DEQUEUE_MIGRATING	0x100 /* Matches ENQUEUE_MIGRATING */
#define DEQUEUE_DELAYED		0x200 /* Matches ENQUEUE_DELAYED */

#define ENQUEUE_WAKEUP		0x01
#define ENQUEUE_RESTORE		0x02
#define ENQUEUE_MOVE		0x04
#define ENQUEUE_NOCLOCK		0x08

#define ENQUEUE_HEAD		0x10
#define ENQUEUE_REPLENISH	0x20
#ifdef CONFIG_SMP
#define ENQUEUE_MIGRATED	0x40
#else
#define ENQUEUE_MIGRATED	0x00
#endif
#define ENQUEUE_INITIAL		0x80
#define ENQUEUE_MIGRATING	0x100
#define ENQUEUE_DELAYED		0x200
#define ENQUEUE_RQ_SELECTED	0x400

#define RETRY_TASK		((void *)-1UL)

struct affinity_context {
	const struct cpumask	*new_mask;
	struct cpumask		*user_mask;
	unsigned int		flags;
};

extern s64 update_curr_common(struct rq *rq);

struct sched_class {

#ifdef CONFIG_UCLAMP_TASK
	int uclamp_enabled;
#endif

	void (*enqueue_task) (struct rq *rq, struct task_struct *p, int flags);
	bool (*dequeue_task) (struct rq *rq, struct task_struct *p, int flags);
	void (*yield_task)   (struct rq *rq);
	bool (*yield_to_task)(struct rq *rq, struct task_struct *p);

	void (*wakeup_preempt)(struct rq *rq, struct task_struct *p, int flags);

	int (*balance)(struct rq *rq, struct task_struct *prev, struct rq_flags *rf);
	struct task_struct *(*pick_task)(struct rq *rq);
	/*
	 * Optional! When implemented pick_next_task() should be equivalent to:
	 *
	 *   next = pick_task();
	 *   if (next) {
	 *       put_prev_task(prev);
	 *       set_next_task_first(next);
	 *   }
	 */
	struct task_struct *(*pick_next_task)(struct rq *rq, struct task_struct *prev);

	void (*put_prev_task)(struct rq *rq, struct task_struct *p, struct task_struct *next);
	void (*set_next_task)(struct rq *rq, struct task_struct *p, bool first);

#ifdef CONFIG_SMP
	int  (*select_task_rq)(struct task_struct *p, int task_cpu, int flags);

	void (*migrate_task_rq)(struct task_struct *p, int new_cpu);

	void (*task_woken)(struct rq *this_rq, struct task_struct *task);

	void (*set_cpus_allowed)(struct task_struct *p, struct affinity_context *ctx);

	void (*rq_online)(struct rq *rq);
	void (*rq_offline)(struct rq *rq);

	struct rq *(*find_lock_rq)(struct task_struct *p, struct rq *rq);
#endif

	void (*task_tick)(struct rq *rq, struct task_struct *p, int queued);
	void (*task_fork)(struct task_struct *p);
	void (*task_dead)(struct task_struct *p);

	/*
	 * The switched_from() call is allowed to drop rq->lock, therefore we
	 * cannot assume the switched_from/switched_to pair is serialized by
	 * rq->lock. They are however serialized by p->pi_lock.
	 */
	void (*switching_to) (struct rq *this_rq, struct task_struct *task);
	void (*switched_from)(struct rq *this_rq, struct task_struct *task);
	void (*switched_to)  (struct rq *this_rq, struct task_struct *task);
	void (*reweight_task)(struct rq *this_rq, struct task_struct *task,
			      const struct load_weight *lw);
	void (*prio_changed) (struct rq *this_rq, struct task_struct *task,
			      int oldprio);

	unsigned int (*get_rr_interval)(struct rq *rq,
					struct task_struct *task);

	void (*update_curr)(struct rq *rq);

#ifdef CONFIG_FAIR_GROUP_SCHED
	void (*task_change_group)(struct task_struct *p);
#endif

#ifdef CONFIG_SCHED_CORE
	int (*task_is_throttled)(struct task_struct *p, int cpu);
#endif
};

static inline void put_prev_task(struct rq *rq, struct task_struct *prev)
{
	WARN_ON_ONCE(rq->curr != prev);
	prev->sched_class->put_prev_task(rq, prev, NULL);
}

static inline void set_next_task(struct rq *rq, struct task_struct *next)
{
	next->sched_class->set_next_task(rq, next, false);
}

static inline void
__put_prev_set_next_dl_server(struct rq *rq,
			      struct task_struct *prev,
			      struct task_struct *next)
{
	prev->dl_server = NULL;
	next->dl_server = rq->dl_server;
	rq->dl_server = NULL;
}

static inline void put_prev_set_next_task(struct rq *rq,
					  struct task_struct *prev,
					  struct task_struct *next)
{
	WARN_ON_ONCE(rq->curr != prev);

	__put_prev_set_next_dl_server(rq, prev, next);

	if (next == prev)
		return;

	prev->sched_class->put_prev_task(rq, prev, next);
	next->sched_class->set_next_task(rq, next, true);
}

/*
 * Helper to define a sched_class instance; each one is placed in a separate
 * section which is ordered by the linker script:
 *
 *   include/asm-generic/vmlinux.lds.h
 *
 * *CAREFUL* they are laid out in *REVERSE* order!!!
 *
 * Also enforce alignment on the instance, not the type, to guarantee layout.
 */
#define DEFINE_SCHED_CLASS(name) \
const struct sched_class name##_sched_class \
	__aligned(__alignof__(struct sched_class)) \
	__section("__" #name "_sched_class")

/* Defined in include/asm-generic/vmlinux.lds.h */
extern struct sched_class __sched_class_highest[];
extern struct sched_class __sched_class_lowest[];

extern const struct sched_class stop_sched_class;
extern const struct sched_class dl_sched_class;
extern const struct sched_class rt_sched_class;
extern const struct sched_class fair_sched_class;
extern const struct sched_class idle_sched_class;

#ifdef CONFIG_SCHED_CLASS_EXT
extern const struct sched_class ext_sched_class;

DECLARE_STATIC_KEY_FALSE(__scx_ops_enabled);	/* SCX BPF scheduler loaded */
DECLARE_STATIC_KEY_FALSE(__scx_switched_all);	/* all fair class tasks on SCX */

#define scx_enabled()		static_branch_unlikely(&__scx_ops_enabled)
#define scx_switched_all()	static_branch_unlikely(&__scx_switched_all)
#else /* !CONFIG_SCHED_CLASS_EXT */
#define scx_enabled()		false
#define scx_switched_all()	false
#endif /* !CONFIG_SCHED_CLASS_EXT */

/*
 * Iterate only active classes. SCX can take over all fair tasks or be
 * completely disabled. If the former, skip fair. If the latter, skip SCX.
 */
static inline const struct sched_class *next_active_class(const struct sched_class *class)
{
	class++;
#ifdef CONFIG_SCHED_CLASS_EXT
	if (scx_switched_all() && class == &fair_sched_class)
		class++;
	if (!scx_enabled() && class == &ext_sched_class)
		class++;
#endif
	return class;
}

#define for_class_range(class, _from, _to) \
	for (class = (_from); class < (_to); class++)

#define for_each_class(class) \
	for_class_range(class, __sched_class_highest, __sched_class_lowest)

#define for_active_class_range(class, _from, _to)				\
	for (class = (_from); class != (_to); class = next_active_class(class))

#define for_each_active_class(class)						\
	for_active_class_range(class, __sched_class_highest, __sched_class_lowest)

#define sched_class_above(_a, _b)	((_a) < (_b))

static inline bool sched_stop_runnable(struct rq *rq)
{
	return rq->stop && task_on_rq_queued(rq->stop);
}

static inline bool sched_dl_runnable(struct rq *rq)
{
	return rq->dl.dl_nr_running > 0;
}

static inline bool sched_rt_runnable(struct rq *rq)
{
	return rq->rt.rt_queued > 0;
}

static inline bool sched_fair_runnable(struct rq *rq)
{
	return rq->cfs.nr_running > 0;
}

extern struct task_struct *pick_next_task_fair(struct rq *rq, struct task_struct *prev, struct rq_flags *rf);
extern struct task_struct *pick_task_idle(struct rq *rq);

#define SCA_CHECK		0x01
#define SCA_MIGRATE_DISABLE	0x02
#define SCA_MIGRATE_ENABLE	0x04
#define SCA_USER		0x08

#ifdef CONFIG_SMP

extern void update_group_capacity(struct sched_domain *sd, int cpu);

extern void sched_balance_trigger(struct rq *rq);

extern int __set_cpus_allowed_ptr(struct task_struct *p, struct affinity_context *ctx);
extern void set_cpus_allowed_common(struct task_struct *p, struct affinity_context *ctx);

static inline bool task_allowed_on_cpu(struct task_struct *p, int cpu)
{
	/* When not in the task's cpumask, no point in looking further. */
	if (!cpumask_test_cpu(cpu, p->cpus_ptr))
		return false;

	/* Can @cpu run a user thread? */
	if (!(p->flags & PF_KTHREAD) && !task_cpu_possible(cpu, p))
		return false;

	return true;
}

static inline cpumask_t *alloc_user_cpus_ptr(int node)
{
	/*
	 * See do_set_cpus_allowed() above for the rcu_head usage.
	 */
	int size = max_t(int, cpumask_size(), sizeof(struct rcu_head));

	return kmalloc_node(size, GFP_KERNEL, node);
}

static inline struct task_struct *get_push_task(struct rq *rq)
{
	struct task_struct *p = rq->curr;

	lockdep_assert_rq_held(rq);

	if (rq->push_busy)
		return NULL;

	if (p->nr_cpus_allowed == 1)
		return NULL;

	if (p->migration_disabled)
		return NULL;

	rq->push_busy = true;
	return get_task_struct(p);
}

extern int push_cpu_stop(void *arg);

#else /* !CONFIG_SMP: */

static inline bool task_allowed_on_cpu(struct task_struct *p, int cpu)
{
	return true;
}

static inline int __set_cpus_allowed_ptr(struct task_struct *p,
					 struct affinity_context *ctx)
{
	return set_cpus_allowed_ptr(p, ctx->new_mask);
}

static inline cpumask_t *alloc_user_cpus_ptr(int node)
{
	return NULL;
}

#endif /* !CONFIG_SMP */

#ifdef CONFIG_CPU_IDLE

static inline void idle_set_state(struct rq *rq,
				  struct cpuidle_state *idle_state)
{
	rq->idle_state = idle_state;
}

static inline struct cpuidle_state *idle_get_state(struct rq *rq)
{
	SCHED_WARN_ON(!rcu_read_lock_held());

	return rq->idle_state;
}

#else /* !CONFIG_CPU_IDLE: */

static inline void idle_set_state(struct rq *rq,
				  struct cpuidle_state *idle_state)
{
}

static inline struct cpuidle_state *idle_get_state(struct rq *rq)
{
	return NULL;
}

#endif /* !CONFIG_CPU_IDLE */

extern void schedule_idle(void);
asmlinkage void schedule_user(void);

extern void sysrq_sched_debug_show(void);
extern void sched_init_granularity(void);
extern void update_max_interval(void);

extern void init_sched_dl_class(void);
extern void init_sched_rt_class(void);
extern void init_sched_fair_class(void);

extern void resched_curr(struct rq *rq);
extern void resched_cpu(int cpu);

extern void init_rt_bandwidth(struct rt_bandwidth *rt_b, u64 period, u64 runtime);
extern bool sched_rt_bandwidth_account(struct rt_rq *rt_rq);

extern void init_dl_entity(struct sched_dl_entity *dl_se);

#define BW_SHIFT		20
#define BW_UNIT			(1 << BW_SHIFT)
#define RATIO_SHIFT		8
#define MAX_BW_BITS		(64 - BW_SHIFT)
#define MAX_BW			((1ULL << MAX_BW_BITS) - 1)

extern unsigned long to_ratio(u64 period, u64 runtime);

extern void init_entity_runnable_average(struct sched_entity *se);
extern void post_init_entity_util_avg(struct task_struct *p);

#ifdef CONFIG_NO_HZ_FULL
extern bool sched_can_stop_tick(struct rq *rq);
extern int __init sched_tick_offload_init(void);

/*
 * Tick may be needed by tasks in the runqueue depending on their policy and
 * requirements. If tick is needed, lets send the target an IPI to kick it out of
 * nohz mode if necessary.
 */
static inline void sched_update_tick_dependency(struct rq *rq)
{
	int cpu = cpu_of(rq);

	if (!tick_nohz_full_cpu(cpu))
		return;

	if (sched_can_stop_tick(rq))
		tick_nohz_dep_clear_cpu(cpu, TICK_DEP_BIT_SCHED);
	else
		tick_nohz_dep_set_cpu(cpu, TICK_DEP_BIT_SCHED);
}
#else /* !CONFIG_NO_HZ_FULL: */
static inline int sched_tick_offload_init(void) { return 0; }
static inline void sched_update_tick_dependency(struct rq *rq) { }
#endif /* !CONFIG_NO_HZ_FULL */

static inline void add_nr_running(struct rq *rq, unsigned count)
{
	unsigned prev_nr = rq->nr_running;

	rq->nr_running = prev_nr + count;
	if (trace_sched_update_nr_running_tp_enabled()) {
		call_trace_sched_update_nr_running(rq, count);
	}

#ifdef CONFIG_SMP
	if (prev_nr < 2 && rq->nr_running >= 2)
		set_rd_overloaded(rq->rd, 1);
#endif

	sched_update_tick_dependency(rq);
}

static inline void sub_nr_running(struct rq *rq, unsigned count)
{
	rq->nr_running -= count;
	if (trace_sched_update_nr_running_tp_enabled()) {
		call_trace_sched_update_nr_running(rq, -count);
	}

	/* Check if we still need preemption */
	sched_update_tick_dependency(rq);
}

static inline void __block_task(struct rq *rq, struct task_struct *p)
{
	if (p->sched_contributes_to_load)
		rq->nr_uninterruptible++;

	if (p->in_iowait) {
		atomic_inc(&rq->nr_iowait);
		delayacct_blkio_start();
	}

	ASSERT_EXCLUSIVE_WRITER(p->on_rq);

	/*
	 * The moment this write goes through, ttwu() can swoop in and migrate
	 * this task, rendering our rq->__lock ineffective.
	 *
	 * __schedule()				try_to_wake_up()
	 *   LOCK rq->__lock			  LOCK p->pi_lock
	 *   pick_next_task()
	 *     pick_next_task_fair()
	 *       pick_next_entity()
	 *         dequeue_entities()
	 *           __block_task()
	 *             RELEASE p->on_rq = 0	  if (p->on_rq && ...)
	 *					    break;
	 *
	 *					  ACQUIRE (after ctrl-dep)
	 *
	 *					  cpu = select_task_rq();
	 *					  set_task_cpu(p, cpu);
	 *					  ttwu_queue()
	 *					    ttwu_do_activate()
	 *					      LOCK rq->__lock
	 *					      activate_task()
	 *					        STORE p->on_rq = 1
	 *   UNLOCK rq->__lock
	 *
	 * Callers must ensure to not reference @p after this -- we no longer
	 * own it.
	 */
	smp_store_release(&p->on_rq, 0);
}

extern void activate_task(struct rq *rq, struct task_struct *p, int flags);
extern void deactivate_task(struct rq *rq, struct task_struct *p, int flags);

extern void wakeup_preempt(struct rq *rq, struct task_struct *p, int flags);

#ifdef CONFIG_PREEMPT_RT
# define SCHED_NR_MIGRATE_BREAK 8
#else
# define SCHED_NR_MIGRATE_BREAK 32
#endif

extern const_debug unsigned int sysctl_sched_nr_migrate;
extern const_debug unsigned int sysctl_sched_migration_cost;

extern unsigned int sysctl_sched_base_slice;

#ifdef CONFIG_SCHED_DEBUG
extern int sysctl_resched_latency_warn_ms;
extern int sysctl_resched_latency_warn_once;

extern unsigned int sysctl_sched_tunable_scaling;

extern unsigned int sysctl_numa_balancing_scan_delay;
extern unsigned int sysctl_numa_balancing_scan_period_min;
extern unsigned int sysctl_numa_balancing_scan_period_max;
extern unsigned int sysctl_numa_balancing_scan_size;
extern unsigned int sysctl_numa_balancing_hot_threshold;
#endif

#ifdef CONFIG_SCHED_HRTICK

/*
 * Use hrtick when:
 *  - enabled by features
 *  - hrtimer is actually high res
 */
static inline int hrtick_enabled(struct rq *rq)
{
	if (!cpu_active(cpu_of(rq)))
		return 0;
	return hrtimer_is_hres_active(&rq->hrtick_timer);
}

static inline int hrtick_enabled_fair(struct rq *rq)
{
	if (!sched_feat(HRTICK))
		return 0;
	return hrtick_enabled(rq);
}

static inline int hrtick_enabled_dl(struct rq *rq)
{
	if (!sched_feat(HRTICK_DL))
		return 0;
	return hrtick_enabled(rq);
}

extern void hrtick_start(struct rq *rq, u64 delay);

#else /* !CONFIG_SCHED_HRTICK: */

static inline int hrtick_enabled_fair(struct rq *rq)
{
	return 0;
}

static inline int hrtick_enabled_dl(struct rq *rq)
{
	return 0;
}

static inline int hrtick_enabled(struct rq *rq)
{
	return 0;
}

#endif /* !CONFIG_SCHED_HRTICK */

#ifndef arch_scale_freq_tick
static __always_inline void arch_scale_freq_tick(void) { }
#endif

#ifndef arch_scale_freq_capacity
/**
 * arch_scale_freq_capacity - get the frequency scale factor of a given CPU.
 * @cpu: the CPU in question.
 *
 * Return: the frequency scale factor normalized against SCHED_CAPACITY_SCALE, i.e.
 *
 *     f_curr
 *     ------ * SCHED_CAPACITY_SCALE
 *     f_max
 */
static __always_inline
unsigned long arch_scale_freq_capacity(int cpu)
{
	return SCHED_CAPACITY_SCALE;
}
#endif

#ifdef CONFIG_SCHED_DEBUG
/*
 * In double_lock_balance()/double_rq_lock(), we use raw_spin_rq_lock() to
 * acquire rq lock instead of rq_lock(). So at the end of these two functions
 * we need to call double_rq_clock_clear_update() to clear RQCF_UPDATED of
 * rq->clock_update_flags to avoid the WARN_DOUBLE_CLOCK warning.
 */
static inline void double_rq_clock_clear_update(struct rq *rq1, struct rq *rq2)
{
	rq1->clock_update_flags &= (RQCF_REQ_SKIP|RQCF_ACT_SKIP);
	/* rq1 == rq2 for !CONFIG_SMP, so just clear RQCF_UPDATED once. */
#ifdef CONFIG_SMP
	rq2->clock_update_flags &= (RQCF_REQ_SKIP|RQCF_ACT_SKIP);
#endif
}
#else
static inline void double_rq_clock_clear_update(struct rq *rq1, struct rq *rq2) { }
#endif

#define DEFINE_LOCK_GUARD_2(name, type, _lock, _unlock, ...)				\
__DEFINE_UNLOCK_GUARD(name, type, _unlock, type *lock2; __VA_ARGS__)			\
static inline class_##name##_t class_##name##_constructor(type *lock, type *lock2)	\
{ class_##name##_t _t = { .lock = lock, .lock2 = lock2 }, *_T = &_t;			\
  _lock; return _t; }

#ifdef CONFIG_SMP

static inline bool rq_order_less(struct rq *rq1, struct rq *rq2)
{
#ifdef CONFIG_SCHED_CORE
	/*
	 * In order to not have {0,2},{1,3} turn into into an AB-BA,
	 * order by core-id first and cpu-id second.
	 *
	 * Notably:
	 *
	 *	double_rq_lock(0,3); will take core-0, core-1 lock
	 *	double_rq_lock(1,2); will take core-1, core-0 lock
	 *
	 * when only cpu-id is considered.
	 */
	if (rq1->core->cpu < rq2->core->cpu)
		return true;
	if (rq1->core->cpu > rq2->core->cpu)
		return false;

	/*
	 * __sched_core_flip() relies on SMT having cpu-id lock order.
	 */
#endif
	return rq1->cpu < rq2->cpu;
}

extern void double_rq_lock(struct rq *rq1, struct rq *rq2);

#ifdef CONFIG_PREEMPTION

/*
 * fair double_lock_balance: Safely acquires both rq->locks in a fair
 * way at the expense of forcing extra atomic operations in all
 * invocations.  This assures that the double_lock is acquired using the
 * same underlying policy as the spinlock_t on this architecture, which
 * reduces latency compared to the unfair variant below.  However, it
 * also adds more overhead and therefore may reduce throughput.
 */
static inline int _double_lock_balance(struct rq *this_rq, struct rq *busiest)
	__releases(this_rq->lock)
	__acquires(busiest->lock)
	__acquires(this_rq->lock)
{
	raw_spin_rq_unlock(this_rq);
	double_rq_lock(this_rq, busiest);

	return 1;
}

#else /* !CONFIG_PREEMPTION: */
/*
 * Unfair double_lock_balance: Optimizes throughput at the expense of
 * latency by eliminating extra atomic operations when the locks are
 * already in proper order on entry.  This favors lower CPU-ids and will
 * grant the double lock to lower CPUs over higher ids under contention,
 * regardless of entry order into the function.
 */
static inline int _double_lock_balance(struct rq *this_rq, struct rq *busiest)
	__releases(this_rq->lock)
	__acquires(busiest->lock)
	__acquires(this_rq->lock)
{
	if (__rq_lockp(this_rq) == __rq_lockp(busiest) ||
	    likely(raw_spin_rq_trylock(busiest))) {
		double_rq_clock_clear_update(this_rq, busiest);
		return 0;
	}

	if (rq_order_less(this_rq, busiest)) {
		raw_spin_rq_lock_nested(busiest, SINGLE_DEPTH_NESTING);
		double_rq_clock_clear_update(this_rq, busiest);
		return 0;
	}

	raw_spin_rq_unlock(this_rq);
	double_rq_lock(this_rq, busiest);

	return 1;
}

#endif /* !CONFIG_PREEMPTION */

/*
 * double_lock_balance - lock the busiest runqueue, this_rq is locked already.
 */
static inline int double_lock_balance(struct rq *this_rq, struct rq *busiest)
{
	lockdep_assert_irqs_disabled();

	return _double_lock_balance(this_rq, busiest);
}

static inline void double_unlock_balance(struct rq *this_rq, struct rq *busiest)
	__releases(busiest->lock)
{
	if (__rq_lockp(this_rq) != __rq_lockp(busiest))
		raw_spin_rq_unlock(busiest);
	lock_set_subclass(&__rq_lockp(this_rq)->dep_map, 0, _RET_IP_);
}

static inline void double_lock(spinlock_t *l1, spinlock_t *l2)
{
	if (l1 > l2)
		swap(l1, l2);

	spin_lock(l1);
	spin_lock_nested(l2, SINGLE_DEPTH_NESTING);
}

static inline void double_lock_irq(spinlock_t *l1, spinlock_t *l2)
{
	if (l1 > l2)
		swap(l1, l2);

	spin_lock_irq(l1);
	spin_lock_nested(l2, SINGLE_DEPTH_NESTING);
}

static inline void double_raw_lock(raw_spinlock_t *l1, raw_spinlock_t *l2)
{
	if (l1 > l2)
		swap(l1, l2);

	raw_spin_lock(l1);
	raw_spin_lock_nested(l2, SINGLE_DEPTH_NESTING);
}

static inline void double_raw_unlock(raw_spinlock_t *l1, raw_spinlock_t *l2)
{
	raw_spin_unlock(l1);
	raw_spin_unlock(l2);
}

DEFINE_LOCK_GUARD_2(double_raw_spinlock, raw_spinlock_t,
		    double_raw_lock(_T->lock, _T->lock2),
		    double_raw_unlock(_T->lock, _T->lock2))

/*
 * double_rq_unlock - safely unlock two runqueues
 *
 * Note this does not restore interrupts like task_rq_unlock,
 * you need to do so manually after calling.
 */
static inline void double_rq_unlock(struct rq *rq1, struct rq *rq2)
	__releases(rq1->lock)
	__releases(rq2->lock)
{
	if (__rq_lockp(rq1) != __rq_lockp(rq2))
		raw_spin_rq_unlock(rq2);
	else
		__release(rq2->lock);
	raw_spin_rq_unlock(rq1);
}

extern void set_rq_online (struct rq *rq);
extern void set_rq_offline(struct rq *rq);

extern bool sched_smp_initialized;

#else /* !CONFIG_SMP: */

/*
 * double_rq_lock - safely lock two runqueues
 *
 * Note this does not disable interrupts like task_rq_lock,
 * you need to do so manually before calling.
 */
static inline void double_rq_lock(struct rq *rq1, struct rq *rq2)
	__acquires(rq1->lock)
	__acquires(rq2->lock)
{
	WARN_ON_ONCE(!irqs_disabled());
	WARN_ON_ONCE(rq1 != rq2);
	raw_spin_rq_lock(rq1);
	__acquire(rq2->lock);	/* Fake it out ;) */
	double_rq_clock_clear_update(rq1, rq2);
}

/*
 * double_rq_unlock - safely unlock two runqueues
 *
 * Note this does not restore interrupts like task_rq_unlock,
 * you need to do so manually after calling.
 */
static inline void double_rq_unlock(struct rq *rq1, struct rq *rq2)
	__releases(rq1->lock)
	__releases(rq2->lock)
{
	WARN_ON_ONCE(rq1 != rq2);
	raw_spin_rq_unlock(rq1);
	__release(rq2->lock);
}

#endif /* !CONFIG_SMP */

DEFINE_LOCK_GUARD_2(double_rq_lock, struct rq,
		    double_rq_lock(_T->lock, _T->lock2),
		    double_rq_unlock(_T->lock, _T->lock2))

extern struct sched_entity *__pick_root_entity(struct cfs_rq *cfs_rq);
extern struct sched_entity *__pick_first_entity(struct cfs_rq *cfs_rq);
extern struct sched_entity *__pick_last_entity(struct cfs_rq *cfs_rq);

#ifdef	CONFIG_SCHED_DEBUG
extern bool sched_debug_verbose;

extern void print_cfs_stats(struct seq_file *m, int cpu);
extern void print_rt_stats(struct seq_file *m, int cpu);
extern void print_dl_stats(struct seq_file *m, int cpu);
extern void print_cfs_rq(struct seq_file *m, int cpu, struct cfs_rq *cfs_rq);
extern void print_rt_rq(struct seq_file *m, int cpu, struct rt_rq *rt_rq);
extern void print_dl_rq(struct seq_file *m, int cpu, struct dl_rq *dl_rq);

extern void resched_latency_warn(int cpu, u64 latency);
# ifdef CONFIG_NUMA_BALANCING
extern void show_numa_stats(struct task_struct *p, struct seq_file *m);
extern void
print_numa_stats(struct seq_file *m, int node, unsigned long tsf,
		 unsigned long tpf, unsigned long gsf, unsigned long gpf);
# endif /* CONFIG_NUMA_BALANCING */
#else /* !CONFIG_SCHED_DEBUG: */
static inline void resched_latency_warn(int cpu, u64 latency) { }
#endif /* !CONFIG_SCHED_DEBUG */

extern void init_cfs_rq(struct cfs_rq *cfs_rq);
extern void init_rt_rq(struct rt_rq *rt_rq);
extern void init_dl_rq(struct dl_rq *dl_rq);

extern void cfs_bandwidth_usage_inc(void);
extern void cfs_bandwidth_usage_dec(void);

#ifdef CONFIG_NO_HZ_COMMON

#define NOHZ_BALANCE_KICK_BIT	0
#define NOHZ_STATS_KICK_BIT	1
#define NOHZ_NEWILB_KICK_BIT	2
#define NOHZ_NEXT_KICK_BIT	3

/* Run sched_balance_domains() */
#define NOHZ_BALANCE_KICK	BIT(NOHZ_BALANCE_KICK_BIT)
/* Update blocked load */
#define NOHZ_STATS_KICK		BIT(NOHZ_STATS_KICK_BIT)
/* Update blocked load when entering idle */
#define NOHZ_NEWILB_KICK	BIT(NOHZ_NEWILB_KICK_BIT)
/* Update nohz.next_balance */
#define NOHZ_NEXT_KICK		BIT(NOHZ_NEXT_KICK_BIT)

#define NOHZ_KICK_MASK		(NOHZ_BALANCE_KICK | NOHZ_STATS_KICK | NOHZ_NEXT_KICK)

#define nohz_flags(cpu)		(&cpu_rq(cpu)->nohz_flags)

extern void nohz_balance_exit_idle(struct rq *rq);
#else /* !CONFIG_NO_HZ_COMMON: */
static inline void nohz_balance_exit_idle(struct rq *rq) { }
#endif /* !CONFIG_NO_HZ_COMMON */

#if defined(CONFIG_SMP) && defined(CONFIG_NO_HZ_COMMON)
extern void nohz_run_idle_balance(int cpu);
#else
static inline void nohz_run_idle_balance(int cpu) { }
#endif

#ifdef CONFIG_IRQ_TIME_ACCOUNTING

struct irqtime {
	u64			total;
	u64			tick_delta;
	u64			irq_start_time;
	struct u64_stats_sync	sync;
};

DECLARE_PER_CPU(struct irqtime, cpu_irqtime);

/*
 * Returns the irqtime minus the softirq time computed by ksoftirqd.
 * Otherwise ksoftirqd's sum_exec_runtime is subtracted its own runtime
 * and never move forward.
 */
static inline u64 irq_time_read(int cpu)
{
	struct irqtime *irqtime = &per_cpu(cpu_irqtime, cpu);
	unsigned int seq;
	u64 total;

	do {
		seq = __u64_stats_fetch_begin(&irqtime->sync);
		total = irqtime->total;
	} while (__u64_stats_fetch_retry(&irqtime->sync, seq));

	return total;
}

#endif /* CONFIG_IRQ_TIME_ACCOUNTING */

#ifdef CONFIG_CPU_FREQ

DECLARE_PER_CPU(struct update_util_data __rcu *, cpufreq_update_util_data);

/**
 * cpufreq_update_util - Take a note about CPU utilization changes.
 * @rq: Runqueue to carry out the update for.
 * @flags: Update reason flags.
 *
 * This function is called by the scheduler on the CPU whose utilization is
 * being updated.
 *
 * It can only be called from RCU-sched read-side critical sections.
 *
 * The way cpufreq is currently arranged requires it to evaluate the CPU
 * performance state (frequency/voltage) on a regular basis to prevent it from
 * being stuck in a completely inadequate performance level for too long.
 * That is not guaranteed to happen if the updates are only triggered from CFS
 * and DL, though, because they may not be coming in if only RT tasks are
 * active all the time (or there are RT tasks only).
 *
 * As a workaround for that issue, this function is called periodically by the
 * RT sched class to trigger extra cpufreq updates to prevent it from stalling,
 * but that really is a band-aid.  Going forward it should be replaced with
 * solutions targeted more specifically at RT tasks.
 */
static inline void cpufreq_update_util(struct rq *rq, unsigned int flags)
{
	struct update_util_data *data;

	data = rcu_dereference_sched(*per_cpu_ptr(&cpufreq_update_util_data,
						  cpu_of(rq)));
	if (data)
		data->func(data, rq_clock(rq), flags);
}
#else /* !CONFIG_CPU_FREQ: */
static inline void cpufreq_update_util(struct rq *rq, unsigned int flags) { }
#endif /* !CONFIG_CPU_FREQ */

#ifdef arch_scale_freq_capacity
# ifndef arch_scale_freq_invariant
#  define arch_scale_freq_invariant()	true
# endif
#else
# define arch_scale_freq_invariant()	false
#endif

#ifdef CONFIG_SMP

unsigned long effective_cpu_util(int cpu, unsigned long util_cfs,
				 unsigned long *min,
				 unsigned long *max);

unsigned long sugov_effective_cpu_perf(int cpu, unsigned long actual,
				 unsigned long min,
				 unsigned long max);


/*
 * Verify the fitness of task @p to run on @cpu taking into account the
 * CPU original capacity and the runtime/deadline ratio of the task.
 *
 * The function will return true if the original capacity of @cpu is
 * greater than or equal to task's deadline density right shifted by
 * (BW_SHIFT - SCHED_CAPACITY_SHIFT) and false otherwise.
 */
static inline bool dl_task_fits_capacity(struct task_struct *p, int cpu)
{
	unsigned long cap = arch_scale_cpu_capacity(cpu);

	return cap >= p->dl.dl_density >> (BW_SHIFT - SCHED_CAPACITY_SHIFT);
}

static inline unsigned long cpu_bw_dl(struct rq *rq)
{
	return (rq->dl.running_bw * SCHED_CAPACITY_SCALE) >> BW_SHIFT;
}

static inline unsigned long cpu_util_dl(struct rq *rq)
{
	return READ_ONCE(rq->avg_dl.util_avg);
}


extern unsigned long cpu_util_cfs(int cpu);
extern unsigned long cpu_util_cfs_boost(int cpu);

static inline unsigned long cpu_util_rt(struct rq *rq)
{
	return READ_ONCE(rq->avg_rt.util_avg);
}

#else /* !CONFIG_SMP */
static inline bool update_other_load_avgs(struct rq *rq) { return false; }
#endif /* CONFIG_SMP */

#ifdef CONFIG_UCLAMP_TASK

unsigned long uclamp_eff_value(struct task_struct *p, enum uclamp_id clamp_id);

static inline unsigned long uclamp_rq_get(struct rq *rq,
					  enum uclamp_id clamp_id)
{
	return READ_ONCE(rq->uclamp[clamp_id].value);
}

static inline void uclamp_rq_set(struct rq *rq, enum uclamp_id clamp_id,
				 unsigned int value)
{
	WRITE_ONCE(rq->uclamp[clamp_id].value, value);
}

static inline bool uclamp_rq_is_idle(struct rq *rq)
{
	return rq->uclamp_flags & UCLAMP_FLAG_IDLE;
}

/* Is the rq being capped/throttled by uclamp_max? */
static inline bool uclamp_rq_is_capped(struct rq *rq)
{
	unsigned long rq_util;
	unsigned long max_util;

	if (!static_branch_likely(&sched_uclamp_used))
		return false;

	rq_util = cpu_util_cfs(cpu_of(rq)) + cpu_util_rt(rq);
	max_util = READ_ONCE(rq->uclamp[UCLAMP_MAX].value);

	return max_util != SCHED_CAPACITY_SCALE && rq_util >= max_util;
}

/*
 * When uclamp is compiled in, the aggregation at rq level is 'turned off'
 * by default in the fast path and only gets turned on once userspace performs
 * an operation that requires it.
 *
 * Returns true if userspace opted-in to use uclamp and aggregation at rq level
 * hence is active.
 */
static inline bool uclamp_is_used(void)
{
	return static_branch_likely(&sched_uclamp_used);
}

#define for_each_clamp_id(clamp_id) \
	for ((clamp_id) = 0; (clamp_id) < UCLAMP_CNT; (clamp_id)++)

extern unsigned int sysctl_sched_uclamp_util_min_rt_default;


static inline unsigned int uclamp_none(enum uclamp_id clamp_id)
{
	if (clamp_id == UCLAMP_MIN)
		return 0;
	return SCHED_CAPACITY_SCALE;
}

/* Integer rounded range for each bucket */
#define UCLAMP_BUCKET_DELTA DIV_ROUND_CLOSEST(SCHED_CAPACITY_SCALE, UCLAMP_BUCKETS)

static inline unsigned int uclamp_bucket_id(unsigned int clamp_value)
{
	return min_t(unsigned int, clamp_value / UCLAMP_BUCKET_DELTA, UCLAMP_BUCKETS - 1);
}

static inline void
uclamp_se_set(struct uclamp_se *uc_se, unsigned int value, bool user_defined)
{
	uc_se->value = value;
	uc_se->bucket_id = uclamp_bucket_id(value);
	uc_se->user_defined = user_defined;
}

#else /* !CONFIG_UCLAMP_TASK: */

static inline unsigned long
uclamp_eff_value(struct task_struct *p, enum uclamp_id clamp_id)
{
	if (clamp_id == UCLAMP_MIN)
		return 0;

	return SCHED_CAPACITY_SCALE;
}

static inline bool uclamp_rq_is_capped(struct rq *rq) { return false; }

static inline bool uclamp_is_used(void)
{
	return false;
}

static inline unsigned long
uclamp_rq_get(struct rq *rq, enum uclamp_id clamp_id)
{
	if (clamp_id == UCLAMP_MIN)
		return 0;

	return SCHED_CAPACITY_SCALE;
}

static inline void
uclamp_rq_set(struct rq *rq, enum uclamp_id clamp_id, unsigned int value)
{
}

static inline bool uclamp_rq_is_idle(struct rq *rq)
{
	return false;
}

#endif /* !CONFIG_UCLAMP_TASK */

#ifdef CONFIG_HAVE_SCHED_AVG_IRQ

static inline unsigned long cpu_util_irq(struct rq *rq)
{
	return READ_ONCE(rq->avg_irq.util_avg);
}

static inline
unsigned long scale_irq_capacity(unsigned long util, unsigned long irq, unsigned long max)
{
	util *= (max - irq);
	util /= max;

	return util;

}

#else /* !CONFIG_HAVE_SCHED_AVG_IRQ: */

static inline unsigned long cpu_util_irq(struct rq *rq)
{
	return 0;
}

static inline
unsigned long scale_irq_capacity(unsigned long util, unsigned long irq, unsigned long max)
{
	return util;
}

#endif /* !CONFIG_HAVE_SCHED_AVG_IRQ */

#if defined(CONFIG_ENERGY_MODEL) && defined(CONFIG_CPU_FREQ_GOV_SCHEDUTIL)

#define perf_domain_span(pd) (to_cpumask(((pd)->em_pd->cpus)))

DECLARE_STATIC_KEY_FALSE(sched_energy_present);

static inline bool sched_energy_enabled(void)
{
	return static_branch_unlikely(&sched_energy_present);
}

extern struct cpufreq_governor schedutil_gov;

#else /* ! (CONFIG_ENERGY_MODEL && CONFIG_CPU_FREQ_GOV_SCHEDUTIL) */

#define perf_domain_span(pd) NULL

static inline bool sched_energy_enabled(void) { return false; }

#endif /* CONFIG_ENERGY_MODEL && CONFIG_CPU_FREQ_GOV_SCHEDUTIL */

#ifdef CONFIG_MEMBARRIER

/*
 * The scheduler provides memory barriers required by membarrier between:
 * - prior user-space memory accesses and store to rq->membarrier_state,
 * - store to rq->membarrier_state and following user-space memory accesses.
 * In the same way it provides those guarantees around store to rq->curr.
 */
static inline void membarrier_switch_mm(struct rq *rq,
					struct mm_struct *prev_mm,
					struct mm_struct *next_mm)
{
	int membarrier_state;

	if (prev_mm == next_mm)
		return;

	membarrier_state = atomic_read(&next_mm->membarrier_state);
	if (READ_ONCE(rq->membarrier_state) == membarrier_state)
		return;

	WRITE_ONCE(rq->membarrier_state, membarrier_state);
}

#else /* !CONFIG_MEMBARRIER :*/

static inline void membarrier_switch_mm(struct rq *rq,
					struct mm_struct *prev_mm,
					struct mm_struct *next_mm)
{
}

#endif /* !CONFIG_MEMBARRIER */

#ifdef CONFIG_SMP
static inline bool is_per_cpu_kthread(struct task_struct *p)
{
	if (!(p->flags & PF_KTHREAD))
		return false;

	if (p->nr_cpus_allowed != 1)
		return false;

	return true;
}
#endif

extern void swake_up_all_locked(struct swait_queue_head *q);
extern void __prepare_to_swait(struct swait_queue_head *q, struct swait_queue *wait);

extern int try_to_wake_up(struct task_struct *tsk, unsigned int state, int wake_flags);

#ifdef CONFIG_PREEMPT_DYNAMIC
extern int preempt_dynamic_mode;
extern int sched_dynamic_mode(const char *str);
extern void sched_dynamic_update(int mode);
#endif

#ifdef CONFIG_SCHED_MM_CID

#define SCHED_MM_CID_PERIOD_NS	(100ULL * 1000000)	/* 100ms */
#define MM_CID_SCAN_DELAY	100			/* 100ms */

extern raw_spinlock_t cid_lock;
extern int use_cid_lock;

extern void sched_mm_cid_migrate_from(struct task_struct *t);
extern void sched_mm_cid_migrate_to(struct rq *dst_rq, struct task_struct *t);
extern void task_tick_mm_cid(struct rq *rq, struct task_struct *curr);
extern void init_sched_mm_cid(struct task_struct *t);

static inline void __mm_cid_put(struct mm_struct *mm, int cid)
{
	if (cid < 0)
		return;
	cpumask_clear_cpu(cid, mm_cidmask(mm));
}

/*
 * The per-mm/cpu cid can have the MM_CID_LAZY_PUT flag set or transition to
 * the MM_CID_UNSET state without holding the rq lock, but the rq lock needs to
 * be held to transition to other states.
 *
 * State transitions synchronized with cmpxchg or try_cmpxchg need to be
 * consistent across CPUs, which prevents use of this_cpu_cmpxchg.
 */
static inline void mm_cid_put_lazy(struct task_struct *t)
{
	struct mm_struct *mm = t->mm;
	struct mm_cid __percpu *pcpu_cid = mm->pcpu_cid;
	int cid;

	lockdep_assert_irqs_disabled();
	cid = __this_cpu_read(pcpu_cid->cid);
	if (!mm_cid_is_lazy_put(cid) ||
	    !try_cmpxchg(&this_cpu_ptr(pcpu_cid)->cid, &cid, MM_CID_UNSET))
		return;
	__mm_cid_put(mm, mm_cid_clear_lazy_put(cid));
}

static inline int mm_cid_pcpu_unset(struct mm_struct *mm)
{
	struct mm_cid __percpu *pcpu_cid = mm->pcpu_cid;
	int cid, res;

	lockdep_assert_irqs_disabled();
	cid = __this_cpu_read(pcpu_cid->cid);
	for (;;) {
		if (mm_cid_is_unset(cid))
			return MM_CID_UNSET;
		/*
		 * Attempt transition from valid or lazy-put to unset.
		 */
		res = cmpxchg(&this_cpu_ptr(pcpu_cid)->cid, cid, MM_CID_UNSET);
		if (res == cid)
			break;
		cid = res;
	}
	return cid;
}

static inline void mm_cid_put(struct mm_struct *mm)
{
	int cid;

	lockdep_assert_irqs_disabled();
	cid = mm_cid_pcpu_unset(mm);
	if (cid == MM_CID_UNSET)
		return;
	__mm_cid_put(mm, mm_cid_clear_lazy_put(cid));
}

static inline int __mm_cid_try_get(struct mm_struct *mm)
{
	struct cpumask *cpumask;
	int cid;

	cpumask = mm_cidmask(mm);
	/*
	 * Retry finding first zero bit if the mask is temporarily
	 * filled. This only happens during concurrent remote-clear
	 * which owns a cid without holding a rq lock.
	 */
	for (;;) {
		cid = cpumask_first_zero(cpumask);
		if (cid < nr_cpu_ids)
			break;
		cpu_relax();
	}
	if (cpumask_test_and_set_cpu(cid, cpumask))
		return -1;

	return cid;
}

/*
 * Save a snapshot of the current runqueue time of this cpu
 * with the per-cpu cid value, allowing to estimate how recently it was used.
 */
static inline void mm_cid_snapshot_time(struct rq *rq, struct mm_struct *mm)
{
	struct mm_cid *pcpu_cid = per_cpu_ptr(mm->pcpu_cid, cpu_of(rq));

	lockdep_assert_rq_held(rq);
	WRITE_ONCE(pcpu_cid->time, rq->clock);
}

static inline int __mm_cid_get(struct rq *rq, struct mm_struct *mm)
{
	int cid;

	/*
	 * All allocations (even those using the cid_lock) are lock-free. If
	 * use_cid_lock is set, hold the cid_lock to perform cid allocation to
	 * guarantee forward progress.
	 */
	if (!READ_ONCE(use_cid_lock)) {
		cid = __mm_cid_try_get(mm);
		if (cid >= 0)
			goto end;
		raw_spin_lock(&cid_lock);
	} else {
		raw_spin_lock(&cid_lock);
		cid = __mm_cid_try_get(mm);
		if (cid >= 0)
			goto unlock;
	}

	/*
	 * cid concurrently allocated. Retry while forcing following
	 * allocations to use the cid_lock to ensure forward progress.
	 */
	WRITE_ONCE(use_cid_lock, 1);
	/*
	 * Set use_cid_lock before allocation. Only care about program order
	 * because this is only required for forward progress.
	 */
	barrier();
	/*
	 * Retry until it succeeds. It is guaranteed to eventually succeed once
	 * all newcoming allocations observe the use_cid_lock flag set.
	 */
	do {
		cid = __mm_cid_try_get(mm);
		cpu_relax();
	} while (cid < 0);
	/*
	 * Allocate before clearing use_cid_lock. Only care about
	 * program order because this is for forward progress.
	 */
	barrier();
	WRITE_ONCE(use_cid_lock, 0);
unlock:
	raw_spin_unlock(&cid_lock);
end:
	mm_cid_snapshot_time(rq, mm);

	return cid;
}

static inline int mm_cid_get(struct rq *rq, struct mm_struct *mm)
{
	struct mm_cid __percpu *pcpu_cid = mm->pcpu_cid;
	struct cpumask *cpumask;
	int cid;

	lockdep_assert_rq_held(rq);
	cpumask = mm_cidmask(mm);
	cid = __this_cpu_read(pcpu_cid->cid);
	if (mm_cid_is_valid(cid)) {
		mm_cid_snapshot_time(rq, mm);
		return cid;
	}
	if (mm_cid_is_lazy_put(cid)) {
		if (try_cmpxchg(&this_cpu_ptr(pcpu_cid)->cid, &cid, MM_CID_UNSET))
			__mm_cid_put(mm, mm_cid_clear_lazy_put(cid));
	}
	cid = __mm_cid_get(rq, mm);
	__this_cpu_write(pcpu_cid->cid, cid);

	return cid;
}

static inline void switch_mm_cid(struct rq *rq,
				 struct task_struct *prev,
				 struct task_struct *next)
{
	/*
	 * Provide a memory barrier between rq->curr store and load of
	 * {prev,next}->mm->pcpu_cid[cpu] on rq->curr->mm transition.
	 *
	 * Should be adapted if context_switch() is modified.
	 */
	if (!next->mm) {                                // to kernel
		/*
		 * user -> kernel transition does not guarantee a barrier, but
		 * we can use the fact that it performs an atomic operation in
		 * mmgrab().
		 */
		if (prev->mm)                           // from user
			smp_mb__after_mmgrab();
		/*
		 * kernel -> kernel transition does not change rq->curr->mm
		 * state. It stays NULL.
		 */
	} else {                                        // to user
		/*
		 * kernel -> user transition does not provide a barrier
		 * between rq->curr store and load of {prev,next}->mm->pcpu_cid[cpu].
		 * Provide it here.
		 */
		if (!prev->mm) {                        // from kernel
			smp_mb();
		} else {				// from user
			/*
			 * user->user transition relies on an implicit
			 * memory barrier in switch_mm() when
			 * current->mm changes. If the architecture
			 * switch_mm() does not have an implicit memory
			 * barrier, it is emitted here.  If current->mm
			 * is unchanged, no barrier is needed.
			 */
			smp_mb__after_switch_mm();
		}
	}
	if (prev->mm_cid_active) {
		mm_cid_snapshot_time(rq, prev->mm);
		mm_cid_put_lazy(prev);
		prev->mm_cid = -1;
	}
	if (next->mm_cid_active)
		next->last_mm_cid = next->mm_cid = mm_cid_get(rq, next->mm);
}

#else /* !CONFIG_SCHED_MM_CID: */
static inline void switch_mm_cid(struct rq *rq, struct task_struct *prev, struct task_struct *next) { }
static inline void sched_mm_cid_migrate_from(struct task_struct *t) { }
static inline void sched_mm_cid_migrate_to(struct rq *dst_rq, struct task_struct *t) { }
static inline void task_tick_mm_cid(struct rq *rq, struct task_struct *curr) { }
static inline void init_sched_mm_cid(struct task_struct *t) { }
#endif /* !CONFIG_SCHED_MM_CID */

extern u64 avg_vruntime(struct cfs_rq *cfs_rq);
extern int entity_eligible(struct cfs_rq *cfs_rq, struct sched_entity *se);

#ifdef CONFIG_RT_MUTEXES

static inline int __rt_effective_prio(struct task_struct *pi_task, int prio)
{
	if (pi_task)
		prio = min(prio, pi_task->prio);

	return prio;
}

static inline int rt_effective_prio(struct task_struct *p, int prio)
{
	struct task_struct *pi_task = rt_mutex_get_top_task(p);

	return __rt_effective_prio(pi_task, prio);
}

#else /* !CONFIG_RT_MUTEXES: */

static inline int rt_effective_prio(struct task_struct *p, int prio)
{
	return prio;
}

#endif /* !CONFIG_RT_MUTEXES */

extern int __sched_setscheduler(struct task_struct *p, const struct sched_attr *attr, bool user, bool pi);
extern int __sched_setaffinity(struct task_struct *p, struct affinity_context *ctx);
<<<<<<< HEAD
extern const struct sched_class *__setscheduler_class(struct task_struct *p, int prio);
=======
extern const struct sched_class *__setscheduler_class(int policy, int prio);
>>>>>>> 82ff5abc
extern void set_load_weight(struct task_struct *p, bool update_load);
extern void enqueue_task(struct rq *rq, struct task_struct *p, int flags);
extern bool dequeue_task(struct rq *rq, struct task_struct *p, int flags);

extern void check_class_changing(struct rq *rq, struct task_struct *p,
				 const struct sched_class *prev_class);
extern void check_class_changed(struct rq *rq, struct task_struct *p,
				const struct sched_class *prev_class,
				int oldprio);

#ifdef CONFIG_SMP
extern struct balance_callback *splice_balance_callbacks(struct rq *rq);
extern void balance_callbacks(struct rq *rq, struct balance_callback *head);
#else

static inline struct balance_callback *splice_balance_callbacks(struct rq *rq)
{
	return NULL;
}

static inline void balance_callbacks(struct rq *rq, struct balance_callback *head)
{
}

#endif

#ifdef CONFIG_SCHED_CLASS_EXT
/*
 * Used by SCX in the enable/disable paths to move tasks between sched_classes
 * and establish invariants.
 */
struct sched_enq_and_set_ctx {
	struct task_struct	*p;
	int			queue_flags;
	bool			queued;
	bool			running;
};

void sched_deq_and_put_task(struct task_struct *p, int queue_flags,
			    struct sched_enq_and_set_ctx *ctx);
void sched_enq_and_set_task(struct sched_enq_and_set_ctx *ctx);

#endif /* CONFIG_SCHED_CLASS_EXT */

#include "ext.h"

#endif /* _KERNEL_SCHED_SCHED_H */<|MERGE_RESOLUTION|>--- conflicted
+++ resolved
@@ -3830,11 +3830,7 @@
 
 extern int __sched_setscheduler(struct task_struct *p, const struct sched_attr *attr, bool user, bool pi);
 extern int __sched_setaffinity(struct task_struct *p, struct affinity_context *ctx);
-<<<<<<< HEAD
-extern const struct sched_class *__setscheduler_class(struct task_struct *p, int prio);
-=======
 extern const struct sched_class *__setscheduler_class(int policy, int prio);
->>>>>>> 82ff5abc
 extern void set_load_weight(struct task_struct *p, bool update_load);
 extern void enqueue_task(struct rq *rq, struct task_struct *p, int flags);
 extern bool dequeue_task(struct rq *rq, struct task_struct *p, int flags);
