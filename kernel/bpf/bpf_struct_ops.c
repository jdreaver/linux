// SPDX-License-Identifier: GPL-2.0-only
/* Copyright (c) 2019 Facebook */

#include <linux/bpf.h>
#include <linux/bpf_verifier.h>
#include <linux/btf.h>
#include <linux/filter.h>
#include <linux/slab.h>
#include <linux/numa.h>
#include <linux/seq_file.h>
#include <linux/refcount.h>
#include <linux/mutex.h>
#include <linux/btf_ids.h>
#include <linux/rcupdate_wait.h>

struct bpf_struct_ops_value {
	struct bpf_struct_ops_common_value common;
	char data[] ____cacheline_aligned_in_smp;
};

#define MAX_TRAMP_IMAGE_PAGES 8

struct bpf_struct_ops_map {
	struct bpf_map map;
	struct rcu_head rcu;
	const struct bpf_struct_ops_desc *st_ops_desc;
	/* protect map_update */
	struct mutex lock;
	/* link has all the bpf_links that is populated
	 * to the func ptr of the kernel's struct
	 * (in kvalue.data).
	 */
	struct bpf_link **links;
	u32 links_cnt;
	u32 image_pages_cnt;
	/* image_pages is an array of pages that has all the trampolines
	 * that stores the func args before calling the bpf_prog.
	 */
	void *image_pages[MAX_TRAMP_IMAGE_PAGES];
	/* The owner moduler's btf. */
	struct btf *btf;
	/* uvalue->data stores the kernel struct
	 * (e.g. tcp_congestion_ops) that is more useful
	 * to userspace than the kvalue.  For example,
	 * the bpf_prog's id is stored instead of the kernel
	 * address of a func ptr.
	 */
	struct bpf_struct_ops_value *uvalue;
	/* kvalue.data stores the actual kernel's struct
	 * (e.g. tcp_congestion_ops) that will be
	 * registered to the kernel subsystem.
	 */
	struct bpf_struct_ops_value kvalue;
};

struct bpf_struct_ops_link {
	struct bpf_link link;
	struct bpf_map __rcu *map;
};

static DEFINE_MUTEX(update_mutex);

#define VALUE_PREFIX "bpf_struct_ops_"
#define VALUE_PREFIX_LEN (sizeof(VALUE_PREFIX) - 1)

const struct bpf_verifier_ops bpf_struct_ops_verifier_ops = {
};

const struct bpf_prog_ops bpf_struct_ops_prog_ops = {
#ifdef CONFIG_NET
	.test_run = bpf_struct_ops_test_run,
#endif
};

BTF_ID_LIST(st_ops_ids)
BTF_ID(struct, module)
BTF_ID(struct, bpf_struct_ops_common_value)

enum {
	IDX_MODULE_ID,
	IDX_ST_OPS_COMMON_VALUE_ID,
};

extern struct btf *btf_vmlinux;

static bool is_valid_value_type(struct btf *btf, s32 value_id,
				const struct btf_type *type,
				const char *value_name)
{
	const struct btf_type *common_value_type;
	const struct btf_member *member;
	const struct btf_type *vt, *mt;
<<<<<<< HEAD

	vt = btf_type_by_id(btf, value_id);
	if (btf_vlen(vt) != 2) {
		pr_warn("The number of %s's members should be 2, but we get %d\n",
			value_name, btf_vlen(vt));
		return false;
	}
	member = btf_type_member(vt);
	mt = btf_type_by_id(btf, member->type);
	common_value_type = btf_type_by_id(btf_vmlinux,
					   st_ops_ids[IDX_ST_OPS_COMMON_VALUE_ID]);
	if (mt != common_value_type) {
		pr_warn("The first member of %s should be bpf_struct_ops_common_value\n",
			value_name);
		return false;
	}
	member++;
	mt = btf_type_by_id(btf, member->type);
	if (mt != type) {
		pr_warn("The second member of %s should be %s\n",
			value_name, btf_name_by_offset(btf, type->name_off));
		return false;
	}

	return true;
}

=======

	vt = btf_type_by_id(btf, value_id);
	if (btf_vlen(vt) != 2) {
		pr_warn("The number of %s's members should be 2, but we get %d\n",
			value_name, btf_vlen(vt));
		return false;
	}
	member = btf_type_member(vt);
	mt = btf_type_by_id(btf, member->type);
	common_value_type = btf_type_by_id(btf_vmlinux,
					   st_ops_ids[IDX_ST_OPS_COMMON_VALUE_ID]);
	if (mt != common_value_type) {
		pr_warn("The first member of %s should be bpf_struct_ops_common_value\n",
			value_name);
		return false;
	}
	member++;
	mt = btf_type_by_id(btf, member->type);
	if (mt != type) {
		pr_warn("The second member of %s should be %s\n",
			value_name, btf_name_by_offset(btf, type->name_off));
		return false;
	}

	return true;
}

>>>>>>> 0c383648
static void *bpf_struct_ops_image_alloc(void)
{
	void *image;
	int err;

	err = bpf_jit_charge_modmem(PAGE_SIZE);
	if (err)
		return ERR_PTR(err);
	image = arch_alloc_bpf_trampoline(PAGE_SIZE);
	if (!image) {
		bpf_jit_uncharge_modmem(PAGE_SIZE);
		return ERR_PTR(-ENOMEM);
	}

	return image;
}

void bpf_struct_ops_image_free(void *image)
{
	if (image) {
		arch_free_bpf_trampoline(image, PAGE_SIZE);
		bpf_jit_uncharge_modmem(PAGE_SIZE);
	}
}
<<<<<<< HEAD

#define MAYBE_NULL_SUFFIX "__nullable"
#define MAX_STUB_NAME 128

=======

#define MAYBE_NULL_SUFFIX "__nullable"
#define MAX_STUB_NAME 128

>>>>>>> 0c383648
/* Return the type info of a stub function, if it exists.
 *
 * The name of a stub function is made up of the name of the struct_ops and
 * the name of the function pointer member, separated by "__". For example,
 * if the struct_ops type is named "foo_ops" and the function pointer
 * member is named "bar", the stub function name would be "foo_ops__bar".
 */
static const struct btf_type *
find_stub_func_proto(const struct btf *btf, const char *st_op_name,
		     const char *member_name)
{
	char stub_func_name[MAX_STUB_NAME];
	const struct btf_type *func_type;
	s32 btf_id;
	int cp;

	cp = snprintf(stub_func_name, MAX_STUB_NAME, "%s__%s",
		      st_op_name, member_name);
	if (cp >= MAX_STUB_NAME) {
		pr_warn("Stub function name too long\n");
		return NULL;
	}
	btf_id = btf_find_by_name_kind(btf, stub_func_name, BTF_KIND_FUNC);
	if (btf_id < 0)
		return NULL;
	func_type = btf_type_by_id(btf, btf_id);
	if (!func_type)
		return NULL;

	return btf_type_by_id(btf, func_type->type); /* FUNC_PROTO */
}

/* Prepare argument info for every nullable argument of a member of a
 * struct_ops type.
 *
 * Initialize a struct bpf_struct_ops_arg_info according to type info of
 * the arguments of a stub function. (Check kCFI for more information about
 * stub functions.)
 *
 * Each member in the struct_ops type has a struct bpf_struct_ops_arg_info
 * to provide an array of struct bpf_ctx_arg_aux, which in turn provides
 * the information that used by the verifier to check the arguments of the
 * BPF struct_ops program assigned to the member. Here, we only care about
 * the arguments that are marked as __nullable.
 *
 * The array of struct bpf_ctx_arg_aux is eventually assigned to
 * prog->aux->ctx_arg_info of BPF struct_ops programs and passed to the
 * verifier. (See check_struct_ops_btf_id())
 *
 * arg_info->info will be the list of struct bpf_ctx_arg_aux if success. If
 * fails, it will be kept untouched.
 */
static int prepare_arg_info(struct btf *btf,
			    const char *st_ops_name,
			    const char *member_name,
			    const struct btf_type *func_proto,
			    struct bpf_struct_ops_arg_info *arg_info)
{
	const struct btf_type *stub_func_proto, *pointed_type;
	const struct btf_param *stub_args, *args;
	struct bpf_ctx_arg_aux *info, *info_buf;
	u32 nargs, arg_no, info_cnt = 0;
	u32 arg_btf_id;
	int offset;

	stub_func_proto = find_stub_func_proto(btf, st_ops_name, member_name);
	if (!stub_func_proto)
		return 0;

	/* Check if the number of arguments of the stub function is the same
	 * as the number of arguments of the function pointer.
	 */
	nargs = btf_type_vlen(func_proto);
	if (nargs != btf_type_vlen(stub_func_proto)) {
		pr_warn("the number of arguments of the stub function %s__%s does not match the number of arguments of the member %s of struct %s\n",
			st_ops_name, member_name, member_name, st_ops_name);
		return -EINVAL;
	}

	if (!nargs)
		return 0;

	args = btf_params(func_proto);
	stub_args = btf_params(stub_func_proto);

	info_buf = kcalloc(nargs, sizeof(*info_buf), GFP_KERNEL);
	if (!info_buf)
		return -ENOMEM;

	/* Prepare info for every nullable argument */
	info = info_buf;
	for (arg_no = 0; arg_no < nargs; arg_no++) {
		/* Skip arguments that is not suffixed with
		 * "__nullable".
		 */
		if (!btf_param_match_suffix(btf, &stub_args[arg_no],
					    MAYBE_NULL_SUFFIX))
			continue;

		/* Should be a pointer to struct */
		pointed_type = btf_type_resolve_ptr(btf,
						    args[arg_no].type,
						    &arg_btf_id);
		if (!pointed_type ||
		    !btf_type_is_struct(pointed_type)) {
			pr_warn("stub function %s__%s has %s tagging to an unsupported type\n",
				st_ops_name, member_name, MAYBE_NULL_SUFFIX);
			goto err_out;
		}

		offset = btf_ctx_arg_offset(btf, func_proto, arg_no);
		if (offset < 0) {
			pr_warn("stub function %s__%s has an invalid trampoline ctx offset for arg#%u\n",
				st_ops_name, member_name, arg_no);
			goto err_out;
		}

		if (args[arg_no].type != stub_args[arg_no].type) {
			pr_warn("arg#%u type in stub function %s__%s does not match with its original func_proto\n",
				arg_no, st_ops_name, member_name);
			goto err_out;
		}

		/* Fill the information of the new argument */
		info->reg_type =
			PTR_TRUSTED | PTR_TO_BTF_ID | PTR_MAYBE_NULL;
		info->btf_id = arg_btf_id;
		info->btf = btf;
		info->offset = offset;

		info++;
		info_cnt++;
	}

	if (info_cnt) {
		arg_info->info = info_buf;
		arg_info->cnt = info_cnt;
	} else {
		kfree(info_buf);
	}

	return 0;

err_out:
	kfree(info_buf);

	return -EINVAL;
}

/* Clean up the arg_info in a struct bpf_struct_ops_desc. */
void bpf_struct_ops_desc_release(struct bpf_struct_ops_desc *st_ops_desc)
{
	struct bpf_struct_ops_arg_info *arg_info;
	int i;

	arg_info = st_ops_desc->arg_info;
	for (i = 0; i < btf_type_vlen(st_ops_desc->type); i++)
		kfree(arg_info[i].info);

	kfree(arg_info);
}

int bpf_struct_ops_desc_init(struct bpf_struct_ops_desc *st_ops_desc,
			     struct btf *btf,
			     struct bpf_verifier_log *log)
{
	struct bpf_struct_ops *st_ops = st_ops_desc->st_ops;
	struct bpf_struct_ops_arg_info *arg_info;
	const struct btf_member *member;
	const struct btf_type *t;
	s32 type_id, value_id;
	char value_name[128];
	const char *mname;
	int i, err;

	if (strlen(st_ops->name) + VALUE_PREFIX_LEN >=
	    sizeof(value_name)) {
		pr_warn("struct_ops name %s is too long\n",
			st_ops->name);
		return -EINVAL;
	}
	sprintf(value_name, "%s%s", VALUE_PREFIX, st_ops->name);

	if (!st_ops->cfi_stubs) {
		pr_warn("struct_ops for %s has no cfi_stubs\n", st_ops->name);
		return -EINVAL;
	}

	type_id = btf_find_by_name_kind(btf, st_ops->name,
					BTF_KIND_STRUCT);
	if (type_id < 0) {
		pr_warn("Cannot find struct %s in %s\n",
			st_ops->name, btf_get_name(btf));
		return -EINVAL;
	}
	t = btf_type_by_id(btf, type_id);
	if (btf_type_vlen(t) > BPF_STRUCT_OPS_MAX_NR_MEMBERS) {
		pr_warn("Cannot support #%u members in struct %s\n",
			btf_type_vlen(t), st_ops->name);
		return -EINVAL;
	}

	value_id = btf_find_by_name_kind(btf, value_name,
					 BTF_KIND_STRUCT);
	if (value_id < 0) {
		pr_warn("Cannot find struct %s in %s\n",
			value_name, btf_get_name(btf));
		return -EINVAL;
	}
	if (!is_valid_value_type(btf, value_id, t, value_name))
		return -EINVAL;

	arg_info = kcalloc(btf_type_vlen(t), sizeof(*arg_info),
			   GFP_KERNEL);
	if (!arg_info)
		return -ENOMEM;

	st_ops_desc->arg_info = arg_info;
	st_ops_desc->type = t;
	st_ops_desc->type_id = type_id;
	st_ops_desc->value_id = value_id;
	st_ops_desc->value_type = btf_type_by_id(btf, value_id);
<<<<<<< HEAD

	for_each_member(i, t, member) {
		const struct btf_type *func_proto;

=======

	for_each_member(i, t, member) {
		const struct btf_type *func_proto;

>>>>>>> 0c383648
		mname = btf_name_by_offset(btf, member->name_off);
		if (!*mname) {
			pr_warn("anon member in struct %s is not supported\n",
				st_ops->name);
			err = -EOPNOTSUPP;
			goto errout;
		}

		if (__btf_member_bitfield_size(t, member)) {
			pr_warn("bit field member %s in struct %s is not supported\n",
				mname, st_ops->name);
			err = -EOPNOTSUPP;
			goto errout;
		}

		func_proto = btf_type_resolve_func_ptr(btf,
						       member->type,
						       NULL);
		if (!func_proto)
			continue;

		if (btf_distill_func_proto(log, btf,
					   func_proto, mname,
					   &st_ops->func_models[i])) {
			pr_warn("Error in parsing func ptr %s in struct %s\n",
				mname, st_ops->name);
			err = -EINVAL;
			goto errout;
		}

		err = prepare_arg_info(btf, st_ops->name, mname,
				       func_proto,
				       arg_info + i);
		if (err)
			goto errout;
<<<<<<< HEAD
	}

	if (st_ops->init(btf)) {
		pr_warn("Error in init bpf_struct_ops %s\n",
			st_ops->name);
		err = -EINVAL;
		goto errout;
	}

=======
	}

	if (st_ops->init(btf)) {
		pr_warn("Error in init bpf_struct_ops %s\n",
			st_ops->name);
		err = -EINVAL;
		goto errout;
	}

>>>>>>> 0c383648
	return 0;

errout:
	bpf_struct_ops_desc_release(st_ops_desc);

	return err;
}

static int bpf_struct_ops_map_get_next_key(struct bpf_map *map, void *key,
					   void *next_key)
{
	if (key && *(u32 *)key == 0)
		return -ENOENT;

	*(u32 *)next_key = 0;
	return 0;
}

int bpf_struct_ops_map_sys_lookup_elem(struct bpf_map *map, void *key,
				       void *value)
{
	struct bpf_struct_ops_map *st_map = (struct bpf_struct_ops_map *)map;
	struct bpf_struct_ops_value *uvalue, *kvalue;
	enum bpf_struct_ops_state state;
	s64 refcnt;

	if (unlikely(*(u32 *)key != 0))
		return -ENOENT;

	kvalue = &st_map->kvalue;
	/* Pair with smp_store_release() during map_update */
	state = smp_load_acquire(&kvalue->common.state);
	if (state == BPF_STRUCT_OPS_STATE_INIT) {
		memset(value, 0, map->value_size);
		return 0;
	}

	/* No lock is needed.  state and refcnt do not need
	 * to be updated together under atomic context.
	 */
	uvalue = value;
	memcpy(uvalue, st_map->uvalue, map->value_size);
	uvalue->common.state = state;

	/* This value offers the user space a general estimate of how
	 * many sockets are still utilizing this struct_ops for TCP
	 * congestion control. The number might not be exact, but it
	 * should sufficiently meet our present goals.
	 */
	refcnt = atomic64_read(&map->refcnt) - atomic64_read(&map->usercnt);
	refcount_set(&uvalue->common.refcnt, max_t(s64, refcnt, 0));

	return 0;
}

static void *bpf_struct_ops_map_lookup_elem(struct bpf_map *map, void *key)
{
	return ERR_PTR(-EINVAL);
}

static void bpf_struct_ops_map_put_progs(struct bpf_struct_ops_map *st_map)
{
	u32 i;

	for (i = 0; i < st_map->links_cnt; i++) {
		if (st_map->links[i]) {
			bpf_link_put(st_map->links[i]);
			st_map->links[i] = NULL;
		}
	}
}

static void bpf_struct_ops_map_free_image(struct bpf_struct_ops_map *st_map)
{
	int i;

	for (i = 0; i < st_map->image_pages_cnt; i++)
		bpf_struct_ops_image_free(st_map->image_pages[i]);
	st_map->image_pages_cnt = 0;
}

static int check_zero_holes(const struct btf *btf, const struct btf_type *t, void *data)
{
	const struct btf_member *member;
	u32 i, moff, msize, prev_mend = 0;
	const struct btf_type *mtype;

	for_each_member(i, t, member) {
		moff = __btf_member_bit_offset(t, member) / 8;
		if (moff > prev_mend &&
		    memchr_inv(data + prev_mend, 0, moff - prev_mend))
			return -EINVAL;

		mtype = btf_type_by_id(btf, member->type);
		mtype = btf_resolve_size(btf, mtype, &msize);
		if (IS_ERR(mtype))
			return PTR_ERR(mtype);
		prev_mend = moff + msize;
	}

	if (t->size > prev_mend &&
	    memchr_inv(data + prev_mend, 0, t->size - prev_mend))
		return -EINVAL;

	return 0;
}

static void bpf_struct_ops_link_release(struct bpf_link *link)
{
}

static void bpf_struct_ops_link_dealloc(struct bpf_link *link)
{
	struct bpf_tramp_link *tlink = container_of(link, struct bpf_tramp_link, link);

	kfree(tlink);
}

const struct bpf_link_ops bpf_struct_ops_link_lops = {
	.release = bpf_struct_ops_link_release,
	.dealloc = bpf_struct_ops_link_dealloc,
};

int bpf_struct_ops_prepare_trampoline(struct bpf_tramp_links *tlinks,
				      struct bpf_tramp_link *link,
				      const struct btf_func_model *model,
				      void *stub_func,
				      void **_image, u32 *_image_off,
				      bool allow_alloc)
{
	u32 image_off = *_image_off, flags = BPF_TRAMP_F_INDIRECT;
	void *image = *_image;
	int size;

	tlinks[BPF_TRAMP_FENTRY].links[0] = link;
	tlinks[BPF_TRAMP_FENTRY].nr_links = 1;

	if (model->ret_size > 0)
		flags |= BPF_TRAMP_F_RET_FENTRY_RET;

	size = arch_bpf_trampoline_size(model, flags, tlinks, NULL);
	if (size <= 0)
		return size ? : -EFAULT;

	/* Allocate image buffer if necessary */
	if (!image || size > PAGE_SIZE - image_off) {
		if (!allow_alloc)
			return -E2BIG;

		image = bpf_struct_ops_image_alloc();
		if (IS_ERR(image))
			return PTR_ERR(image);
		image_off = 0;
	}

	size = arch_prepare_bpf_trampoline(NULL, image + image_off,
					   image + PAGE_SIZE,
					   model, flags, tlinks, stub_func);
	if (size <= 0) {
		if (image != *_image)
			bpf_struct_ops_image_free(image);
		return size ? : -EFAULT;
	}

	*_image = image;
	*_image_off = image_off + size;
	return 0;
}

static long bpf_struct_ops_map_update_elem(struct bpf_map *map, void *key,
					   void *value, u64 flags)
{
	struct bpf_struct_ops_map *st_map = (struct bpf_struct_ops_map *)map;
	const struct bpf_struct_ops_desc *st_ops_desc = st_map->st_ops_desc;
	const struct bpf_struct_ops *st_ops = st_ops_desc->st_ops;
	struct bpf_struct_ops_value *uvalue, *kvalue;
	const struct btf_type *module_type;
	const struct btf_member *member;
	const struct btf_type *t = st_ops_desc->type;
	struct bpf_tramp_links *tlinks;
	void *udata, *kdata;
	int prog_fd, err;
	u32 i, trampoline_start, image_off = 0;
	void *cur_image = NULL, *image = NULL;

	if (flags)
		return -EINVAL;

	if (*(u32 *)key != 0)
		return -E2BIG;

	err = check_zero_holes(st_map->btf, st_ops_desc->value_type, value);
	if (err)
		return err;

	uvalue = value;
	err = check_zero_holes(st_map->btf, t, uvalue->data);
	if (err)
		return err;

	if (uvalue->common.state || refcount_read(&uvalue->common.refcnt))
		return -EINVAL;

	tlinks = kcalloc(BPF_TRAMP_MAX, sizeof(*tlinks), GFP_KERNEL);
	if (!tlinks)
		return -ENOMEM;

	uvalue = (struct bpf_struct_ops_value *)st_map->uvalue;
	kvalue = (struct bpf_struct_ops_value *)&st_map->kvalue;

	mutex_lock(&st_map->lock);

	if (kvalue->common.state != BPF_STRUCT_OPS_STATE_INIT) {
		err = -EBUSY;
		goto unlock;
	}

	memcpy(uvalue, value, map->value_size);

	udata = &uvalue->data;
	kdata = &kvalue->data;

	module_type = btf_type_by_id(btf_vmlinux, st_ops_ids[IDX_MODULE_ID]);
	for_each_member(i, t, member) {
		const struct btf_type *mtype, *ptype;
		struct bpf_prog *prog;
		struct bpf_tramp_link *link;
		u32 moff;

		moff = __btf_member_bit_offset(t, member) / 8;
		ptype = btf_type_resolve_ptr(st_map->btf, member->type, NULL);
		if (ptype == module_type) {
			if (*(void **)(udata + moff))
				goto reset_unlock;
			*(void **)(kdata + moff) = BPF_MODULE_OWNER;
			continue;
		}

		err = st_ops->init_member(t, member, kdata, udata);
		if (err < 0)
			goto reset_unlock;

		/* The ->init_member() has handled this member */
		if (err > 0)
			continue;

		/* If st_ops->init_member does not handle it,
		 * we will only handle func ptrs and zero-ed members
		 * here.  Reject everything else.
		 */

		/* All non func ptr member must be 0 */
		if (!ptype || !btf_type_is_func_proto(ptype)) {
			u32 msize;

			mtype = btf_type_by_id(st_map->btf, member->type);
			mtype = btf_resolve_size(st_map->btf, mtype, &msize);
			if (IS_ERR(mtype)) {
				err = PTR_ERR(mtype);
				goto reset_unlock;
			}

			if (memchr_inv(udata + moff, 0, msize)) {
				err = -EINVAL;
				goto reset_unlock;
			}

			continue;
		}

		prog_fd = (int)(*(unsigned long *)(udata + moff));
		/* Similar check as the attr->attach_prog_fd */
		if (!prog_fd)
			continue;

		prog = bpf_prog_get(prog_fd);
		if (IS_ERR(prog)) {
			err = PTR_ERR(prog);
			goto reset_unlock;
		}

		if (prog->type != BPF_PROG_TYPE_STRUCT_OPS ||
		    prog->aux->attach_btf_id != st_ops_desc->type_id ||
		    prog->expected_attach_type != i) {
			bpf_prog_put(prog);
			err = -EINVAL;
			goto reset_unlock;
		}

		link = kzalloc(sizeof(*link), GFP_USER);
		if (!link) {
			bpf_prog_put(prog);
			err = -ENOMEM;
			goto reset_unlock;
		}
		bpf_link_init(&link->link, BPF_LINK_TYPE_STRUCT_OPS,
			      &bpf_struct_ops_link_lops, prog);
		st_map->links[i] = &link->link;

		trampoline_start = image_off;
		err = bpf_struct_ops_prepare_trampoline(tlinks, link,
						&st_ops->func_models[i],
						*(void **)(st_ops->cfi_stubs + moff),
						&image, &image_off,
						st_map->image_pages_cnt < MAX_TRAMP_IMAGE_PAGES);
		if (err)
<<<<<<< HEAD
			goto reset_unlock;

		if (cur_image != image) {
			st_map->image_pages[st_map->image_pages_cnt++] = image;
			cur_image = image;
			trampoline_start = 0;
		}
		if (err < 0)
			goto reset_unlock;

=======
			goto reset_unlock;

		if (cur_image != image) {
			st_map->image_pages[st_map->image_pages_cnt++] = image;
			cur_image = image;
			trampoline_start = 0;
		}

>>>>>>> 0c383648
		*(void **)(kdata + moff) = image + trampoline_start + cfi_get_offset();

		/* put prog_id to udata */
		*(unsigned long *)(udata + moff) = prog->aux->id;
	}

	if (st_ops->validate) {
		err = st_ops->validate(kdata);
		if (err)
			goto reset_unlock;
	}
<<<<<<< HEAD
	for (i = 0; i < st_map->image_pages_cnt; i++)
		arch_protect_bpf_trampoline(st_map->image_pages[i], PAGE_SIZE);
=======
	for (i = 0; i < st_map->image_pages_cnt; i++) {
		err = arch_protect_bpf_trampoline(st_map->image_pages[i],
						  PAGE_SIZE);
		if (err)
			goto reset_unlock;
	}
>>>>>>> 0c383648

	if (st_map->map.map_flags & BPF_F_LINK) {
		err = 0;
		/* Let bpf_link handle registration & unregistration.
		 *
		 * Pair with smp_load_acquire() during lookup_elem().
		 */
		smp_store_release(&kvalue->common.state, BPF_STRUCT_OPS_STATE_READY);
		goto unlock;
	}

	err = st_ops->reg(kdata);
	if (likely(!err)) {
		/* This refcnt increment on the map here after
		 * 'st_ops->reg()' is secure since the state of the
		 * map must be set to INIT at this moment, and thus
		 * bpf_struct_ops_map_delete_elem() can't unregister
		 * or transition it to TOBEFREE concurrently.
		 */
		bpf_map_inc(map);
		/* Pair with smp_load_acquire() during lookup_elem().
		 * It ensures the above udata updates (e.g. prog->aux->id)
		 * can be seen once BPF_STRUCT_OPS_STATE_INUSE is set.
		 */
		smp_store_release(&kvalue->common.state, BPF_STRUCT_OPS_STATE_INUSE);
		goto unlock;
	}

	/* Error during st_ops->reg(). Can happen if this struct_ops needs to be
	 * verified as a whole, after all init_member() calls. Can also happen if
	 * there was a race in registering the struct_ops (under the same name) to
	 * a sub-system through different struct_ops's maps.
	 */

reset_unlock:
	bpf_struct_ops_map_free_image(st_map);
	bpf_struct_ops_map_put_progs(st_map);
	memset(uvalue, 0, map->value_size);
	memset(kvalue, 0, map->value_size);
unlock:
	kfree(tlinks);
	mutex_unlock(&st_map->lock);
	return err;
}

static long bpf_struct_ops_map_delete_elem(struct bpf_map *map, void *key)
{
	enum bpf_struct_ops_state prev_state;
	struct bpf_struct_ops_map *st_map;

	st_map = (struct bpf_struct_ops_map *)map;
	if (st_map->map.map_flags & BPF_F_LINK)
		return -EOPNOTSUPP;

	prev_state = cmpxchg(&st_map->kvalue.common.state,
			     BPF_STRUCT_OPS_STATE_INUSE,
			     BPF_STRUCT_OPS_STATE_TOBEFREE);
	switch (prev_state) {
	case BPF_STRUCT_OPS_STATE_INUSE:
		st_map->st_ops_desc->st_ops->unreg(&st_map->kvalue.data);
		bpf_map_put(map);
		return 0;
	case BPF_STRUCT_OPS_STATE_TOBEFREE:
		return -EINPROGRESS;
	case BPF_STRUCT_OPS_STATE_INIT:
		return -ENOENT;
	default:
		WARN_ON_ONCE(1);
		/* Should never happen.  Treat it as not found. */
		return -ENOENT;
	}
}

static void bpf_struct_ops_map_seq_show_elem(struct bpf_map *map, void *key,
					     struct seq_file *m)
{
	struct bpf_struct_ops_map *st_map = (struct bpf_struct_ops_map *)map;
	void *value;
	int err;

	value = kmalloc(map->value_size, GFP_USER | __GFP_NOWARN);
	if (!value)
		return;

	err = bpf_struct_ops_map_sys_lookup_elem(map, key, value);
	if (!err) {
		btf_type_seq_show(st_map->btf,
				  map->btf_vmlinux_value_type_id,
				  value, m);
		seq_puts(m, "\n");
	}

	kfree(value);
}

static void __bpf_struct_ops_map_free(struct bpf_map *map)
{
	struct bpf_struct_ops_map *st_map = (struct bpf_struct_ops_map *)map;

	if (st_map->links)
		bpf_struct_ops_map_put_progs(st_map);
	bpf_map_area_free(st_map->links);
	bpf_struct_ops_map_free_image(st_map);
	bpf_map_area_free(st_map->uvalue);
	bpf_map_area_free(st_map);
}

static void bpf_struct_ops_map_free(struct bpf_map *map)
{
	struct bpf_struct_ops_map *st_map = (struct bpf_struct_ops_map *)map;

	/* st_ops->owner was acquired during map_alloc to implicitly holds
	 * the btf's refcnt. The acquire was only done when btf_is_module()
	 * st_map->btf cannot be NULL here.
	 */
	if (btf_is_module(st_map->btf))
		module_put(st_map->st_ops_desc->st_ops->owner);

	/* The struct_ops's function may switch to another struct_ops.
	 *
	 * For example, bpf_tcp_cc_x->init() may switch to
	 * another tcp_cc_y by calling
	 * setsockopt(TCP_CONGESTION, "tcp_cc_y").
	 * During the switch,  bpf_struct_ops_put(tcp_cc_x) is called
	 * and its refcount may reach 0 which then free its
	 * trampoline image while tcp_cc_x is still running.
	 *
	 * A vanilla rcu gp is to wait for all bpf-tcp-cc prog
	 * to finish. bpf-tcp-cc prog is non sleepable.
	 * A rcu_tasks gp is to wait for the last few insn
	 * in the tramopline image to finish before releasing
	 * the trampoline image.
	 */
	synchronize_rcu_mult(call_rcu, call_rcu_tasks);

	__bpf_struct_ops_map_free(map);
}

static int bpf_struct_ops_map_alloc_check(union bpf_attr *attr)
{
	if (attr->key_size != sizeof(unsigned int) || attr->max_entries != 1 ||
	    (attr->map_flags & ~(BPF_F_LINK | BPF_F_VTYPE_BTF_OBJ_FD)) ||
	    !attr->btf_vmlinux_value_type_id)
		return -EINVAL;
	return 0;
}

static struct bpf_map *bpf_struct_ops_map_alloc(union bpf_attr *attr)
{
	const struct bpf_struct_ops_desc *st_ops_desc;
	size_t st_map_size;
	struct bpf_struct_ops_map *st_map;
	const struct btf_type *t, *vt;
	struct module *mod = NULL;
	struct bpf_map *map;
	struct btf *btf;
	int ret;

	if (attr->map_flags & BPF_F_VTYPE_BTF_OBJ_FD) {
		/* The map holds btf for its whole life time. */
		btf = btf_get_by_fd(attr->value_type_btf_obj_fd);
		if (IS_ERR(btf))
			return ERR_CAST(btf);
		if (!btf_is_module(btf)) {
			btf_put(btf);
			return ERR_PTR(-EINVAL);
		}

		mod = btf_try_get_module(btf);
		/* mod holds a refcnt to btf. We don't need an extra refcnt
		 * here.
		 */
		btf_put(btf);
		if (!mod)
			return ERR_PTR(-EINVAL);
	} else {
		btf = bpf_get_btf_vmlinux();
		if (IS_ERR(btf))
			return ERR_CAST(btf);
		if (!btf)
			return ERR_PTR(-ENOTSUPP);
	}

	st_ops_desc = bpf_struct_ops_find_value(btf, attr->btf_vmlinux_value_type_id);
	if (!st_ops_desc) {
		ret = -ENOTSUPP;
		goto errout;
	}

	vt = st_ops_desc->value_type;
	if (attr->value_size != vt->size) {
		ret = -EINVAL;
		goto errout;
	}

	t = st_ops_desc->type;

	st_map_size = sizeof(*st_map) +
		/* kvalue stores the
		 * struct bpf_struct_ops_tcp_congestions_ops
		 */
		(vt->size - sizeof(struct bpf_struct_ops_value));

	st_map = bpf_map_area_alloc(st_map_size, NUMA_NO_NODE);
	if (!st_map) {
		ret = -ENOMEM;
		goto errout;
	}

	st_map->st_ops_desc = st_ops_desc;
	map = &st_map->map;

	st_map->uvalue = bpf_map_area_alloc(vt->size, NUMA_NO_NODE);
	st_map->links_cnt = btf_type_vlen(t);
	st_map->links =
		bpf_map_area_alloc(st_map->links_cnt * sizeof(struct bpf_links *),
				   NUMA_NO_NODE);
	if (!st_map->uvalue || !st_map->links) {
		ret = -ENOMEM;
		goto errout_free;
	}
	st_map->btf = btf;

	mutex_init(&st_map->lock);
	bpf_map_init_from_attr(map, attr);

	return map;

errout_free:
	__bpf_struct_ops_map_free(map);
errout:
	module_put(mod);

	return ERR_PTR(ret);
}

static u64 bpf_struct_ops_map_mem_usage(const struct bpf_map *map)
{
	struct bpf_struct_ops_map *st_map = (struct bpf_struct_ops_map *)map;
	const struct bpf_struct_ops_desc *st_ops_desc = st_map->st_ops_desc;
	const struct btf_type *vt = st_ops_desc->value_type;
	u64 usage;

	usage = sizeof(*st_map) +
			vt->size - sizeof(struct bpf_struct_ops_value);
	usage += vt->size;
	usage += btf_type_vlen(vt) * sizeof(struct bpf_links *);
	usage += PAGE_SIZE;
	return usage;
}

BTF_ID_LIST_SINGLE(bpf_struct_ops_map_btf_ids, struct, bpf_struct_ops_map)
const struct bpf_map_ops bpf_struct_ops_map_ops = {
	.map_alloc_check = bpf_struct_ops_map_alloc_check,
	.map_alloc = bpf_struct_ops_map_alloc,
	.map_free = bpf_struct_ops_map_free,
	.map_get_next_key = bpf_struct_ops_map_get_next_key,
	.map_lookup_elem = bpf_struct_ops_map_lookup_elem,
	.map_delete_elem = bpf_struct_ops_map_delete_elem,
	.map_update_elem = bpf_struct_ops_map_update_elem,
	.map_seq_show_elem = bpf_struct_ops_map_seq_show_elem,
	.map_mem_usage = bpf_struct_ops_map_mem_usage,
	.map_btf_id = &bpf_struct_ops_map_btf_ids[0],
};

/* "const void *" because some subsystem is
 * passing a const (e.g. const struct tcp_congestion_ops *)
 */
bool bpf_struct_ops_get(const void *kdata)
{
	struct bpf_struct_ops_value *kvalue;
	struct bpf_struct_ops_map *st_map;
	struct bpf_map *map;

	kvalue = container_of(kdata, struct bpf_struct_ops_value, data);
	st_map = container_of(kvalue, struct bpf_struct_ops_map, kvalue);

	map = __bpf_map_inc_not_zero(&st_map->map, false);
	return !IS_ERR(map);
}

void bpf_struct_ops_put(const void *kdata)
{
	struct bpf_struct_ops_value *kvalue;
	struct bpf_struct_ops_map *st_map;

	kvalue = container_of(kdata, struct bpf_struct_ops_value, data);
	st_map = container_of(kvalue, struct bpf_struct_ops_map, kvalue);

	bpf_map_put(&st_map->map);
}

static bool bpf_struct_ops_valid_to_reg(struct bpf_map *map)
{
	struct bpf_struct_ops_map *st_map = (struct bpf_struct_ops_map *)map;

	return map->map_type == BPF_MAP_TYPE_STRUCT_OPS &&
		map->map_flags & BPF_F_LINK &&
		/* Pair with smp_store_release() during map_update */
		smp_load_acquire(&st_map->kvalue.common.state) == BPF_STRUCT_OPS_STATE_READY;
}

static void bpf_struct_ops_map_link_dealloc(struct bpf_link *link)
{
	struct bpf_struct_ops_link *st_link;
	struct bpf_struct_ops_map *st_map;

	st_link = container_of(link, struct bpf_struct_ops_link, link);
	st_map = (struct bpf_struct_ops_map *)
		rcu_dereference_protected(st_link->map, true);
	if (st_map) {
		/* st_link->map can be NULL if
		 * bpf_struct_ops_link_create() fails to register.
		 */
		st_map->st_ops_desc->st_ops->unreg(&st_map->kvalue.data);
		bpf_map_put(&st_map->map);
	}
	kfree(st_link);
}

static void bpf_struct_ops_map_link_show_fdinfo(const struct bpf_link *link,
					    struct seq_file *seq)
{
	struct bpf_struct_ops_link *st_link;
	struct bpf_map *map;

	st_link = container_of(link, struct bpf_struct_ops_link, link);
	rcu_read_lock();
	map = rcu_dereference(st_link->map);
	seq_printf(seq, "map_id:\t%d\n", map->id);
	rcu_read_unlock();
}

static int bpf_struct_ops_map_link_fill_link_info(const struct bpf_link *link,
					       struct bpf_link_info *info)
{
	struct bpf_struct_ops_link *st_link;
	struct bpf_map *map;

	st_link = container_of(link, struct bpf_struct_ops_link, link);
	rcu_read_lock();
	map = rcu_dereference(st_link->map);
	info->struct_ops.map_id = map->id;
	rcu_read_unlock();
	return 0;
}

static int bpf_struct_ops_map_link_update(struct bpf_link *link, struct bpf_map *new_map,
					  struct bpf_map *expected_old_map)
{
	struct bpf_struct_ops_map *st_map, *old_st_map;
	struct bpf_map *old_map;
	struct bpf_struct_ops_link *st_link;
	int err;

	st_link = container_of(link, struct bpf_struct_ops_link, link);
	st_map = container_of(new_map, struct bpf_struct_ops_map, map);

	if (!bpf_struct_ops_valid_to_reg(new_map))
		return -EINVAL;

	if (!st_map->st_ops_desc->st_ops->update)
		return -EOPNOTSUPP;

	mutex_lock(&update_mutex);

	old_map = rcu_dereference_protected(st_link->map, lockdep_is_held(&update_mutex));
	if (expected_old_map && old_map != expected_old_map) {
		err = -EPERM;
		goto err_out;
	}

	old_st_map = container_of(old_map, struct bpf_struct_ops_map, map);
	/* The new and old struct_ops must be the same type. */
	if (st_map->st_ops_desc != old_st_map->st_ops_desc) {
		err = -EINVAL;
		goto err_out;
	}

	err = st_map->st_ops_desc->st_ops->update(st_map->kvalue.data, old_st_map->kvalue.data);
	if (err)
		goto err_out;

	bpf_map_inc(new_map);
	rcu_assign_pointer(st_link->map, new_map);
	bpf_map_put(old_map);

err_out:
	mutex_unlock(&update_mutex);

	return err;
}

static const struct bpf_link_ops bpf_struct_ops_map_lops = {
	.dealloc = bpf_struct_ops_map_link_dealloc,
	.show_fdinfo = bpf_struct_ops_map_link_show_fdinfo,
	.fill_link_info = bpf_struct_ops_map_link_fill_link_info,
	.update_map = bpf_struct_ops_map_link_update,
};

int bpf_struct_ops_link_create(union bpf_attr *attr)
{
	struct bpf_struct_ops_link *link = NULL;
	struct bpf_link_primer link_primer;
	struct bpf_struct_ops_map *st_map;
	struct bpf_map *map;
	int err;

	map = bpf_map_get(attr->link_create.map_fd);
	if (IS_ERR(map))
		return PTR_ERR(map);

	st_map = (struct bpf_struct_ops_map *)map;

	if (!bpf_struct_ops_valid_to_reg(map)) {
		err = -EINVAL;
		goto err_out;
	}

	link = kzalloc(sizeof(*link), GFP_USER);
	if (!link) {
		err = -ENOMEM;
		goto err_out;
	}
	bpf_link_init(&link->link, BPF_LINK_TYPE_STRUCT_OPS, &bpf_struct_ops_map_lops, NULL);

	err = bpf_link_prime(&link->link, &link_primer);
	if (err)
		goto err_out;

	err = st_map->st_ops_desc->st_ops->reg(st_map->kvalue.data);
	if (err) {
		bpf_link_cleanup(&link_primer);
		link = NULL;
		goto err_out;
	}
	RCU_INIT_POINTER(link->map, map);

	return bpf_link_settle(&link_primer);

err_out:
	bpf_map_put(map);
	kfree(link);
	return err;
}

void bpf_map_struct_ops_info_fill(struct bpf_map_info *info, struct bpf_map *map)
{
	struct bpf_struct_ops_map *st_map = (struct bpf_struct_ops_map *)map;

	info->btf_vmlinux_id = btf_obj_id(st_map->btf);
}<|MERGE_RESOLUTION|>--- conflicted
+++ resolved
@@ -90,7 +90,6 @@
 	const struct btf_type *common_value_type;
 	const struct btf_member *member;
 	const struct btf_type *vt, *mt;
-<<<<<<< HEAD
 
 	vt = btf_type_by_id(btf, value_id);
 	if (btf_vlen(vt) != 2) {
@@ -118,35 +117,6 @@
 	return true;
 }
 
-=======
-
-	vt = btf_type_by_id(btf, value_id);
-	if (btf_vlen(vt) != 2) {
-		pr_warn("The number of %s's members should be 2, but we get %d\n",
-			value_name, btf_vlen(vt));
-		return false;
-	}
-	member = btf_type_member(vt);
-	mt = btf_type_by_id(btf, member->type);
-	common_value_type = btf_type_by_id(btf_vmlinux,
-					   st_ops_ids[IDX_ST_OPS_COMMON_VALUE_ID]);
-	if (mt != common_value_type) {
-		pr_warn("The first member of %s should be bpf_struct_ops_common_value\n",
-			value_name);
-		return false;
-	}
-	member++;
-	mt = btf_type_by_id(btf, member->type);
-	if (mt != type) {
-		pr_warn("The second member of %s should be %s\n",
-			value_name, btf_name_by_offset(btf, type->name_off));
-		return false;
-	}
-
-	return true;
-}
-
->>>>>>> 0c383648
 static void *bpf_struct_ops_image_alloc(void)
 {
 	void *image;
@@ -171,17 +141,10 @@
 		bpf_jit_uncharge_modmem(PAGE_SIZE);
 	}
 }
-<<<<<<< HEAD
 
 #define MAYBE_NULL_SUFFIX "__nullable"
 #define MAX_STUB_NAME 128
 
-=======
-
-#define MAYBE_NULL_SUFFIX "__nullable"
-#define MAX_STUB_NAME 128
-
->>>>>>> 0c383648
 /* Return the type info of a stub function, if it exists.
  *
  * The name of a stub function is made up of the name of the struct_ops and
@@ -404,17 +367,10 @@
 	st_ops_desc->type_id = type_id;
 	st_ops_desc->value_id = value_id;
 	st_ops_desc->value_type = btf_type_by_id(btf, value_id);
-<<<<<<< HEAD
 
 	for_each_member(i, t, member) {
 		const struct btf_type *func_proto;
 
-=======
-
-	for_each_member(i, t, member) {
-		const struct btf_type *func_proto;
-
->>>>>>> 0c383648
 		mname = btf_name_by_offset(btf, member->name_off);
 		if (!*mname) {
 			pr_warn("anon member in struct %s is not supported\n",
@@ -450,7 +406,6 @@
 				       arg_info + i);
 		if (err)
 			goto errout;
-<<<<<<< HEAD
 	}
 
 	if (st_ops->init(btf)) {
@@ -460,17 +415,6 @@
 		goto errout;
 	}
 
-=======
-	}
-
-	if (st_ops->init(btf)) {
-		pr_warn("Error in init bpf_struct_ops %s\n",
-			st_ops->name);
-		err = -EINVAL;
-		goto errout;
-	}
-
->>>>>>> 0c383648
 	return 0;
 
 errout:
@@ -777,7 +721,6 @@
 						&image, &image_off,
 						st_map->image_pages_cnt < MAX_TRAMP_IMAGE_PAGES);
 		if (err)
-<<<<<<< HEAD
 			goto reset_unlock;
 
 		if (cur_image != image) {
@@ -785,19 +728,7 @@
 			cur_image = image;
 			trampoline_start = 0;
 		}
-		if (err < 0)
-			goto reset_unlock;
-
-=======
-			goto reset_unlock;
-
-		if (cur_image != image) {
-			st_map->image_pages[st_map->image_pages_cnt++] = image;
-			cur_image = image;
-			trampoline_start = 0;
-		}
-
->>>>>>> 0c383648
+
 		*(void **)(kdata + moff) = image + trampoline_start + cfi_get_offset();
 
 		/* put prog_id to udata */
@@ -809,17 +740,12 @@
 		if (err)
 			goto reset_unlock;
 	}
-<<<<<<< HEAD
-	for (i = 0; i < st_map->image_pages_cnt; i++)
-		arch_protect_bpf_trampoline(st_map->image_pages[i], PAGE_SIZE);
-=======
 	for (i = 0; i < st_map->image_pages_cnt; i++) {
 		err = arch_protect_bpf_trampoline(st_map->image_pages[i],
 						  PAGE_SIZE);
 		if (err)
 			goto reset_unlock;
 	}
->>>>>>> 0c383648
 
 	if (st_map->map.map_flags & BPF_F_LINK) {
 		err = 0;
