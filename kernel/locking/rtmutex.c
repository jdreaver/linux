// SPDX-License-Identifier: GPL-2.0-only
/*
 * RT-Mutexes: simple blocking mutual exclusion locks with PI support
 *
 * started by Ingo Molnar and Thomas Gleixner.
 *
 *  Copyright (C) 2004-2006 Red Hat, Inc., Ingo Molnar <mingo@redhat.com>
 *  Copyright (C) 2005-2006 Timesys Corp., Thomas Gleixner <tglx@timesys.com>
 *  Copyright (C) 2005 Kihon Technologies Inc., Steven Rostedt
 *  Copyright (C) 2006 Esben Nielsen
 * Adaptive Spinlocks:
 *  Copyright (C) 2008 Novell, Inc., Gregory Haskins, Sven Dietrich,
 *				     and Peter Morreale,
 * Adaptive Spinlocks simplification:
 *  Copyright (C) 2008 Red Hat, Inc., Steven Rostedt <srostedt@redhat.com>
 *
 *  See Documentation/locking/rt-mutex-design.rst for details.
 */
#include <linux/sched.h>
#include <linux/sched/debug.h>
#include <linux/sched/deadline.h>
#include <linux/sched/signal.h>
#include <linux/sched/rt.h>
#include <linux/sched/wake_q.h>
#include <linux/ww_mutex.h>

#include <trace/events/lock.h>

#include "rtmutex_common.h"

#ifndef WW_RT
# define build_ww_mutex()	(false)
# define ww_container_of(rtm)	NULL

static inline int __ww_mutex_add_waiter(struct rt_mutex_waiter *waiter,
					struct rt_mutex *lock,
					struct ww_acquire_ctx *ww_ctx,
					struct wake_q_head *wake_q)
{
	return 0;
}

static inline void __ww_mutex_check_waiters(struct rt_mutex *lock,
					    struct ww_acquire_ctx *ww_ctx,
					    struct wake_q_head *wake_q)
{
}

static inline void ww_mutex_lock_acquired(struct ww_mutex *lock,
					  struct ww_acquire_ctx *ww_ctx)
{
}

static inline int __ww_mutex_check_kill(struct rt_mutex *lock,
					struct rt_mutex_waiter *waiter,
					struct ww_acquire_ctx *ww_ctx)
{
	return 0;
}

#else
# define build_ww_mutex()	(true)
# define ww_container_of(rtm)	container_of(rtm, struct ww_mutex, base)
# include "ww_mutex.h"
#endif

/*
 * lock->owner state tracking:
 *
 * lock->owner holds the task_struct pointer of the owner. Bit 0
 * is used to keep track of the "lock has waiters" state.
 *
 * owner	bit0
 * NULL		0	lock is free (fast acquire possible)
 * NULL		1	lock is free and has waiters and the top waiter
 *				is going to take the lock*
 * taskpointer	0	lock is held (fast release possible)
 * taskpointer	1	lock is held and has waiters**
 *
 * The fast atomic compare exchange based acquire and release is only
 * possible when bit 0 of lock->owner is 0.
 *
 * (*) It also can be a transitional state when grabbing the lock
 * with ->wait_lock is held. To prevent any fast path cmpxchg to the lock,
 * we need to set the bit0 before looking at the lock, and the owner may be
 * NULL in this small time, hence this can be a transitional state.
 *
 * (**) There is a small time when bit 0 is set but there are no
 * waiters. This can happen when grabbing the lock in the slow path.
 * To prevent a cmpxchg of the owner releasing the lock, we need to
 * set this bit before looking at the lock.
 */

static __always_inline struct task_struct *
rt_mutex_owner_encode(struct rt_mutex_base *lock, struct task_struct *owner)
{
	unsigned long val = (unsigned long)owner;

	if (rt_mutex_has_waiters(lock))
		val |= RT_MUTEX_HAS_WAITERS;

	return (struct task_struct *)val;
}

static __always_inline void
rt_mutex_set_owner(struct rt_mutex_base *lock, struct task_struct *owner)
{
	/*
	 * lock->wait_lock is held but explicit acquire semantics are needed
	 * for a new lock owner so WRITE_ONCE is insufficient.
	 */
	xchg_acquire(&lock->owner, rt_mutex_owner_encode(lock, owner));
}

static __always_inline void rt_mutex_clear_owner(struct rt_mutex_base *lock)
{
	/* lock->wait_lock is held so the unlock provides release semantics. */
	WRITE_ONCE(lock->owner, rt_mutex_owner_encode(lock, NULL));
}

static __always_inline void clear_rt_mutex_waiters(struct rt_mutex_base *lock)
{
	lock->owner = (struct task_struct *)
			((unsigned long)lock->owner & ~RT_MUTEX_HAS_WAITERS);
}

static __always_inline void
fixup_rt_mutex_waiters(struct rt_mutex_base *lock, bool acquire_lock)
{
	unsigned long owner, *p = (unsigned long *) &lock->owner;

	if (rt_mutex_has_waiters(lock))
		return;

	/*
	 * The rbtree has no waiters enqueued, now make sure that the
	 * lock->owner still has the waiters bit set, otherwise the
	 * following can happen:
	 *
	 * CPU 0	CPU 1		CPU2
	 * l->owner=T1
	 *		rt_mutex_lock(l)
	 *		lock(l->lock)
	 *		l->owner = T1 | HAS_WAITERS;
	 *		enqueue(T2)
	 *		boost()
	 *		  unlock(l->lock)
	 *		block()
	 *
	 *				rt_mutex_lock(l)
	 *				lock(l->lock)
	 *				l->owner = T1 | HAS_WAITERS;
	 *				enqueue(T3)
	 *				boost()
	 *				  unlock(l->lock)
	 *				block()
	 *		signal(->T2)	signal(->T3)
	 *		lock(l->lock)
	 *		dequeue(T2)
	 *		deboost()
	 *		  unlock(l->lock)
	 *				lock(l->lock)
	 *				dequeue(T3)
	 *				 ==> wait list is empty
	 *				deboost()
	 *				 unlock(l->lock)
	 *		lock(l->lock)
	 *		fixup_rt_mutex_waiters()
	 *		  if (wait_list_empty(l) {
	 *		    l->owner = owner
	 *		    owner = l->owner & ~HAS_WAITERS;
	 *		      ==> l->owner = T1
	 *		  }
	 *				lock(l->lock)
	 * rt_mutex_unlock(l)		fixup_rt_mutex_waiters()
	 *				  if (wait_list_empty(l) {
	 *				    owner = l->owner & ~HAS_WAITERS;
	 * cmpxchg(l->owner, T1, NULL)
	 *  ===> Success (l->owner = NULL)
	 *
	 *				    l->owner = owner
	 *				      ==> l->owner = T1
	 *				  }
	 *
	 * With the check for the waiter bit in place T3 on CPU2 will not
	 * overwrite. All tasks fiddling with the waiters bit are
	 * serialized by l->lock, so nothing else can modify the waiters
	 * bit. If the bit is set then nothing can change l->owner either
	 * so the simple RMW is safe. The cmpxchg() will simply fail if it
	 * happens in the middle of the RMW because the waiters bit is
	 * still set.
	 */
	owner = READ_ONCE(*p);
	if (owner & RT_MUTEX_HAS_WAITERS) {
		/*
		 * See rt_mutex_set_owner() and rt_mutex_clear_owner() on
		 * why xchg_acquire() is used for updating owner for
		 * locking and WRITE_ONCE() for unlocking.
		 *
		 * WRITE_ONCE() would work for the acquire case too, but
		 * in case that the lock acquisition failed it might
		 * force other lockers into the slow path unnecessarily.
		 */
		if (acquire_lock)
			xchg_acquire(p, owner & ~RT_MUTEX_HAS_WAITERS);
		else
			WRITE_ONCE(*p, owner & ~RT_MUTEX_HAS_WAITERS);
	}
}

/*
 * We can speed up the acquire/release, if there's no debugging state to be
 * set up.
 */
#ifndef CONFIG_DEBUG_RT_MUTEXES
static __always_inline bool rt_mutex_cmpxchg_acquire(struct rt_mutex_base *lock,
						     struct task_struct *old,
						     struct task_struct *new)
{
	return try_cmpxchg_acquire(&lock->owner, &old, new);
}

static __always_inline bool rt_mutex_try_acquire(struct rt_mutex_base *lock)
{
	return rt_mutex_cmpxchg_acquire(lock, NULL, current);
}

static __always_inline bool rt_mutex_cmpxchg_release(struct rt_mutex_base *lock,
						     struct task_struct *old,
						     struct task_struct *new)
{
	return try_cmpxchg_release(&lock->owner, &old, new);
}

/*
 * Callers must hold the ->wait_lock -- which is the whole purpose as we force
 * all future threads that attempt to [Rmw] the lock to the slowpath. As such
 * relaxed semantics suffice.
 */
static __always_inline void mark_rt_mutex_waiters(struct rt_mutex_base *lock)
{
	unsigned long *p = (unsigned long *) &lock->owner;
	unsigned long owner, new;

	owner = READ_ONCE(*p);
	do {
		new = owner | RT_MUTEX_HAS_WAITERS;
	} while (!try_cmpxchg_relaxed(p, &owner, new));

	/*
	 * The cmpxchg loop above is relaxed to avoid back-to-back ACQUIRE
	 * operations in the event of contention. Ensure the successful
	 * cmpxchg is visible.
	 */
	smp_mb__after_atomic();
}

/*
 * Safe fastpath aware unlock:
 * 1) Clear the waiters bit
 * 2) Drop lock->wait_lock
 * 3) Try to unlock the lock with cmpxchg
 */
static __always_inline bool unlock_rt_mutex_safe(struct rt_mutex_base *lock,
						 unsigned long flags)
	__releases(lock->wait_lock)
{
	struct task_struct *owner = rt_mutex_owner(lock);

	clear_rt_mutex_waiters(lock);
	raw_spin_unlock_irqrestore(&lock->wait_lock, flags);
	/*
	 * If a new waiter comes in between the unlock and the cmpxchg
	 * we have two situations:
	 *
	 * unlock(wait_lock);
	 *					lock(wait_lock);
	 * cmpxchg(p, owner, 0) == owner
	 *					mark_rt_mutex_waiters(lock);
	 *					acquire(lock);
	 * or:
	 *
	 * unlock(wait_lock);
	 *					lock(wait_lock);
	 *					mark_rt_mutex_waiters(lock);
	 *
	 * cmpxchg(p, owner, 0) != owner
	 *					enqueue_waiter();
	 *					unlock(wait_lock);
	 * lock(wait_lock);
	 * wake waiter();
	 * unlock(wait_lock);
	 *					lock(wait_lock);
	 *					acquire(lock);
	 */
	return rt_mutex_cmpxchg_release(lock, owner, NULL);
}

#else
static __always_inline bool rt_mutex_cmpxchg_acquire(struct rt_mutex_base *lock,
						     struct task_struct *old,
						     struct task_struct *new)
{
	return false;

}

static int __sched rt_mutex_slowtrylock(struct rt_mutex_base *lock);

static __always_inline bool rt_mutex_try_acquire(struct rt_mutex_base *lock)
{
	/*
	 * With debug enabled rt_mutex_cmpxchg trylock() will always fail.
	 *
	 * Avoid unconditionally taking the slow path by using
	 * rt_mutex_slow_trylock() which is covered by the debug code and can
	 * acquire a non-contended rtmutex.
	 */
	return rt_mutex_slowtrylock(lock);
}

static __always_inline bool rt_mutex_cmpxchg_release(struct rt_mutex_base *lock,
						     struct task_struct *old,
						     struct task_struct *new)
{
	return false;
}

static __always_inline void mark_rt_mutex_waiters(struct rt_mutex_base *lock)
{
	lock->owner = (struct task_struct *)
			((unsigned long)lock->owner | RT_MUTEX_HAS_WAITERS);
}

/*
 * Simple slow path only version: lock->owner is protected by lock->wait_lock.
 */
static __always_inline bool unlock_rt_mutex_safe(struct rt_mutex_base *lock,
						 unsigned long flags)
	__releases(lock->wait_lock)
{
	lock->owner = NULL;
	raw_spin_unlock_irqrestore(&lock->wait_lock, flags);
	return true;
}
#endif

static __always_inline int __waiter_prio(struct task_struct *task)
{
	int prio = task->prio;

	if (!rt_or_dl_prio(prio))
		return DEFAULT_PRIO;

	return prio;
}

/*
 * Update the waiter->tree copy of the sort keys.
 */
static __always_inline void
waiter_update_prio(struct rt_mutex_waiter *waiter, struct task_struct *task)
{
	lockdep_assert_held(&waiter->lock->wait_lock);
	lockdep_assert(RB_EMPTY_NODE(&waiter->tree.entry));

	waiter->tree.prio = __waiter_prio(task);
	waiter->tree.deadline = task->dl.deadline;
}

/*
 * Update the waiter->pi_tree copy of the sort keys (from the tree copy).
 */
static __always_inline void
waiter_clone_prio(struct rt_mutex_waiter *waiter, struct task_struct *task)
{
	lockdep_assert_held(&waiter->lock->wait_lock);
	lockdep_assert_held(&task->pi_lock);
	lockdep_assert(RB_EMPTY_NODE(&waiter->pi_tree.entry));

	waiter->pi_tree.prio = waiter->tree.prio;
	waiter->pi_tree.deadline = waiter->tree.deadline;
}

/*
 * Only use with rt_waiter_node_{less,equal}()
 */
#define task_to_waiter_node(p)	\
	&(struct rt_waiter_node){ .prio = __waiter_prio(p), .deadline = (p)->dl.deadline }
#define task_to_waiter(p)	\
	&(struct rt_mutex_waiter){ .tree = *task_to_waiter_node(p) }

static __always_inline int rt_waiter_node_less(struct rt_waiter_node *left,
					       struct rt_waiter_node *right)
{
	if (left->prio < right->prio)
		return 1;

	/*
	 * If both waiters have dl_prio(), we check the deadlines of the
	 * associated tasks.
	 * If left waiter has a dl_prio(), and we didn't return 1 above,
	 * then right waiter has a dl_prio() too.
	 */
	if (dl_prio(left->prio))
		return dl_time_before(left->deadline, right->deadline);

	return 0;
}

static __always_inline int rt_waiter_node_equal(struct rt_waiter_node *left,
						 struct rt_waiter_node *right)
{
	if (left->prio != right->prio)
		return 0;

	/*
	 * If both waiters have dl_prio(), we check the deadlines of the
	 * associated tasks.
	 * If left waiter has a dl_prio(), and we didn't return 0 above,
	 * then right waiter has a dl_prio() too.
	 */
	if (dl_prio(left->prio))
		return left->deadline == right->deadline;

	return 1;
}

static inline bool rt_mutex_steal(struct rt_mutex_waiter *waiter,
				  struct rt_mutex_waiter *top_waiter)
{
	if (rt_waiter_node_less(&waiter->tree, &top_waiter->tree))
		return true;

#ifdef RT_MUTEX_BUILD_SPINLOCKS
	/*
	 * Note that RT tasks are excluded from same priority (lateral)
	 * steals to prevent the introduction of an unbounded latency.
	 */
	if (rt_or_dl_prio(waiter->tree.prio))
		return false;

	return rt_waiter_node_equal(&waiter->tree, &top_waiter->tree);
#else
	return false;
#endif
}

#define __node_2_waiter(node) \
	rb_entry((node), struct rt_mutex_waiter, tree.entry)

static __always_inline bool __waiter_less(struct rb_node *a, const struct rb_node *b)
{
	struct rt_mutex_waiter *aw = __node_2_waiter(a);
	struct rt_mutex_waiter *bw = __node_2_waiter(b);

	if (rt_waiter_node_less(&aw->tree, &bw->tree))
		return 1;

	if (!build_ww_mutex())
		return 0;

	if (rt_waiter_node_less(&bw->tree, &aw->tree))
		return 0;

	/* NOTE: relies on waiter->ww_ctx being set before insertion */
	if (aw->ww_ctx) {
		if (!bw->ww_ctx)
			return 1;

		return (signed long)(aw->ww_ctx->stamp -
				     bw->ww_ctx->stamp) < 0;
	}

	return 0;
}

static __always_inline void
rt_mutex_enqueue(struct rt_mutex_base *lock, struct rt_mutex_waiter *waiter)
{
	lockdep_assert_held(&lock->wait_lock);

	rb_add_cached(&waiter->tree.entry, &lock->waiters, __waiter_less);
}

static __always_inline void
rt_mutex_dequeue(struct rt_mutex_base *lock, struct rt_mutex_waiter *waiter)
{
	lockdep_assert_held(&lock->wait_lock);

	if (RB_EMPTY_NODE(&waiter->tree.entry))
		return;

	rb_erase_cached(&waiter->tree.entry, &lock->waiters);
	RB_CLEAR_NODE(&waiter->tree.entry);
}

#define __node_2_rt_node(node) \
	rb_entry((node), struct rt_waiter_node, entry)

static __always_inline bool __pi_waiter_less(struct rb_node *a, const struct rb_node *b)
{
	return rt_waiter_node_less(__node_2_rt_node(a), __node_2_rt_node(b));
}

static __always_inline void
rt_mutex_enqueue_pi(struct task_struct *task, struct rt_mutex_waiter *waiter)
{
	lockdep_assert_held(&task->pi_lock);

	rb_add_cached(&waiter->pi_tree.entry, &task->pi_waiters, __pi_waiter_less);
}

static __always_inline void
rt_mutex_dequeue_pi(struct task_struct *task, struct rt_mutex_waiter *waiter)
{
	lockdep_assert_held(&task->pi_lock);

	if (RB_EMPTY_NODE(&waiter->pi_tree.entry))
		return;

	rb_erase_cached(&waiter->pi_tree.entry, &task->pi_waiters);
	RB_CLEAR_NODE(&waiter->pi_tree.entry);
}

static __always_inline void rt_mutex_adjust_prio(struct rt_mutex_base *lock,
						 struct task_struct *p)
{
	struct task_struct *pi_task = NULL;

	lockdep_assert_held(&lock->wait_lock);
	lockdep_assert(rt_mutex_owner(lock) == p);
	lockdep_assert_held(&p->pi_lock);

	if (task_has_pi_waiters(p))
		pi_task = task_top_pi_waiter(p)->task;

	rt_mutex_setprio(p, pi_task);
}

/* RT mutex specific wake_q wrappers */
static __always_inline void rt_mutex_wake_q_add_task(struct rt_wake_q_head *wqh,
						     struct task_struct *task,
						     unsigned int wake_state)
{
	if (IS_ENABLED(CONFIG_PREEMPT_RT) && wake_state == TASK_RTLOCK_WAIT) {
		if (IS_ENABLED(CONFIG_PROVE_LOCKING))
			WARN_ON_ONCE(wqh->rtlock_task);
		get_task_struct(task);
		wqh->rtlock_task = task;
	} else {
		wake_q_add(&wqh->head, task);
	}
}

static __always_inline void rt_mutex_wake_q_add(struct rt_wake_q_head *wqh,
						struct rt_mutex_waiter *w)
{
	rt_mutex_wake_q_add_task(wqh, w->task, w->wake_state);
}

static __always_inline void rt_mutex_wake_up_q(struct rt_wake_q_head *wqh)
{
	if (IS_ENABLED(CONFIG_PREEMPT_RT) && wqh->rtlock_task) {
		wake_up_state(wqh->rtlock_task, TASK_RTLOCK_WAIT);
		put_task_struct(wqh->rtlock_task);
		wqh->rtlock_task = NULL;
	}

	if (!wake_q_empty(&wqh->head))
		wake_up_q(&wqh->head);

	/* Pairs with preempt_disable() in mark_wakeup_next_waiter() */
	preempt_enable();
}

/*
 * Deadlock detection is conditional:
 *
 * If CONFIG_DEBUG_RT_MUTEXES=n, deadlock detection is only conducted
 * if the detect argument is == RT_MUTEX_FULL_CHAINWALK.
 *
 * If CONFIG_DEBUG_RT_MUTEXES=y, deadlock detection is always
 * conducted independent of the detect argument.
 *
 * If the waiter argument is NULL this indicates the deboost path and
 * deadlock detection is disabled independent of the detect argument
 * and the config settings.
 */
static __always_inline bool
rt_mutex_cond_detect_deadlock(struct rt_mutex_waiter *waiter,
			      enum rtmutex_chainwalk chwalk)
{
	if (IS_ENABLED(CONFIG_DEBUG_RT_MUTEXES))
		return waiter != NULL;
	return chwalk == RT_MUTEX_FULL_CHAINWALK;
}

static __always_inline struct rt_mutex_base *task_blocked_on_lock(struct task_struct *p)
{
	return p->pi_blocked_on ? p->pi_blocked_on->lock : NULL;
}

/*
 * Adjust the priority chain. Also used for deadlock detection.
 * Decreases task's usage by one - may thus free the task.
 *
 * @task:	the task owning the mutex (owner) for which a chain walk is
 *		probably needed
 * @chwalk:	do we have to carry out deadlock detection?
 * @orig_lock:	the mutex (can be NULL if we are walking the chain to recheck
 *		things for a task that has just got its priority adjusted, and
 *		is waiting on a mutex)
 * @next_lock:	the mutex on which the owner of @orig_lock was blocked before
 *		we dropped its pi_lock. Is never dereferenced, only used for
 *		comparison to detect lock chain changes.
 * @orig_waiter: rt_mutex_waiter struct for the task that has just donated
 *		its priority to the mutex owner (can be NULL in the case
 *		depicted above or if the top waiter is gone away and we are
 *		actually deboosting the owner)
 * @top_task:	the current top waiter
 *
 * Returns 0 or -EDEADLK.
 *
 * Chain walk basics and protection scope
 *
 * [R] refcount on task
 * [Pn] task->pi_lock held
 * [L] rtmutex->wait_lock held
 *
 * Normal locking order:
 *
 *   rtmutex->wait_lock
 *     task->pi_lock
 *
 * Step	Description				Protected by
 *	function arguments:
 *	@task					[R]
 *	@orig_lock if != NULL			@top_task is blocked on it
 *	@next_lock				Unprotected. Cannot be
 *						dereferenced. Only used for
 *						comparison.
 *	@orig_waiter if != NULL			@top_task is blocked on it
 *	@top_task				current, or in case of proxy
 *						locking protected by calling
 *						code
 *	again:
 *	  loop_sanity_check();
 *	retry:
 * [1]	  lock(task->pi_lock);			[R] acquire [P1]
 * [2]	  waiter = task->pi_blocked_on;		[P1]
 * [3]	  check_exit_conditions_1();		[P1]
 * [4]	  lock = waiter->lock;			[P1]
 * [5]	  if (!try_lock(lock->wait_lock)) {	[P1] try to acquire [L]
 *	    unlock(task->pi_lock);		release [P1]
 *	    goto retry;
 *	  }
 * [6]	  check_exit_conditions_2();		[P1] + [L]
 * [7]	  requeue_lock_waiter(lock, waiter);	[P1] + [L]
 * [8]	  unlock(task->pi_lock);		release [P1]
 *	  put_task_struct(task);		release [R]
 * [9]	  check_exit_conditions_3();		[L]
 * [10]	  task = owner(lock);			[L]
 *	  get_task_struct(task);		[L] acquire [R]
 *	  lock(task->pi_lock);			[L] acquire [P2]
 * [11]	  requeue_pi_waiter(tsk, waiters(lock));[P2] + [L]
 * [12]	  check_exit_conditions_4();		[P2] + [L]
 * [13]	  unlock(task->pi_lock);		release [P2]
 *	  unlock(lock->wait_lock);		release [L]
 *	  goto again;
 *
 * Where P1 is the blocking task and P2 is the lock owner; going up one step
 * the owner becomes the next blocked task etc..
 *
*
 */
static int __sched rt_mutex_adjust_prio_chain(struct task_struct *task,
					      enum rtmutex_chainwalk chwalk,
					      struct rt_mutex_base *orig_lock,
					      struct rt_mutex_base *next_lock,
					      struct rt_mutex_waiter *orig_waiter,
					      struct task_struct *top_task)
{
	struct rt_mutex_waiter *waiter, *top_waiter = orig_waiter;
	struct rt_mutex_waiter *prerequeue_top_waiter;
	int ret = 0, depth = 0;
	struct rt_mutex_base *lock;
	bool detect_deadlock;
	bool requeue = true;

	detect_deadlock = rt_mutex_cond_detect_deadlock(orig_waiter, chwalk);

	/*
	 * The (de)boosting is a step by step approach with a lot of
	 * pitfalls. We want this to be preemptible and we want hold a
	 * maximum of two locks per step. So we have to check
	 * carefully whether things change under us.
	 */
 again:
	/*
	 * We limit the lock chain length for each invocation.
	 */
	if (++depth > max_lock_depth) {
		static int prev_max;

		/*
		 * Print this only once. If the admin changes the limit,
		 * print a new message when reaching the limit again.
		 */
		if (prev_max != max_lock_depth) {
			prev_max = max_lock_depth;
			printk(KERN_WARNING "Maximum lock depth %d reached "
			       "task: %s (%d)\n", max_lock_depth,
			       top_task->comm, task_pid_nr(top_task));
		}
		put_task_struct(task);

		return -EDEADLK;
	}

	/*
	 * We are fully preemptible here and only hold the refcount on
	 * @task. So everything can have changed under us since the
	 * caller or our own code below (goto retry/again) dropped all
	 * locks.
	 */
 retry:
	/*
	 * [1] Task cannot go away as we did a get_task() before !
	 */
	raw_spin_lock_irq(&task->pi_lock);

	/*
	 * [2] Get the waiter on which @task is blocked on.
	 */
	waiter = task->pi_blocked_on;

	/*
	 * [3] check_exit_conditions_1() protected by task->pi_lock.
	 */

	/*
	 * Check whether the end of the boosting chain has been
	 * reached or the state of the chain has changed while we
	 * dropped the locks.
	 */
	if (!waiter)
		goto out_unlock_pi;

	/*
	 * Check the orig_waiter state. After we dropped the locks,
	 * the previous owner of the lock might have released the lock.
	 */
	if (orig_waiter && !rt_mutex_owner(orig_lock))
		goto out_unlock_pi;

	/*
	 * We dropped all locks after taking a refcount on @task, so
	 * the task might have moved on in the lock chain or even left
	 * the chain completely and blocks now on an unrelated lock or
	 * on @orig_lock.
	 *
	 * We stored the lock on which @task was blocked in @next_lock,
	 * so we can detect the chain change.
	 */
	if (next_lock != waiter->lock)
		goto out_unlock_pi;

	/*
	 * There could be 'spurious' loops in the lock graph due to ww_mutex,
	 * consider:
	 *
	 *   P1: A, ww_A, ww_B
	 *   P2: ww_B, ww_A
	 *   P3: A
	 *
	 * P3 should not return -EDEADLK because it gets trapped in the cycle
	 * created by P1 and P2 (which will resolve -- and runs into
	 * max_lock_depth above). Therefore disable detect_deadlock such that
	 * the below termination condition can trigger once all relevant tasks
	 * are boosted.
	 *
	 * Even when we start with ww_mutex we can disable deadlock detection,
	 * since we would supress a ww_mutex induced deadlock at [6] anyway.
	 * Supressing it here however is not sufficient since we might still
	 * hit [6] due to adjustment driven iteration.
	 *
	 * NOTE: if someone were to create a deadlock between 2 ww_classes we'd
	 * utterly fail to report it; lockdep should.
	 */
	if (IS_ENABLED(CONFIG_PREEMPT_RT) && waiter->ww_ctx && detect_deadlock)
		detect_deadlock = false;

	/*
	 * Drop out, when the task has no waiters. Note,
	 * top_waiter can be NULL, when we are in the deboosting
	 * mode!
	 */
	if (top_waiter) {
		if (!task_has_pi_waiters(task))
			goto out_unlock_pi;
		/*
		 * If deadlock detection is off, we stop here if we
		 * are not the top pi waiter of the task. If deadlock
		 * detection is enabled we continue, but stop the
		 * requeueing in the chain walk.
		 */
		if (top_waiter != task_top_pi_waiter(task)) {
			if (!detect_deadlock)
				goto out_unlock_pi;
			else
				requeue = false;
		}
	}

	/*
	 * If the waiter priority is the same as the task priority
	 * then there is no further priority adjustment necessary.  If
	 * deadlock detection is off, we stop the chain walk. If its
	 * enabled we continue, but stop the requeueing in the chain
	 * walk.
	 */
	if (rt_waiter_node_equal(&waiter->tree, task_to_waiter_node(task))) {
		if (!detect_deadlock)
			goto out_unlock_pi;
		else
			requeue = false;
	}

	/*
	 * [4] Get the next lock; per holding task->pi_lock we can't unblock
	 * and guarantee @lock's existence.
	 */
	lock = waiter->lock;
	/*
	 * [5] We need to trylock here as we are holding task->pi_lock,
	 * which is the reverse lock order versus the other rtmutex
	 * operations.
	 *
	 * Per the above, holding task->pi_lock guarantees lock exists, so
	 * inverting this lock order is infeasible from a life-time
	 * perspective.
	 */
	if (!raw_spin_trylock(&lock->wait_lock)) {
		raw_spin_unlock_irq(&task->pi_lock);
		cpu_relax();
		goto retry;
	}

	/*
	 * [6] check_exit_conditions_2() protected by task->pi_lock and
	 * lock->wait_lock.
	 *
	 * Deadlock detection. If the lock is the same as the original
	 * lock which caused us to walk the lock chain or if the
	 * current lock is owned by the task which initiated the chain
	 * walk, we detected a deadlock.
	 */
	if (lock == orig_lock || rt_mutex_owner(lock) == top_task) {
		ret = -EDEADLK;

		/*
		 * When the deadlock is due to ww_mutex; also see above. Don't
		 * report the deadlock and instead let the ww_mutex wound/die
		 * logic pick which of the contending threads gets -EDEADLK.
		 *
		 * NOTE: assumes the cycle only contains a single ww_class; any
		 * other configuration and we fail to report; also, see
		 * lockdep.
		 */
		if (IS_ENABLED(CONFIG_PREEMPT_RT) && orig_waiter && orig_waiter->ww_ctx)
			ret = 0;

		raw_spin_unlock(&lock->wait_lock);
		goto out_unlock_pi;
	}

	/*
	 * If we just follow the lock chain for deadlock detection, no
	 * need to do all the requeue operations. To avoid a truckload
	 * of conditionals around the various places below, just do the
	 * minimum chain walk checks.
	 */
	if (!requeue) {
		/*
		 * No requeue[7] here. Just release @task [8]
		 */
		raw_spin_unlock(&task->pi_lock);
		put_task_struct(task);

		/*
		 * [9] check_exit_conditions_3 protected by lock->wait_lock.
		 * If there is no owner of the lock, end of chain.
		 */
		if (!rt_mutex_owner(lock)) {
			raw_spin_unlock_irq(&lock->wait_lock);
			return 0;
		}

		/* [10] Grab the next task, i.e. owner of @lock */
		task = get_task_struct(rt_mutex_owner(lock));
		raw_spin_lock(&task->pi_lock);

		/*
		 * No requeue [11] here. We just do deadlock detection.
		 *
		 * [12] Store whether owner is blocked
		 * itself. Decision is made after dropping the locks
		 */
		next_lock = task_blocked_on_lock(task);
		/*
		 * Get the top waiter for the next iteration
		 */
		top_waiter = rt_mutex_top_waiter(lock);

		/* [13] Drop locks */
		raw_spin_unlock(&task->pi_lock);
		raw_spin_unlock_irq(&lock->wait_lock);

		/* If owner is not blocked, end of chain. */
		if (!next_lock)
			goto out_put_task;
		goto again;
	}

	/*
	 * Store the current top waiter before doing the requeue
	 * operation on @lock. We need it for the boost/deboost
	 * decision below.
	 */
	prerequeue_top_waiter = rt_mutex_top_waiter(lock);

	/* [7] Requeue the waiter in the lock waiter tree. */
	rt_mutex_dequeue(lock, waiter);

	/*
	 * Update the waiter prio fields now that we're dequeued.
	 *
	 * These values can have changed through either:
	 *
	 *   sys_sched_set_scheduler() / sys_sched_setattr()
	 *
	 * or
	 *
	 *   DL CBS enforcement advancing the effective deadline.
	 */
	waiter_update_prio(waiter, task);

	rt_mutex_enqueue(lock, waiter);

	/*
	 * [8] Release the (blocking) task in preparation for
	 * taking the owner task in [10].
	 *
	 * Since we hold lock->waiter_lock, task cannot unblock, even if we
	 * release task->pi_lock.
	 */
	raw_spin_unlock(&task->pi_lock);
	put_task_struct(task);

	/*
	 * [9] check_exit_conditions_3 protected by lock->wait_lock.
	 *
	 * We must abort the chain walk if there is no lock owner even
	 * in the dead lock detection case, as we have nothing to
	 * follow here. This is the end of the chain we are walking.
	 */
	if (!rt_mutex_owner(lock)) {
		/*
		 * If the requeue [7] above changed the top waiter,
		 * then we need to wake the new top waiter up to try
		 * to get the lock.
		 */
		top_waiter = rt_mutex_top_waiter(lock);
		if (prerequeue_top_waiter != top_waiter)
			wake_up_state(top_waiter->task, top_waiter->wake_state);
		raw_spin_unlock_irq(&lock->wait_lock);
		return 0;
	}

	/*
	 * [10] Grab the next task, i.e. the owner of @lock
	 *
	 * Per holding lock->wait_lock and checking for !owner above, there
	 * must be an owner and it cannot go away.
	 */
	task = get_task_struct(rt_mutex_owner(lock));
	raw_spin_lock(&task->pi_lock);

	/* [11] requeue the pi waiters if necessary */
	if (waiter == rt_mutex_top_waiter(lock)) {
		/*
		 * The waiter became the new top (highest priority)
		 * waiter on the lock. Replace the previous top waiter
		 * in the owner tasks pi waiters tree with this waiter
		 * and adjust the priority of the owner.
		 */
		rt_mutex_dequeue_pi(task, prerequeue_top_waiter);
		waiter_clone_prio(waiter, task);
		rt_mutex_enqueue_pi(task, waiter);
		rt_mutex_adjust_prio(lock, task);

	} else if (prerequeue_top_waiter == waiter) {
		/*
		 * The waiter was the top waiter on the lock, but is
		 * no longer the top priority waiter. Replace waiter in
		 * the owner tasks pi waiters tree with the new top
		 * (highest priority) waiter and adjust the priority
		 * of the owner.
		 * The new top waiter is stored in @waiter so that
		 * @waiter == @top_waiter evaluates to true below and
		 * we continue to deboost the rest of the chain.
		 */
		rt_mutex_dequeue_pi(task, waiter);
		waiter = rt_mutex_top_waiter(lock);
		waiter_clone_prio(waiter, task);
		rt_mutex_enqueue_pi(task, waiter);
		rt_mutex_adjust_prio(lock, task);
	} else {
		/*
		 * Nothing changed. No need to do any priority
		 * adjustment.
		 */
	}

	/*
	 * [12] check_exit_conditions_4() protected by task->pi_lock
	 * and lock->wait_lock. The actual decisions are made after we
	 * dropped the locks.
	 *
	 * Check whether the task which owns the current lock is pi
	 * blocked itself. If yes we store a pointer to the lock for
	 * the lock chain change detection above. After we dropped
	 * task->pi_lock next_lock cannot be dereferenced anymore.
	 */
	next_lock = task_blocked_on_lock(task);
	/*
	 * Store the top waiter of @lock for the end of chain walk
	 * decision below.
	 */
	top_waiter = rt_mutex_top_waiter(lock);

	/* [13] Drop the locks */
	raw_spin_unlock(&task->pi_lock);
	raw_spin_unlock_irq(&lock->wait_lock);

	/*
	 * Make the actual exit decisions [12], based on the stored
	 * values.
	 *
	 * We reached the end of the lock chain. Stop right here. No
	 * point to go back just to figure that out.
	 */
	if (!next_lock)
		goto out_put_task;

	/*
	 * If the current waiter is not the top waiter on the lock,
	 * then we can stop the chain walk here if we are not in full
	 * deadlock detection mode.
	 */
	if (!detect_deadlock && waiter != top_waiter)
		goto out_put_task;

	goto again;

 out_unlock_pi:
	raw_spin_unlock_irq(&task->pi_lock);
 out_put_task:
	put_task_struct(task);

	return ret;
}

/*
 * Try to take an rt-mutex
 *
 * Must be called with lock->wait_lock held and interrupts disabled
 *
 * @lock:   The lock to be acquired.
 * @task:   The task which wants to acquire the lock
 * @waiter: The waiter that is queued to the lock's wait tree if the
 *	    callsite called task_blocked_on_lock(), otherwise NULL
 */
static int __sched
try_to_take_rt_mutex(struct rt_mutex_base *lock, struct task_struct *task,
		     struct rt_mutex_waiter *waiter)
{
	lockdep_assert_held(&lock->wait_lock);

	/*
	 * Before testing whether we can acquire @lock, we set the
	 * RT_MUTEX_HAS_WAITERS bit in @lock->owner. This forces all
	 * other tasks which try to modify @lock into the slow path
	 * and they serialize on @lock->wait_lock.
	 *
	 * The RT_MUTEX_HAS_WAITERS bit can have a transitional state
	 * as explained at the top of this file if and only if:
	 *
	 * - There is a lock owner. The caller must fixup the
	 *   transient state if it does a trylock or leaves the lock
	 *   function due to a signal or timeout.
	 *
	 * - @task acquires the lock and there are no other
	 *   waiters. This is undone in rt_mutex_set_owner(@task) at
	 *   the end of this function.
	 */
	mark_rt_mutex_waiters(lock);

	/*
	 * If @lock has an owner, give up.
	 */
	if (rt_mutex_owner(lock))
		return 0;

	/*
	 * If @waiter != NULL, @task has already enqueued the waiter
	 * into @lock waiter tree. If @waiter == NULL then this is a
	 * trylock attempt.
	 */
	if (waiter) {
		struct rt_mutex_waiter *top_waiter = rt_mutex_top_waiter(lock);

		/*
		 * If waiter is the highest priority waiter of @lock,
		 * or allowed to steal it, take it over.
		 */
		if (waiter == top_waiter || rt_mutex_steal(waiter, top_waiter)) {
			/*
			 * We can acquire the lock. Remove the waiter from the
			 * lock waiters tree.
			 */
			rt_mutex_dequeue(lock, waiter);
		} else {
			return 0;
		}
	} else {
		/*
		 * If the lock has waiters already we check whether @task is
		 * eligible to take over the lock.
		 *
		 * If there are no other waiters, @task can acquire
		 * the lock.  @task->pi_blocked_on is NULL, so it does
		 * not need to be dequeued.
		 */
		if (rt_mutex_has_waiters(lock)) {
			/* Check whether the trylock can steal it. */
			if (!rt_mutex_steal(task_to_waiter(task),
					    rt_mutex_top_waiter(lock)))
				return 0;

			/*
			 * The current top waiter stays enqueued. We
			 * don't have to change anything in the lock
			 * waiters order.
			 */
		} else {
			/*
			 * No waiters. Take the lock without the
			 * pi_lock dance.@task->pi_blocked_on is NULL
			 * and we have no waiters to enqueue in @task
			 * pi waiters tree.
			 */
			goto takeit;
		}
	}

	/*
	 * Clear @task->pi_blocked_on. Requires protection by
	 * @task->pi_lock. Redundant operation for the @waiter == NULL
	 * case, but conditionals are more expensive than a redundant
	 * store.
	 */
	raw_spin_lock(&task->pi_lock);
	task->pi_blocked_on = NULL;
	/*
	 * Finish the lock acquisition. @task is the new owner. If
	 * other waiters exist we have to insert the highest priority
	 * waiter into @task->pi_waiters tree.
	 */
	if (rt_mutex_has_waiters(lock))
		rt_mutex_enqueue_pi(task, rt_mutex_top_waiter(lock));
	raw_spin_unlock(&task->pi_lock);

takeit:
	/*
	 * This either preserves the RT_MUTEX_HAS_WAITERS bit if there
	 * are still waiters or clears it.
	 */
	rt_mutex_set_owner(lock, task);

	return 1;
}

/*
 * Task blocks on lock.
 *
 * Prepare waiter and propagate pi chain
 *
 * This must be called with lock->wait_lock held and interrupts disabled
 */
static int __sched task_blocks_on_rt_mutex(struct rt_mutex_base *lock,
					   struct rt_mutex_waiter *waiter,
					   struct task_struct *task,
					   struct ww_acquire_ctx *ww_ctx,
					   enum rtmutex_chainwalk chwalk,
					   struct wake_q_head *wake_q)
{
	struct task_struct *owner = rt_mutex_owner(lock);
	struct rt_mutex_waiter *top_waiter = waiter;
	struct rt_mutex_base *next_lock;
	int chain_walk = 0, res;

	lockdep_assert_held(&lock->wait_lock);

	/*
	 * Early deadlock detection. We really don't want the task to
	 * enqueue on itself just to untangle the mess later. It's not
	 * only an optimization. We drop the locks, so another waiter
	 * can come in before the chain walk detects the deadlock. So
	 * the other will detect the deadlock and return -EDEADLOCK,
	 * which is wrong, as the other waiter is not in a deadlock
	 * situation.
	 *
	 * Except for ww_mutex, in that case the chain walk must already deal
	 * with spurious cycles, see the comments at [3] and [6].
	 */
	if (owner == task && !(build_ww_mutex() && ww_ctx))
		return -EDEADLK;

	raw_spin_lock(&task->pi_lock);
	waiter->task = task;
	waiter->lock = lock;
	waiter_update_prio(waiter, task);
	waiter_clone_prio(waiter, task);

	/* Get the top priority waiter on the lock */
	if (rt_mutex_has_waiters(lock))
		top_waiter = rt_mutex_top_waiter(lock);
	rt_mutex_enqueue(lock, waiter);

	task->pi_blocked_on = waiter;

	raw_spin_unlock(&task->pi_lock);

	if (build_ww_mutex() && ww_ctx) {
		struct rt_mutex *rtm;

		/* Check whether the waiter should back out immediately */
		rtm = container_of(lock, struct rt_mutex, rtmutex);
		res = __ww_mutex_add_waiter(waiter, rtm, ww_ctx, wake_q);
		if (res) {
			raw_spin_lock(&task->pi_lock);
			rt_mutex_dequeue(lock, waiter);
			task->pi_blocked_on = NULL;
			raw_spin_unlock(&task->pi_lock);
			return res;
		}
	}

	if (!owner)
		return 0;

	raw_spin_lock(&owner->pi_lock);
	if (waiter == rt_mutex_top_waiter(lock)) {
		rt_mutex_dequeue_pi(owner, top_waiter);
		rt_mutex_enqueue_pi(owner, waiter);

		rt_mutex_adjust_prio(lock, owner);
		if (owner->pi_blocked_on)
			chain_walk = 1;
	} else if (rt_mutex_cond_detect_deadlock(waiter, chwalk)) {
		chain_walk = 1;
	}

	/* Store the lock on which owner is blocked or NULL */
	next_lock = task_blocked_on_lock(owner);

	raw_spin_unlock(&owner->pi_lock);
	/*
	 * Even if full deadlock detection is on, if the owner is not
	 * blocked itself, we can avoid finding this out in the chain
	 * walk.
	 */
	if (!chain_walk || !next_lock)
		return 0;

	/*
	 * The owner can't disappear while holding a lock,
	 * so the owner struct is protected by wait_lock.
	 * Gets dropped in rt_mutex_adjust_prio_chain()!
	 */
	get_task_struct(owner);

	preempt_disable();
	raw_spin_unlock_irq(&lock->wait_lock);
	/* wake up any tasks on the wake_q before calling rt_mutex_adjust_prio_chain */
	wake_up_q(wake_q);
	wake_q_init(wake_q);
	preempt_enable();


	res = rt_mutex_adjust_prio_chain(owner, chwalk, lock,
					 next_lock, waiter, task);

	raw_spin_lock_irq(&lock->wait_lock);

	return res;
}

/*
 * Remove the top waiter from the current tasks pi waiter tree and
 * queue it up.
 *
 * Called with lock->wait_lock held and interrupts disabled.
 */
static void __sched mark_wakeup_next_waiter(struct rt_wake_q_head *wqh,
					    struct rt_mutex_base *lock)
{
	struct rt_mutex_waiter *waiter;

	lockdep_assert_held(&lock->wait_lock);

	raw_spin_lock(&current->pi_lock);

	waiter = rt_mutex_top_waiter(lock);

	/*
	 * Remove it from current->pi_waiters and deboost.
	 *
	 * We must in fact deboost here in order to ensure we call
	 * rt_mutex_setprio() to update p->pi_top_task before the
	 * task unblocks.
	 */
	rt_mutex_dequeue_pi(current, waiter);
	rt_mutex_adjust_prio(lock, current);

	/*
	 * As we are waking up the top waiter, and the waiter stays
	 * queued on the lock until it gets the lock, this lock
	 * obviously has waiters. Just set the bit here and this has
	 * the added benefit of forcing all new tasks into the
	 * slow path making sure no task of lower priority than
	 * the top waiter can steal this lock.
	 */
	lock->owner = (void *) RT_MUTEX_HAS_WAITERS;

	/*
	 * We deboosted before waking the top waiter task such that we don't
	 * run two tasks with the 'same' priority (and ensure the
	 * p->pi_top_task pointer points to a blocked task). This however can
	 * lead to priority inversion if we would get preempted after the
	 * deboost but before waking our donor task, hence the preempt_disable()
	 * before unlock.
	 *
	 * Pairs with preempt_enable() in rt_mutex_wake_up_q();
	 */
	preempt_disable();
	rt_mutex_wake_q_add(wqh, waiter);
	raw_spin_unlock(&current->pi_lock);
}

static int __sched __rt_mutex_slowtrylock(struct rt_mutex_base *lock)
{
	int ret = try_to_take_rt_mutex(lock, current, NULL);

	/*
	 * try_to_take_rt_mutex() sets the lock waiters bit
	 * unconditionally. Clean this up.
	 */
	fixup_rt_mutex_waiters(lock, true);

	return ret;
}

/*
 * Slow path try-lock function:
 */
static int __sched rt_mutex_slowtrylock(struct rt_mutex_base *lock)
{
	unsigned long flags;
	int ret;

	/*
	 * If the lock already has an owner we fail to get the lock.
	 * This can be done without taking the @lock->wait_lock as
	 * it is only being read, and this is a trylock anyway.
	 */
	if (rt_mutex_owner(lock))
		return 0;

	/*
	 * The mutex has currently no owner. Lock the wait lock and try to
	 * acquire the lock. We use irqsave here to support early boot calls.
	 */
	raw_spin_lock_irqsave(&lock->wait_lock, flags);

	ret = __rt_mutex_slowtrylock(lock);

	raw_spin_unlock_irqrestore(&lock->wait_lock, flags);

	return ret;
}

static __always_inline int __rt_mutex_trylock(struct rt_mutex_base *lock)
{
	if (likely(rt_mutex_cmpxchg_acquire(lock, NULL, current)))
		return 1;

	return rt_mutex_slowtrylock(lock);
}

/*
 * Slow path to release a rt-mutex.
 */
static void __sched rt_mutex_slowunlock(struct rt_mutex_base *lock)
{
	DEFINE_RT_WAKE_Q(wqh);
	unsigned long flags;

	/* irqsave required to support early boot calls */
	raw_spin_lock_irqsave(&lock->wait_lock, flags);

	debug_rt_mutex_unlock(lock);

	/*
	 * We must be careful here if the fast path is enabled. If we
	 * have no waiters queued we cannot set owner to NULL here
	 * because of:
	 *
	 * foo->lock->owner = NULL;
	 *			rtmutex_lock(foo->lock);   <- fast path
	 *			free = atomic_dec_and_test(foo->refcnt);
	 *			rtmutex_unlock(foo->lock); <- fast path
	 *			if (free)
	 *				kfree(foo);
	 * raw_spin_unlock(foo->lock->wait_lock);
	 *
	 * So for the fastpath enabled kernel:
	 *
	 * Nothing can set the waiters bit as long as we hold
	 * lock->wait_lock. So we do the following sequence:
	 *
	 *	owner = rt_mutex_owner(lock);
	 *	clear_rt_mutex_waiters(lock);
	 *	raw_spin_unlock(&lock->wait_lock);
	 *	if (cmpxchg(&lock->owner, owner, 0) == owner)
	 *		return;
	 *	goto retry;
	 *
	 * The fastpath disabled variant is simple as all access to
	 * lock->owner is serialized by lock->wait_lock:
	 *
	 *	lock->owner = NULL;
	 *	raw_spin_unlock(&lock->wait_lock);
	 */
	while (!rt_mutex_has_waiters(lock)) {
		/* Drops lock->wait_lock ! */
		if (unlock_rt_mutex_safe(lock, flags) == true)
			return;
		/* Relock the rtmutex and try again */
		raw_spin_lock_irqsave(&lock->wait_lock, flags);
	}

	/*
	 * The wakeup next waiter path does not suffer from the above
	 * race. See the comments there.
	 *
	 * Queue the next waiter for wakeup once we release the wait_lock.
	 */
	mark_wakeup_next_waiter(&wqh, lock);
	raw_spin_unlock_irqrestore(&lock->wait_lock, flags);

	rt_mutex_wake_up_q(&wqh);
}

static __always_inline void __rt_mutex_unlock(struct rt_mutex_base *lock)
{
	if (likely(rt_mutex_cmpxchg_release(lock, current, NULL)))
		return;

	rt_mutex_slowunlock(lock);
}

#ifdef CONFIG_SMP
static bool rtmutex_spin_on_owner(struct rt_mutex_base *lock,
				  struct rt_mutex_waiter *waiter,
				  struct task_struct *owner)
{
	bool res = true;

	rcu_read_lock();
	for (;;) {
		/* If owner changed, trylock again. */
		if (owner != rt_mutex_owner(lock))
			break;
		/*
		 * Ensure that @owner is dereferenced after checking that
		 * the lock owner still matches @owner. If that fails,
		 * @owner might point to freed memory. If it still matches,
		 * the rcu_read_lock() ensures the memory stays valid.
		 */
		barrier();
		/*
		 * Stop spinning when:
		 *  - the lock owner has been scheduled out
		 *  - current is not longer the top waiter
		 *  - current is requested to reschedule (redundant
		 *    for CONFIG_PREEMPT_RCU=y)
		 *  - the VCPU on which owner runs is preempted
		 */
		if (!owner_on_cpu(owner) || need_resched() ||
		    !rt_mutex_waiter_is_top_waiter(lock, waiter)) {
			res = false;
			break;
		}
		cpu_relax();
	}
	rcu_read_unlock();
	return res;
}
#else
static bool rtmutex_spin_on_owner(struct rt_mutex_base *lock,
				  struct rt_mutex_waiter *waiter,
				  struct task_struct *owner)
{
	return false;
}
#endif

#ifdef RT_MUTEX_BUILD_MUTEX
/*
 * Functions required for:
 *	- rtmutex, futex on all kernels
 *	- mutex and rwsem substitutions on RT kernels
 */

/*
 * Remove a waiter from a lock and give up
 *
 * Must be called with lock->wait_lock held and interrupts disabled. It must
 * have just failed to try_to_take_rt_mutex().
 */
static void __sched remove_waiter(struct rt_mutex_base *lock,
				  struct rt_mutex_waiter *waiter)
{
	bool is_top_waiter = (waiter == rt_mutex_top_waiter(lock));
	struct task_struct *owner = rt_mutex_owner(lock);
	struct rt_mutex_base *next_lock;

	lockdep_assert_held(&lock->wait_lock);

	raw_spin_lock(&current->pi_lock);
	rt_mutex_dequeue(lock, waiter);
	current->pi_blocked_on = NULL;
	raw_spin_unlock(&current->pi_lock);

	/*
	 * Only update priority if the waiter was the highest priority
	 * waiter of the lock and there is an owner to update.
	 */
	if (!owner || !is_top_waiter)
		return;

	raw_spin_lock(&owner->pi_lock);

	rt_mutex_dequeue_pi(owner, waiter);

	if (rt_mutex_has_waiters(lock))
		rt_mutex_enqueue_pi(owner, rt_mutex_top_waiter(lock));

	rt_mutex_adjust_prio(lock, owner);

	/* Store the lock on which owner is blocked or NULL */
	next_lock = task_blocked_on_lock(owner);

	raw_spin_unlock(&owner->pi_lock);

	/*
	 * Don't walk the chain, if the owner task is not blocked
	 * itself.
	 */
	if (!next_lock)
		return;

	/* gets dropped in rt_mutex_adjust_prio_chain()! */
	get_task_struct(owner);

	raw_spin_unlock_irq(&lock->wait_lock);

	rt_mutex_adjust_prio_chain(owner, RT_MUTEX_MIN_CHAINWALK, lock,
				   next_lock, NULL, current);

	raw_spin_lock_irq(&lock->wait_lock);
}

/**
 * rt_mutex_slowlock_block() - Perform the wait-wake-try-to-take loop
 * @lock:		 the rt_mutex to take
 * @ww_ctx:		 WW mutex context pointer
 * @state:		 the state the task should block in (TASK_INTERRUPTIBLE
 *			 or TASK_UNINTERRUPTIBLE)
 * @timeout:		 the pre-initialized and started timer, or NULL for none
 * @waiter:		 the pre-initialized rt_mutex_waiter
 * @wake_q:		 wake_q of tasks to wake when we drop the lock->wait_lock
 *
 * Must be called with lock->wait_lock held and interrupts disabled
 */
static int __sched rt_mutex_slowlock_block(struct rt_mutex_base *lock,
					   struct ww_acquire_ctx *ww_ctx,
					   unsigned int state,
					   struct hrtimer_sleeper *timeout,
<<<<<<< HEAD
					   struct rt_mutex_waiter *waiter)
=======
					   struct rt_mutex_waiter *waiter,
					   struct wake_q_head *wake_q)
>>>>>>> 6465aad7
	__releases(&lock->wait_lock) __acquires(&lock->wait_lock)
{
	struct rt_mutex *rtm = container_of(lock, struct rt_mutex, rtmutex);
	struct task_struct *owner;
	int ret = 0;

	for (;;) {
		/* Try to acquire the lock: */
		if (try_to_take_rt_mutex(lock, current, waiter))
			break;

		if (timeout && !timeout->task) {
			ret = -ETIMEDOUT;
			break;
		}
		if (signal_pending_state(state, current)) {
			ret = -EINTR;
			break;
		}

		if (build_ww_mutex() && ww_ctx) {
			ret = __ww_mutex_check_kill(rtm, waiter, ww_ctx);
			if (ret)
				break;
		}

		if (waiter == rt_mutex_top_waiter(lock))
			owner = rt_mutex_owner(lock);
		else
			owner = NULL;
		preempt_disable();
		raw_spin_unlock_irq(&lock->wait_lock);
		if (wake_q) {
			wake_up_q(wake_q);
			wake_q_init(wake_q);
		}
		preempt_enable();

		if (!owner || !rtmutex_spin_on_owner(lock, waiter, owner))
			rt_mutex_schedule();

		raw_spin_lock_irq(&lock->wait_lock);
		set_current_state(state);
	}

	__set_current_state(TASK_RUNNING);
	return ret;
}

static void __sched rt_mutex_handle_deadlock(int res, int detect_deadlock,
					     struct rt_mutex_base *lock,
					     struct rt_mutex_waiter *w)
{
	/*
	 * If the result is not -EDEADLOCK or the caller requested
	 * deadlock detection, nothing to do here.
	 */
	if (res != -EDEADLOCK || detect_deadlock)
		return;

	if (build_ww_mutex() && w->ww_ctx)
		return;

	raw_spin_unlock_irq(&lock->wait_lock);

	WARN(1, "rtmutex deadlock detected\n");

	while (1) {
		set_current_state(TASK_INTERRUPTIBLE);
		rt_mutex_schedule();
	}
}

/**
 * __rt_mutex_slowlock - Locking slowpath invoked with lock::wait_lock held
 * @lock:	The rtmutex to block lock
 * @ww_ctx:	WW mutex context pointer
 * @state:	The task state for sleeping
 * @chwalk:	Indicator whether full or partial chainwalk is requested
 * @waiter:	Initializer waiter for blocking
 * @wake_q:	The wake_q to wake tasks after we release the wait_lock
 */
static int __sched __rt_mutex_slowlock(struct rt_mutex_base *lock,
				       struct ww_acquire_ctx *ww_ctx,
				       unsigned int state,
				       enum rtmutex_chainwalk chwalk,
				       struct rt_mutex_waiter *waiter,
				       struct wake_q_head *wake_q)
{
	struct rt_mutex *rtm = container_of(lock, struct rt_mutex, rtmutex);
	struct ww_mutex *ww = ww_container_of(rtm);
	int ret;

	lockdep_assert_held(&lock->wait_lock);

	/* Try to acquire the lock again: */
	if (try_to_take_rt_mutex(lock, current, NULL)) {
		if (build_ww_mutex() && ww_ctx) {
			__ww_mutex_check_waiters(rtm, ww_ctx, wake_q);
			ww_mutex_lock_acquired(ww, ww_ctx);
		}
		return 0;
	}

	set_current_state(state);

	trace_contention_begin(lock, LCB_F_RT);

	ret = task_blocks_on_rt_mutex(lock, waiter, current, ww_ctx, chwalk, wake_q);
	if (likely(!ret))
		ret = rt_mutex_slowlock_block(lock, ww_ctx, state, NULL, waiter, wake_q);

	if (likely(!ret)) {
		/* acquired the lock */
		if (build_ww_mutex() && ww_ctx) {
			if (!ww_ctx->is_wait_die)
				__ww_mutex_check_waiters(rtm, ww_ctx, wake_q);
			ww_mutex_lock_acquired(ww, ww_ctx);
		}
	} else {
		__set_current_state(TASK_RUNNING);
		remove_waiter(lock, waiter);
		rt_mutex_handle_deadlock(ret, chwalk, lock, waiter);
	}

	/*
	 * try_to_take_rt_mutex() sets the waiter bit
	 * unconditionally. We might have to fix that up.
	 */
	fixup_rt_mutex_waiters(lock, true);

	trace_contention_end(lock, ret);

	return ret;
}

static inline int __rt_mutex_slowlock_locked(struct rt_mutex_base *lock,
					     struct ww_acquire_ctx *ww_ctx,
					     unsigned int state,
					     struct wake_q_head *wake_q)
{
	struct rt_mutex_waiter waiter;
	int ret;

	rt_mutex_init_waiter(&waiter);
	waiter.ww_ctx = ww_ctx;

	ret = __rt_mutex_slowlock(lock, ww_ctx, state, RT_MUTEX_MIN_CHAINWALK,
				  &waiter, wake_q);

	debug_rt_mutex_free_waiter(&waiter);
	return ret;
}

/*
 * rt_mutex_slowlock - Locking slowpath invoked when fast path fails
 * @lock:	The rtmutex to block lock
 * @ww_ctx:	WW mutex context pointer
 * @state:	The task state for sleeping
 */
static int __sched rt_mutex_slowlock(struct rt_mutex_base *lock,
				     struct ww_acquire_ctx *ww_ctx,
				     unsigned int state)
{
	DEFINE_WAKE_Q(wake_q);
	unsigned long flags;
	int ret;

	/*
	 * Do all pre-schedule work here, before we queue a waiter and invoke
	 * PI -- any such work that trips on rtlock (PREEMPT_RT spinlock) would
	 * otherwise recurse back into task_blocks_on_rt_mutex() through
	 * rtlock_slowlock() and will then enqueue a second waiter for this
	 * same task and things get really confusing real fast.
	 */
	rt_mutex_pre_schedule();

	/*
	 * Technically we could use raw_spin_[un]lock_irq() here, but this can
	 * be called in early boot if the cmpxchg() fast path is disabled
	 * (debug, no architecture support). In this case we will acquire the
	 * rtmutex with lock->wait_lock held. But we cannot unconditionally
	 * enable interrupts in that early boot case. So we need to use the
	 * irqsave/restore variants.
	 */
	raw_spin_lock_irqsave(&lock->wait_lock, flags);
	ret = __rt_mutex_slowlock_locked(lock, ww_ctx, state, &wake_q);
	preempt_disable();
	raw_spin_unlock_irqrestore(&lock->wait_lock, flags);
	wake_up_q(&wake_q);
	preempt_enable();
	rt_mutex_post_schedule();

	return ret;
}

static __always_inline int __rt_mutex_lock(struct rt_mutex_base *lock,
					   unsigned int state)
{
	lockdep_assert(!current->pi_blocked_on);

	if (likely(rt_mutex_try_acquire(lock)))
		return 0;

	return rt_mutex_slowlock(lock, NULL, state);
}
#endif /* RT_MUTEX_BUILD_MUTEX */

#ifdef RT_MUTEX_BUILD_SPINLOCKS
/*
 * Functions required for spin/rw_lock substitution on RT kernels
 */

/**
 * rtlock_slowlock_locked - Slow path lock acquisition for RT locks
 * @lock:	The underlying RT mutex
 * @wake_q:	The wake_q to wake tasks after we release the wait_lock
 */
static void __sched rtlock_slowlock_locked(struct rt_mutex_base *lock,
					   struct wake_q_head *wake_q)
	__releases(&lock->wait_lock) __acquires(&lock->wait_lock)
{
	struct rt_mutex_waiter waiter;
	struct task_struct *owner;

	lockdep_assert_held(&lock->wait_lock);

	if (try_to_take_rt_mutex(lock, current, NULL))
		return;

	rt_mutex_init_rtlock_waiter(&waiter);

	/* Save current state and set state to TASK_RTLOCK_WAIT */
	current_save_and_set_rtlock_wait_state();

	trace_contention_begin(lock, LCB_F_RT);

	task_blocks_on_rt_mutex(lock, &waiter, current, NULL, RT_MUTEX_MIN_CHAINWALK, wake_q);

	for (;;) {
		/* Try to acquire the lock again */
		if (try_to_take_rt_mutex(lock, current, &waiter))
			break;

		if (&waiter == rt_mutex_top_waiter(lock))
			owner = rt_mutex_owner(lock);
		else
			owner = NULL;
		preempt_disable();
		raw_spin_unlock_irq(&lock->wait_lock);
		wake_up_q(wake_q);
		wake_q_init(wake_q);
		preempt_enable();

		if (!owner || !rtmutex_spin_on_owner(lock, &waiter, owner))
			schedule_rtlock();

		raw_spin_lock_irq(&lock->wait_lock);
		set_current_state(TASK_RTLOCK_WAIT);
	}

	/* Restore the task state */
	current_restore_rtlock_saved_state();

	/*
	 * try_to_take_rt_mutex() sets the waiter bit unconditionally.
	 * We might have to fix that up:
	 */
	fixup_rt_mutex_waiters(lock, true);
	debug_rt_mutex_free_waiter(&waiter);

	trace_contention_end(lock, 0);
}

static __always_inline void __sched rtlock_slowlock(struct rt_mutex_base *lock)
{
	unsigned long flags;
	DEFINE_WAKE_Q(wake_q);

	raw_spin_lock_irqsave(&lock->wait_lock, flags);
	rtlock_slowlock_locked(lock, &wake_q);
	preempt_disable();
	raw_spin_unlock_irqrestore(&lock->wait_lock, flags);
	wake_up_q(&wake_q);
	preempt_enable();
}

#endif /* RT_MUTEX_BUILD_SPINLOCKS */<|MERGE_RESOLUTION|>--- conflicted
+++ resolved
@@ -1610,12 +1610,8 @@
 					   struct ww_acquire_ctx *ww_ctx,
 					   unsigned int state,
 					   struct hrtimer_sleeper *timeout,
-<<<<<<< HEAD
-					   struct rt_mutex_waiter *waiter)
-=======
 					   struct rt_mutex_waiter *waiter,
 					   struct wake_q_head *wake_q)
->>>>>>> 6465aad7
 	__releases(&lock->wait_lock) __acquires(&lock->wait_lock)
 {
 	struct rt_mutex *rtm = container_of(lock, struct rt_mutex, rtmutex);
