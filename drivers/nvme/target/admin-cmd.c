--- conflicted
+++ resolved
@@ -773,11 +773,7 @@
 		goto out;
 	}
 
-<<<<<<< HEAD
-	xa_for_each(&ctrl->subsys->namespaces, idx, ns) {
-=======
 	nvmet_for_each_enabled_ns(&ctrl->subsys->namespaces, idx, ns) {
->>>>>>> 6465aad7
 		if (ns->nsid <= min_endgid)
 			continue;
 
