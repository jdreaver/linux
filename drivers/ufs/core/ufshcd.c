--- conflicted
+++ resolved
@@ -6104,7 +6104,6 @@
 	return ret;
 }
 
-<<<<<<< HEAD
 int ufshcd_wb_set_resize_en(struct ufs_hba *hba, enum wb_resize_en en_mode)
 {
 	int ret;
@@ -6120,10 +6119,7 @@
 	return ret;
 }
 
-static bool ufshcd_wb_presrv_usrspc_keep_vcc_on(struct ufs_hba *hba,
-=======
 static bool ufshcd_wb_curr_buff_threshold_check(struct ufs_hba *hba,
->>>>>>> b0b7ee3b
 						u32 avail_buf)
 {
 	u32 cur_buf;
