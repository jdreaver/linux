// SPDX-License-Identifier: GPL-2.0-only
/*
 * UFS Host Controller driver for Exynos specific extensions
 *
 * Copyright (C) 2014-2015 Samsung Electronics Co., Ltd.
 * Author: Seungwon Jeon  <essuuj@gmail.com>
 * Author: Alim Akhtar <alim.akhtar@samsung.com>
 *
 */

#include <linux/clk.h>
#include <linux/module.h>
#include <linux/of.h>
#include <linux/of_address.h>
#include <linux/mfd/syscon.h>
#include <linux/phy/phy.h>
#include <linux/platform_device.h>
#include <linux/regmap.h>

#include "ufshcd.h"
#include "ufshcd-pltfrm.h"
#include "ufshci.h"
#include "unipro.h"

#include "ufs-exynos.h"

/*
 * Exynos's Vendor specific registers for UFSHCI
 */
#define HCI_TXPRDT_ENTRY_SIZE	0x00
#define PRDT_PREFECT_EN		BIT(31)
#define PRDT_SET_SIZE(x)	((x) & 0x1F)
#define HCI_RXPRDT_ENTRY_SIZE	0x04
#define HCI_1US_TO_CNT_VAL	0x0C
#define CNT_VAL_1US_MASK	0x3FF
#define HCI_UTRL_NEXUS_TYPE	0x40
#define HCI_UTMRL_NEXUS_TYPE	0x44
#define HCI_SW_RST		0x50
#define UFS_LINK_SW_RST		BIT(0)
#define UFS_UNIPRO_SW_RST	BIT(1)
#define UFS_SW_RST_MASK		(UFS_UNIPRO_SW_RST | UFS_LINK_SW_RST)
#define HCI_DATA_REORDER	0x60
#define HCI_UNIPRO_APB_CLK_CTRL	0x68
#define UNIPRO_APB_CLK(v, x)	(((v) & ~0xF) | ((x) & 0xF))
#define HCI_AXIDMA_RWDATA_BURST_LEN	0x6C
#define HCI_GPIO_OUT		0x70
#define HCI_ERR_EN_PA_LAYER	0x78
#define HCI_ERR_EN_DL_LAYER	0x7C
#define HCI_ERR_EN_N_LAYER	0x80
#define HCI_ERR_EN_T_LAYER	0x84
#define HCI_ERR_EN_DME_LAYER	0x88
#define HCI_CLKSTOP_CTRL	0xB0
#define REFCLKOUT_STOP		BIT(4)
#define REFCLK_STOP		BIT(2)
#define UNIPRO_MCLK_STOP	BIT(1)
#define UNIPRO_PCLK_STOP	BIT(0)
#define CLK_STOP_MASK		(REFCLKOUT_STOP | REFCLK_STOP |\
				 UNIPRO_MCLK_STOP |\
				 UNIPRO_PCLK_STOP)
#define HCI_MISC		0xB4
#define REFCLK_CTRL_EN		BIT(7)
#define UNIPRO_PCLK_CTRL_EN	BIT(6)
#define UNIPRO_MCLK_CTRL_EN	BIT(5)
#define HCI_CORECLK_CTRL_EN	BIT(4)
#define CLK_CTRL_EN_MASK	(REFCLK_CTRL_EN |\
				 UNIPRO_PCLK_CTRL_EN |\
				 UNIPRO_MCLK_CTRL_EN)
/* Device fatal error */
#define DFES_ERR_EN		BIT(31)
#define DFES_DEF_L2_ERRS	(UIC_DATA_LINK_LAYER_ERROR_RX_BUF_OF |\
				 UIC_DATA_LINK_LAYER_ERROR_PA_INIT)
#define DFES_DEF_L3_ERRS	(UIC_NETWORK_UNSUPPORTED_HEADER_TYPE |\
				 UIC_NETWORK_BAD_DEVICEID_ENC |\
				 UIC_NETWORK_LHDR_TRAP_PACKET_DROPPING)
#define DFES_DEF_L4_ERRS	(UIC_TRANSPORT_UNSUPPORTED_HEADER_TYPE |\
				 UIC_TRANSPORT_UNKNOWN_CPORTID |\
				 UIC_TRANSPORT_NO_CONNECTION_RX |\
				 UIC_TRANSPORT_BAD_TC)

/* FSYS UFS Shareability */
#define UFS_WR_SHARABLE		BIT(2)
#define UFS_RD_SHARABLE		BIT(1)
#define UFS_SHARABLE		(UFS_WR_SHARABLE | UFS_RD_SHARABLE)
#define UFS_SHAREABILITY_OFFSET	0x710

/* Multi-host registers */
#define MHCTRL			0xC4
#define MHCTRL_EN_VH_MASK	(0xE)
#define MHCTRL_EN_VH(vh)	(vh << 1)
#define PH2VH_MBOX		0xD8

#define MH_MSG_MASK		(0xFF)

#define MH_MSG(id, msg)		((id << 8) | (msg & 0xFF))
#define MH_MSG_PH_READY		0x1
#define MH_MSG_VH_READY		0x2

#define ALLOW_INQUIRY		BIT(25)
#define ALLOW_MODE_SELECT	BIT(24)
#define ALLOW_MODE_SENSE	BIT(23)
#define ALLOW_PRE_FETCH		GENMASK(22, 21)
#define ALLOW_READ_CMD_ALL	GENMASK(20, 18)	/* read_6/10/16 */
#define ALLOW_READ_BUFFER	BIT(17)
#define ALLOW_READ_CAPACITY	GENMASK(16, 15)
#define ALLOW_REPORT_LUNS	BIT(14)
#define ALLOW_REQUEST_SENSE	BIT(13)
#define ALLOW_SYNCHRONIZE_CACHE	GENMASK(8, 7)
#define ALLOW_TEST_UNIT_READY	BIT(6)
#define ALLOW_UNMAP		BIT(5)
#define ALLOW_VERIFY		BIT(4)
#define ALLOW_WRITE_CMD_ALL	GENMASK(3, 1)	/* write_6/10/16 */

#define ALLOW_TRANS_VH_DEFAULT	(ALLOW_INQUIRY | ALLOW_MODE_SELECT | \
				 ALLOW_MODE_SENSE | ALLOW_PRE_FETCH | \
				 ALLOW_READ_CMD_ALL | ALLOW_READ_BUFFER | \
				 ALLOW_READ_CAPACITY | ALLOW_REPORT_LUNS | \
				 ALLOW_REQUEST_SENSE | ALLOW_SYNCHRONIZE_CACHE | \
				 ALLOW_TEST_UNIT_READY | ALLOW_UNMAP | \
				 ALLOW_VERIFY | ALLOW_WRITE_CMD_ALL)

#define HCI_MH_ALLOWABLE_TRAN_OF_VH		0x30C
#define HCI_MH_IID_IN_TASK_TAG			0X308

#define PH_READY_TIMEOUT_MS			(5 * MSEC_PER_SEC)

enum {
	UNIPRO_L1_5 = 0,/* PHY Adapter */
	UNIPRO_L2,	/* Data Link */
	UNIPRO_L3,	/* Network */
	UNIPRO_L4,	/* Transport */
	UNIPRO_DME,	/* DME */
};

/*
 * UNIPRO registers
 */
#define UNIPRO_COMP_VERSION			0x000
#define UNIPRO_DME_PWR_REQ			0x090
#define UNIPRO_DME_PWR_REQ_POWERMODE		0x094
#define UNIPRO_DME_PWR_REQ_LOCALL2TIMER0	0x098
#define UNIPRO_DME_PWR_REQ_LOCALL2TIMER1	0x09C
#define UNIPRO_DME_PWR_REQ_LOCALL2TIMER2	0x0A0
#define UNIPRO_DME_PWR_REQ_REMOTEL2TIMER0	0x0A4
#define UNIPRO_DME_PWR_REQ_REMOTEL2TIMER1	0x0A8
#define UNIPRO_DME_PWR_REQ_REMOTEL2TIMER2	0x0AC

/*
 * UFS Protector registers
 */
#define UFSPRSECURITY	0x010
#define NSSMU		BIT(14)
#define UFSPSBEGIN0	0x200
#define UFSPSEND0	0x204
#define UFSPSLUN0	0x208
#define UFSPSCTRL0	0x20C

#define CNTR_DIV_VAL 40

static struct exynos_ufs_drv_data exynos_ufs_drvs;
static void exynos_ufs_auto_ctrl_hcc(struct exynos_ufs *ufs, bool en);
static void exynos_ufs_ctrl_clkstop(struct exynos_ufs *ufs, bool en);

static inline void exynos_ufs_enable_auto_ctrl_hcc(struct exynos_ufs *ufs)
{
	exynos_ufs_auto_ctrl_hcc(ufs, true);
}

static inline void exynos_ufs_disable_auto_ctrl_hcc(struct exynos_ufs *ufs)
{
	exynos_ufs_auto_ctrl_hcc(ufs, false);
}

static inline void exynos_ufs_disable_auto_ctrl_hcc_save(
					struct exynos_ufs *ufs, u32 *val)
{
	*val = hci_readl(ufs, HCI_MISC);
	exynos_ufs_auto_ctrl_hcc(ufs, false);
}

static inline void exynos_ufs_auto_ctrl_hcc_restore(
					struct exynos_ufs *ufs, u32 *val)
{
	hci_writel(ufs, *val, HCI_MISC);
}

static inline void exynos_ufs_gate_clks(struct exynos_ufs *ufs)
{
	exynos_ufs_ctrl_clkstop(ufs, true);
}

static inline void exynos_ufs_ungate_clks(struct exynos_ufs *ufs)
{
	exynos_ufs_ctrl_clkstop(ufs, false);
}

static int exynos7_ufs_drv_init(struct device *dev, struct exynos_ufs *ufs)
{
	return 0;
}

static int exynosauto_ufs_drv_init(struct device *dev, struct exynos_ufs *ufs)
{
	struct exynos_ufs_uic_attr *attr = ufs->drv_data->uic_attr;

	/* IO Coherency setting */
	if (ufs->sysreg) {
		return regmap_update_bits(ufs->sysreg,
					  ufs->shareability_reg_offset,
					  UFS_SHARABLE, UFS_SHARABLE);
	}

	attr->tx_dif_p_nsec = 3200000;

	return 0;
}

static int exynosauto_ufs_post_hce_enable(struct exynos_ufs *ufs)
{
	struct ufs_hba *hba = ufs->hba;

	/* Enable Virtual Host #1 */
	ufshcd_rmwl(hba, MHCTRL_EN_VH_MASK, MHCTRL_EN_VH(1), MHCTRL);
	/* Default VH Transfer permissions */
	hci_writel(ufs, ALLOW_TRANS_VH_DEFAULT, HCI_MH_ALLOWABLE_TRAN_OF_VH);
	/* IID information is replaced in TASKTAG[7:5] instead of IID in UCD */
	hci_writel(ufs, 0x1, HCI_MH_IID_IN_TASK_TAG);

	return 0;
}

static int exynosauto_ufs_pre_link(struct exynos_ufs *ufs)
{
	struct ufs_hba *hba = ufs->hba;
	int i;
	u32 tx_line_reset_period, rx_line_reset_period;

	rx_line_reset_period = (RX_LINE_RESET_TIME * ufs->mclk_rate) / NSEC_PER_MSEC;
	tx_line_reset_period = (TX_LINE_RESET_TIME * ufs->mclk_rate) / NSEC_PER_MSEC;

	ufshcd_dme_set(hba, UIC_ARG_MIB(0x200), 0x40);
	for_each_ufs_rx_lane(ufs, i) {
		ufshcd_dme_set(hba, UIC_ARG_MIB_SEL(VND_RX_CLK_PRD, i),
			       DIV_ROUND_UP(NSEC_PER_SEC, ufs->mclk_rate));
		ufshcd_dme_set(hba, UIC_ARG_MIB_SEL(VND_RX_CLK_PRD_EN, i), 0x0);

		ufshcd_dme_set(hba, UIC_ARG_MIB_SEL(VND_RX_LINERESET_VALUE2, i),
			       (rx_line_reset_period >> 16) & 0xFF);
		ufshcd_dme_set(hba, UIC_ARG_MIB_SEL(VND_RX_LINERESET_VALUE1, i),
			       (rx_line_reset_period >> 8) & 0xFF);
		ufshcd_dme_set(hba, UIC_ARG_MIB_SEL(VND_RX_LINERESET_VALUE0, i),
			       (rx_line_reset_period) & 0xFF);

		ufshcd_dme_set(hba, UIC_ARG_MIB_SEL(0x2f, i), 0x79);
		ufshcd_dme_set(hba, UIC_ARG_MIB_SEL(0x84, i), 0x1);
		ufshcd_dme_set(hba, UIC_ARG_MIB_SEL(0x25, i), 0xf6);
	}

	for_each_ufs_tx_lane(ufs, i) {
		ufshcd_dme_set(hba, UIC_ARG_MIB_SEL(VND_TX_CLK_PRD, i),
			       DIV_ROUND_UP(NSEC_PER_SEC, ufs->mclk_rate));
		/* Not to affect VND_TX_LINERESET_PVALUE to VND_TX_CLK_PRD */
		ufshcd_dme_set(hba, UIC_ARG_MIB_SEL(VND_TX_CLK_PRD_EN, i),
			       0x02);

		ufshcd_dme_set(hba, UIC_ARG_MIB_SEL(VND_TX_LINERESET_PVALUE2, i),
			       (tx_line_reset_period >> 16) & 0xFF);
		ufshcd_dme_set(hba, UIC_ARG_MIB_SEL(VND_TX_LINERESET_PVALUE1, i),
			       (tx_line_reset_period >> 8) & 0xFF);
		ufshcd_dme_set(hba, UIC_ARG_MIB_SEL(VND_TX_LINERESET_PVALUE0, i),
			       (tx_line_reset_period) & 0xFF);

		/* TX PWM Gear Capability / PWM_G1_ONLY */
		ufshcd_dme_set(hba, UIC_ARG_MIB_SEL(0x04, i), 0x1);
	}

	ufshcd_dme_set(hba, UIC_ARG_MIB(0x200), 0x0);

	ufshcd_dme_set(hba, UIC_ARG_MIB(PA_LOCAL_TX_LCC_ENABLE), 0x0);

	ufshcd_dme_set(hba, UIC_ARG_MIB(0xa011), 0x8000);

	return 0;
}

static int exynosauto_ufs_pre_pwr_change(struct exynos_ufs *ufs,
					 struct ufs_pa_layer_attr *pwr)
{
	struct ufs_hba *hba = ufs->hba;

	/* PACP_PWR_req and delivered to the remote DME */
	ufshcd_dme_set(hba, UIC_ARG_MIB(PA_PWRMODEUSERDATA0), 12000);
	ufshcd_dme_set(hba, UIC_ARG_MIB(PA_PWRMODEUSERDATA1), 32000);
	ufshcd_dme_set(hba, UIC_ARG_MIB(PA_PWRMODEUSERDATA2), 16000);

	return 0;
}

static int exynosauto_ufs_post_pwr_change(struct exynos_ufs *ufs,
					  struct ufs_pa_layer_attr *pwr)
{
	struct ufs_hba *hba = ufs->hba;
	u32 enabled_vh;

	enabled_vh = ufshcd_readl(hba, MHCTRL) & MHCTRL_EN_VH_MASK;

	/* Send physical host ready message to virtual hosts */
	ufshcd_writel(hba, MH_MSG(enabled_vh, MH_MSG_PH_READY), PH2VH_MBOX);

	return 0;
}

static int exynos7_ufs_pre_link(struct exynos_ufs *ufs)
{
	struct ufs_hba *hba = ufs->hba;
	u32 val = ufs->drv_data->uic_attr->pa_dbg_option_suite;
	int i;

	exynos_ufs_enable_ov_tm(hba);
	for_each_ufs_tx_lane(ufs, i)
		ufshcd_dme_set(hba, UIC_ARG_MIB_SEL(0x297, i), 0x17);
	for_each_ufs_rx_lane(ufs, i) {
		ufshcd_dme_set(hba, UIC_ARG_MIB_SEL(0x362, i), 0xff);
		ufshcd_dme_set(hba, UIC_ARG_MIB_SEL(0x363, i), 0x00);
	}
	exynos_ufs_disable_ov_tm(hba);

	for_each_ufs_tx_lane(ufs, i)
		ufshcd_dme_set(hba,
			UIC_ARG_MIB_SEL(TX_HIBERN8_CONTROL, i), 0x0);
	ufshcd_dme_set(hba, UIC_ARG_MIB(PA_DBG_TXPHY_CFGUPDT), 0x1);
	udelay(1);
	ufshcd_dme_set(hba, UIC_ARG_MIB(PA_DBG_OPTION_SUITE), val | (1 << 12));
	ufshcd_dme_set(hba, UIC_ARG_MIB(PA_DBG_SKIP_RESET_PHY), 0x1);
	ufshcd_dme_set(hba, UIC_ARG_MIB(PA_DBG_SKIP_LINE_RESET), 0x1);
	ufshcd_dme_set(hba, UIC_ARG_MIB(PA_DBG_LINE_RESET_REQ), 0x1);
	udelay(1600);
	ufshcd_dme_set(hba, UIC_ARG_MIB(PA_DBG_OPTION_SUITE), val);

	return 0;
}

static int exynos7_ufs_post_link(struct exynos_ufs *ufs)
{
	struct ufs_hba *hba = ufs->hba;
	int i;

	exynos_ufs_enable_ov_tm(hba);
	for_each_ufs_tx_lane(ufs, i) {
		ufshcd_dme_set(hba, UIC_ARG_MIB_SEL(0x28b, i), 0x83);
		ufshcd_dme_set(hba, UIC_ARG_MIB_SEL(0x29a, i), 0x07);
		ufshcd_dme_set(hba, UIC_ARG_MIB_SEL(0x277, i),
			TX_LINERESET_N(exynos_ufs_calc_time_cntr(ufs, 200000)));
	}
	exynos_ufs_disable_ov_tm(hba);

	exynos_ufs_enable_dbg_mode(hba);
	ufshcd_dme_set(hba, UIC_ARG_MIB(PA_SAVECONFIGTIME), 0xbb8);
	exynos_ufs_disable_dbg_mode(hba);

	return 0;
}

static int exynos7_ufs_pre_pwr_change(struct exynos_ufs *ufs,
						struct ufs_pa_layer_attr *pwr)
{
	unipro_writel(ufs, 0x22, UNIPRO_DBG_FORCE_DME_CTRL_STATE);

	return 0;
}

static int exynos7_ufs_post_pwr_change(struct exynos_ufs *ufs,
						struct ufs_pa_layer_attr *pwr)
{
	struct ufs_hba *hba = ufs->hba;
	int lanes = max_t(u32, pwr->lane_rx, pwr->lane_tx);

	ufshcd_dme_set(hba, UIC_ARG_MIB(PA_DBG_RXPHY_CFGUPDT), 0x1);

	if (lanes == 1) {
		exynos_ufs_enable_dbg_mode(hba);
		ufshcd_dme_set(hba, UIC_ARG_MIB(PA_CONNECTEDTXDATALANES), 0x1);
		exynos_ufs_disable_dbg_mode(hba);
	}

	return 0;
}

/*
 * exynos_ufs_auto_ctrl_hcc - HCI core clock control by h/w
 * Control should be disabled in the below cases
 * - Before host controller S/W reset
 * - Access to UFS protector's register
 */
static void exynos_ufs_auto_ctrl_hcc(struct exynos_ufs *ufs, bool en)
{
	u32 misc = hci_readl(ufs, HCI_MISC);

	if (en)
		hci_writel(ufs, misc | HCI_CORECLK_CTRL_EN, HCI_MISC);
	else
		hci_writel(ufs, misc & ~HCI_CORECLK_CTRL_EN, HCI_MISC);
}

static void exynos_ufs_ctrl_clkstop(struct exynos_ufs *ufs, bool en)
{
	u32 ctrl = hci_readl(ufs, HCI_CLKSTOP_CTRL);
	u32 misc = hci_readl(ufs, HCI_MISC);

	if (en) {
		hci_writel(ufs, misc | CLK_CTRL_EN_MASK, HCI_MISC);
		hci_writel(ufs, ctrl | CLK_STOP_MASK, HCI_CLKSTOP_CTRL);
	} else {
		hci_writel(ufs, ctrl & ~CLK_STOP_MASK, HCI_CLKSTOP_CTRL);
		hci_writel(ufs, misc & ~CLK_CTRL_EN_MASK, HCI_MISC);
	}
}

static int exynos_ufs_get_clk_info(struct exynos_ufs *ufs)
{
	struct ufs_hba *hba = ufs->hba;
	struct list_head *head = &hba->clk_list_head;
	struct ufs_clk_info *clki;
	unsigned long pclk_rate;
	u32 f_min, f_max;
	u8 div = 0;
	int ret = 0;

	if (list_empty(head))
		goto out;

	list_for_each_entry(clki, head, list) {
		if (!IS_ERR(clki->clk)) {
			if (!strcmp(clki->name, "core_clk"))
				ufs->clk_hci_core = clki->clk;
			else if (!strcmp(clki->name, "sclk_unipro_main"))
				ufs->clk_unipro_main = clki->clk;
		}
	}

	if (!ufs->clk_hci_core || !ufs->clk_unipro_main) {
		dev_err(hba->dev, "failed to get clk info\n");
		ret = -EINVAL;
		goto out;
	}

	ufs->mclk_rate = clk_get_rate(ufs->clk_unipro_main);
	pclk_rate = clk_get_rate(ufs->clk_hci_core);
	f_min = ufs->pclk_avail_min;
	f_max = ufs->pclk_avail_max;

	if (ufs->opts & EXYNOS_UFS_OPT_HAS_APB_CLK_CTRL) {
		do {
			pclk_rate /= (div + 1);

			if (pclk_rate <= f_max)
				break;
			div++;
		} while (pclk_rate >= f_min);
	}

	if (unlikely(pclk_rate < f_min || pclk_rate > f_max)) {
		dev_err(hba->dev, "not available pclk range %lu\n", pclk_rate);
		ret = -EINVAL;
		goto out;
	}

	ufs->pclk_rate = pclk_rate;
	ufs->pclk_div = div;

out:
	return ret;
}

static void exynos_ufs_set_unipro_pclk_div(struct exynos_ufs *ufs)
{
	if (ufs->opts & EXYNOS_UFS_OPT_HAS_APB_CLK_CTRL) {
		u32 val;

		val = hci_readl(ufs, HCI_UNIPRO_APB_CLK_CTRL);
		hci_writel(ufs, UNIPRO_APB_CLK(val, ufs->pclk_div),
			   HCI_UNIPRO_APB_CLK_CTRL);
	}
}

static void exynos_ufs_set_pwm_clk_div(struct exynos_ufs *ufs)
{
	struct ufs_hba *hba = ufs->hba;
	struct exynos_ufs_uic_attr *attr = ufs->drv_data->uic_attr;

	ufshcd_dme_set(hba,
		UIC_ARG_MIB(CMN_PWM_CLK_CTRL), attr->cmn_pwm_clk_ctrl);
}

static void exynos_ufs_calc_pwm_clk_div(struct exynos_ufs *ufs)
{
	struct ufs_hba *hba = ufs->hba;
	struct exynos_ufs_uic_attr *attr = ufs->drv_data->uic_attr;
	const unsigned int div = 30, mult = 20;
	const unsigned long pwm_min = 3 * 1000 * 1000;
	const unsigned long pwm_max = 9 * 1000 * 1000;
	const int divs[] = {32, 16, 8, 4};
	unsigned long clk = 0, _clk, clk_period;
	int i = 0, clk_idx = -1;

	clk_period = UNIPRO_PCLK_PERIOD(ufs);
	for (i = 0; i < ARRAY_SIZE(divs); i++) {
		_clk = NSEC_PER_SEC * mult / (clk_period * divs[i] * div);
		if (_clk >= pwm_min && _clk <= pwm_max) {
			if (_clk > clk) {
				clk_idx = i;
				clk = _clk;
			}
		}
	}

	if (clk_idx == -1) {
		ufshcd_dme_get(hba, UIC_ARG_MIB(CMN_PWM_CLK_CTRL), &clk_idx);
		dev_err(hba->dev,
			"failed to decide pwm clock divider, will not change\n");
	}

	attr->cmn_pwm_clk_ctrl = clk_idx & PWM_CLK_CTRL_MASK;
}

long exynos_ufs_calc_time_cntr(struct exynos_ufs *ufs, long period)
{
	const int precise = 10;
	long pclk_rate = ufs->pclk_rate;
	long clk_period, fraction;

	clk_period = UNIPRO_PCLK_PERIOD(ufs);
	fraction = ((NSEC_PER_SEC % pclk_rate) * precise) / pclk_rate;

	return (period * precise) / ((clk_period * precise) + fraction);
}

static void exynos_ufs_specify_phy_time_attr(struct exynos_ufs *ufs)
{
	struct exynos_ufs_uic_attr *attr = ufs->drv_data->uic_attr;
	struct ufs_phy_time_cfg *t_cfg = &ufs->t_cfg;

	t_cfg->tx_linereset_p =
		exynos_ufs_calc_time_cntr(ufs, attr->tx_dif_p_nsec);
	t_cfg->tx_linereset_n =
		exynos_ufs_calc_time_cntr(ufs, attr->tx_dif_n_nsec);
	t_cfg->tx_high_z_cnt =
		exynos_ufs_calc_time_cntr(ufs, attr->tx_high_z_cnt_nsec);
	t_cfg->tx_base_n_val =
		exynos_ufs_calc_time_cntr(ufs, attr->tx_base_unit_nsec);
	t_cfg->tx_gran_n_val =
		exynos_ufs_calc_time_cntr(ufs, attr->tx_gran_unit_nsec);
	t_cfg->tx_sleep_cnt =
		exynos_ufs_calc_time_cntr(ufs, attr->tx_sleep_cnt);

	t_cfg->rx_linereset =
		exynos_ufs_calc_time_cntr(ufs, attr->rx_dif_p_nsec);
	t_cfg->rx_hibern8_wait =
		exynos_ufs_calc_time_cntr(ufs, attr->rx_hibern8_wait_nsec);
	t_cfg->rx_base_n_val =
		exynos_ufs_calc_time_cntr(ufs, attr->rx_base_unit_nsec);
	t_cfg->rx_gran_n_val =
		exynos_ufs_calc_time_cntr(ufs, attr->rx_gran_unit_nsec);
	t_cfg->rx_sleep_cnt =
		exynos_ufs_calc_time_cntr(ufs, attr->rx_sleep_cnt);
	t_cfg->rx_stall_cnt =
		exynos_ufs_calc_time_cntr(ufs, attr->rx_stall_cnt);
}

static void exynos_ufs_config_phy_time_attr(struct exynos_ufs *ufs)
{
	struct ufs_hba *hba = ufs->hba;
	struct ufs_phy_time_cfg *t_cfg = &ufs->t_cfg;
	int i;

	exynos_ufs_set_pwm_clk_div(ufs);

	exynos_ufs_enable_ov_tm(hba);

	for_each_ufs_rx_lane(ufs, i) {
		ufshcd_dme_set(hba, UIC_ARG_MIB_SEL(RX_FILLER_ENABLE, i),
				ufs->drv_data->uic_attr->rx_filler_enable);
		ufshcd_dme_set(hba, UIC_ARG_MIB_SEL(RX_LINERESET_VAL, i),
				RX_LINERESET(t_cfg->rx_linereset));
		ufshcd_dme_set(hba, UIC_ARG_MIB_SEL(RX_BASE_NVAL_07_00, i),
				RX_BASE_NVAL_L(t_cfg->rx_base_n_val));
		ufshcd_dme_set(hba, UIC_ARG_MIB_SEL(RX_BASE_NVAL_15_08, i),
				RX_BASE_NVAL_H(t_cfg->rx_base_n_val));
		ufshcd_dme_set(hba, UIC_ARG_MIB_SEL(RX_GRAN_NVAL_07_00, i),
				RX_GRAN_NVAL_L(t_cfg->rx_gran_n_val));
		ufshcd_dme_set(hba, UIC_ARG_MIB_SEL(RX_GRAN_NVAL_10_08, i),
				RX_GRAN_NVAL_H(t_cfg->rx_gran_n_val));
		ufshcd_dme_set(hba, UIC_ARG_MIB_SEL(RX_OV_SLEEP_CNT_TIMER, i),
				RX_OV_SLEEP_CNT(t_cfg->rx_sleep_cnt));
		ufshcd_dme_set(hba, UIC_ARG_MIB_SEL(RX_OV_STALL_CNT_TIMER, i),
				RX_OV_STALL_CNT(t_cfg->rx_stall_cnt));
	}

	for_each_ufs_tx_lane(ufs, i) {
		ufshcd_dme_set(hba, UIC_ARG_MIB_SEL(TX_LINERESET_P_VAL, i),
				TX_LINERESET_P(t_cfg->tx_linereset_p));
		ufshcd_dme_set(hba, UIC_ARG_MIB_SEL(TX_HIGH_Z_CNT_07_00, i),
				TX_HIGH_Z_CNT_L(t_cfg->tx_high_z_cnt));
		ufshcd_dme_set(hba, UIC_ARG_MIB_SEL(TX_HIGH_Z_CNT_11_08, i),
				TX_HIGH_Z_CNT_H(t_cfg->tx_high_z_cnt));
		ufshcd_dme_set(hba, UIC_ARG_MIB_SEL(TX_BASE_NVAL_07_00, i),
				TX_BASE_NVAL_L(t_cfg->tx_base_n_val));
		ufshcd_dme_set(hba, UIC_ARG_MIB_SEL(TX_BASE_NVAL_15_08, i),
				TX_BASE_NVAL_H(t_cfg->tx_base_n_val));
		ufshcd_dme_set(hba, UIC_ARG_MIB_SEL(TX_GRAN_NVAL_07_00, i),
				TX_GRAN_NVAL_L(t_cfg->tx_gran_n_val));
		ufshcd_dme_set(hba, UIC_ARG_MIB_SEL(TX_GRAN_NVAL_10_08, i),
				TX_GRAN_NVAL_H(t_cfg->tx_gran_n_val));
		ufshcd_dme_set(hba, UIC_ARG_MIB_SEL(TX_OV_SLEEP_CNT_TIMER, i),
				TX_OV_H8_ENTER_EN |
				TX_OV_SLEEP_CNT(t_cfg->tx_sleep_cnt));
		ufshcd_dme_set(hba, UIC_ARG_MIB_SEL(TX_MIN_ACTIVATETIME, i),
				ufs->drv_data->uic_attr->tx_min_activatetime);
	}

	exynos_ufs_disable_ov_tm(hba);
}

static void exynos_ufs_config_phy_cap_attr(struct exynos_ufs *ufs)
{
	struct ufs_hba *hba = ufs->hba;
	struct exynos_ufs_uic_attr *attr = ufs->drv_data->uic_attr;
	int i;

	exynos_ufs_enable_ov_tm(hba);

	for_each_ufs_rx_lane(ufs, i) {
		ufshcd_dme_set(hba,
				UIC_ARG_MIB_SEL(RX_HS_G1_SYNC_LENGTH_CAP, i),
				attr->rx_hs_g1_sync_len_cap);
		ufshcd_dme_set(hba,
				UIC_ARG_MIB_SEL(RX_HS_G2_SYNC_LENGTH_CAP, i),
				attr->rx_hs_g2_sync_len_cap);
		ufshcd_dme_set(hba,
				UIC_ARG_MIB_SEL(RX_HS_G3_SYNC_LENGTH_CAP, i),
				attr->rx_hs_g3_sync_len_cap);
		ufshcd_dme_set(hba,
				UIC_ARG_MIB_SEL(RX_HS_G1_PREP_LENGTH_CAP, i),
				attr->rx_hs_g1_prep_sync_len_cap);
		ufshcd_dme_set(hba,
				UIC_ARG_MIB_SEL(RX_HS_G2_PREP_LENGTH_CAP, i),
				attr->rx_hs_g2_prep_sync_len_cap);
		ufshcd_dme_set(hba,
				UIC_ARG_MIB_SEL(RX_HS_G3_PREP_LENGTH_CAP, i),
				attr->rx_hs_g3_prep_sync_len_cap);
	}

	if (attr->rx_adv_fine_gran_sup_en == 0) {
		for_each_ufs_rx_lane(ufs, i) {
			ufshcd_dme_set(hba,
				UIC_ARG_MIB_SEL(RX_ADV_GRANULARITY_CAP, i), 0);

			if (attr->rx_min_actv_time_cap)
				ufshcd_dme_set(hba,
					UIC_ARG_MIB_SEL(RX_MIN_ACTIVATETIME_CAP,
						i), attr->rx_min_actv_time_cap);

			if (attr->rx_hibern8_time_cap)
				ufshcd_dme_set(hba,
					UIC_ARG_MIB_SEL(RX_HIBERN8TIME_CAP, i),
						attr->rx_hibern8_time_cap);
		}
	} else if (attr->rx_adv_fine_gran_sup_en == 1) {
		for_each_ufs_rx_lane(ufs, i) {
			if (attr->rx_adv_fine_gran_step)
				ufshcd_dme_set(hba,
					UIC_ARG_MIB_SEL(RX_ADV_GRANULARITY_CAP,
						i), RX_ADV_FINE_GRAN_STEP(
						attr->rx_adv_fine_gran_step));

			if (attr->rx_adv_min_actv_time_cap)
				ufshcd_dme_set(hba,
					UIC_ARG_MIB_SEL(
						RX_ADV_MIN_ACTIVATETIME_CAP, i),
						attr->rx_adv_min_actv_time_cap);

			if (attr->rx_adv_hibern8_time_cap)
				ufshcd_dme_set(hba,
					UIC_ARG_MIB_SEL(RX_ADV_HIBERN8TIME_CAP,
						i),
						attr->rx_adv_hibern8_time_cap);
		}
	}

	exynos_ufs_disable_ov_tm(hba);
}

static void exynos_ufs_establish_connt(struct exynos_ufs *ufs)
{
	struct ufs_hba *hba = ufs->hba;
	enum {
		DEV_ID		= 0x00,
		PEER_DEV_ID	= 0x01,
		PEER_CPORT_ID	= 0x00,
		TRAFFIC_CLASS	= 0x00,
	};

	/* allow cport attributes to be set */
	ufshcd_dme_set(hba, UIC_ARG_MIB(T_CONNECTIONSTATE), CPORT_IDLE);

	/* local unipro attributes */
	ufshcd_dme_set(hba, UIC_ARG_MIB(N_DEVICEID), DEV_ID);
	ufshcd_dme_set(hba, UIC_ARG_MIB(N_DEVICEID_VALID), TRUE);
	ufshcd_dme_set(hba, UIC_ARG_MIB(T_PEERDEVICEID), PEER_DEV_ID);
	ufshcd_dme_set(hba, UIC_ARG_MIB(T_PEERCPORTID), PEER_CPORT_ID);
	ufshcd_dme_set(hba, UIC_ARG_MIB(T_CPORTFLAGS), CPORT_DEF_FLAGS);
	ufshcd_dme_set(hba, UIC_ARG_MIB(T_TRAFFICCLASS), TRAFFIC_CLASS);
	ufshcd_dme_set(hba, UIC_ARG_MIB(T_CONNECTIONSTATE), CPORT_CONNECTED);
}

static void exynos_ufs_config_smu(struct exynos_ufs *ufs)
{
	u32 reg, val;

	exynos_ufs_disable_auto_ctrl_hcc_save(ufs, &val);

	/* make encryption disabled by default */
	reg = ufsp_readl(ufs, UFSPRSECURITY);
	ufsp_writel(ufs, reg | NSSMU, UFSPRSECURITY);
	ufsp_writel(ufs, 0x0, UFSPSBEGIN0);
	ufsp_writel(ufs, 0xffffffff, UFSPSEND0);
	ufsp_writel(ufs, 0xff, UFSPSLUN0);
	ufsp_writel(ufs, 0xf1, UFSPSCTRL0);

	exynos_ufs_auto_ctrl_hcc_restore(ufs, &val);
}

static void exynos_ufs_config_sync_pattern_mask(struct exynos_ufs *ufs,
					struct ufs_pa_layer_attr *pwr)
{
	struct ufs_hba *hba = ufs->hba;
	u8 g = max_t(u32, pwr->gear_rx, pwr->gear_tx);
	u32 mask, sync_len;
	enum {
		SYNC_LEN_G1 = 80 * 1000, /* 80us */
		SYNC_LEN_G2 = 40 * 1000, /* 44us */
		SYNC_LEN_G3 = 20 * 1000, /* 20us */
	};
	int i;

	if (g == 1)
		sync_len = SYNC_LEN_G1;
	else if (g == 2)
		sync_len = SYNC_LEN_G2;
	else if (g == 3)
		sync_len = SYNC_LEN_G3;
	else
		return;

	mask = exynos_ufs_calc_time_cntr(ufs, sync_len);
	mask = (mask >> 8) & 0xff;

	exynos_ufs_enable_ov_tm(hba);

	for_each_ufs_rx_lane(ufs, i)
		ufshcd_dme_set(hba,
			UIC_ARG_MIB_SEL(RX_SYNC_MASK_LENGTH, i), mask);

	exynos_ufs_disable_ov_tm(hba);
}

static int exynos_ufs_pre_pwr_mode(struct ufs_hba *hba,
				struct ufs_pa_layer_attr *dev_max_params,
				struct ufs_pa_layer_attr *dev_req_params)
{
	struct exynos_ufs *ufs = ufshcd_get_variant(hba);
	struct phy *generic_phy = ufs->phy;
	struct ufs_dev_params ufs_exynos_cap;
	int ret;

	if (!dev_req_params) {
		pr_err("%s: incoming dev_req_params is NULL\n", __func__);
		ret = -EINVAL;
		goto out;
	}

	ufshcd_init_pwr_dev_param(&ufs_exynos_cap);

	ret = ufshcd_get_pwr_dev_param(&ufs_exynos_cap,
				       dev_max_params, dev_req_params);
	if (ret) {
		pr_err("%s: failed to determine capabilities\n", __func__);
		goto out;
	}

	if (ufs->drv_data->pre_pwr_change)
		ufs->drv_data->pre_pwr_change(ufs, dev_req_params);

	if (ufshcd_is_hs_mode(dev_req_params)) {
		exynos_ufs_config_sync_pattern_mask(ufs, dev_req_params);

		switch (dev_req_params->hs_rate) {
		case PA_HS_MODE_A:
		case PA_HS_MODE_B:
			phy_calibrate(generic_phy);
			break;
		}
	}

	/* setting for three timeout values for traffic class #0 */
	ufshcd_dme_set(hba, UIC_ARG_MIB(DL_FC0PROTTIMEOUTVAL), 8064);
	ufshcd_dme_set(hba, UIC_ARG_MIB(DL_TC0REPLAYTIMEOUTVAL), 28224);
	ufshcd_dme_set(hba, UIC_ARG_MIB(DL_AFC0REQTIMEOUTVAL), 20160);

	return 0;
out:
	return ret;
}

#define PWR_MODE_STR_LEN	64
static int exynos_ufs_post_pwr_mode(struct ufs_hba *hba,
				struct ufs_pa_layer_attr *pwr_req)
{
	struct exynos_ufs *ufs = ufshcd_get_variant(hba);
	struct phy *generic_phy = ufs->phy;
	int gear = max_t(u32, pwr_req->gear_rx, pwr_req->gear_tx);
	int lanes = max_t(u32, pwr_req->lane_rx, pwr_req->lane_tx);
	char pwr_str[PWR_MODE_STR_LEN] = "";

	/* let default be PWM Gear 1, Lane 1 */
	if (!gear)
		gear = 1;

	if (!lanes)
		lanes = 1;

	if (ufs->drv_data->post_pwr_change)
		ufs->drv_data->post_pwr_change(ufs, pwr_req);

	if ((ufshcd_is_hs_mode(pwr_req))) {
		switch (pwr_req->hs_rate) {
		case PA_HS_MODE_A:
		case PA_HS_MODE_B:
			phy_calibrate(generic_phy);
			break;
		}

		snprintf(pwr_str, PWR_MODE_STR_LEN, "%s series_%s G_%d L_%d",
			"FAST",	pwr_req->hs_rate == PA_HS_MODE_A ? "A" : "B",
			gear, lanes);
	} else {
		snprintf(pwr_str, PWR_MODE_STR_LEN, "%s G_%d L_%d",
			"SLOW", gear, lanes);
	}

	dev_info(hba->dev, "Power mode changed to : %s\n", pwr_str);

	return 0;
}

static void exynos_ufs_specify_nexus_t_xfer_req(struct ufs_hba *hba,
						int tag, bool op)
{
	struct exynos_ufs *ufs = ufshcd_get_variant(hba);
	u32 type;

	type =  hci_readl(ufs, HCI_UTRL_NEXUS_TYPE);

	if (op)
		hci_writel(ufs, type | (1 << tag), HCI_UTRL_NEXUS_TYPE);
	else
		hci_writel(ufs, type & ~(1 << tag), HCI_UTRL_NEXUS_TYPE);
}

static void exynos_ufs_specify_nexus_t_tm_req(struct ufs_hba *hba,
						int tag, u8 func)
{
	struct exynos_ufs *ufs = ufshcd_get_variant(hba);
	u32 type;

	type =  hci_readl(ufs, HCI_UTMRL_NEXUS_TYPE);

	switch (func) {
	case UFS_ABORT_TASK:
	case UFS_QUERY_TASK:
		hci_writel(ufs, type | (1 << tag), HCI_UTMRL_NEXUS_TYPE);
		break;
	case UFS_ABORT_TASK_SET:
	case UFS_CLEAR_TASK_SET:
	case UFS_LOGICAL_RESET:
	case UFS_QUERY_TASK_SET:
		hci_writel(ufs, type & ~(1 << tag), HCI_UTMRL_NEXUS_TYPE);
		break;
	}
}

static int exynos_ufs_phy_init(struct exynos_ufs *ufs)
{
	struct ufs_hba *hba = ufs->hba;
	struct phy *generic_phy = ufs->phy;
	int ret = 0;

	if (ufs->avail_ln_rx == 0 || ufs->avail_ln_tx == 0) {
		ufshcd_dme_get(hba, UIC_ARG_MIB(PA_AVAILRXDATALANES),
			&ufs->avail_ln_rx);
		ufshcd_dme_get(hba, UIC_ARG_MIB(PA_AVAILTXDATALANES),
			&ufs->avail_ln_tx);
		WARN(ufs->avail_ln_rx != ufs->avail_ln_tx,
			"available data lane is not equal(rx:%d, tx:%d)\n",
			ufs->avail_ln_rx, ufs->avail_ln_tx);
	}

	phy_set_bus_width(generic_phy, ufs->avail_ln_rx);
	ret = phy_init(generic_phy);
	if (ret) {
		dev_err(hba->dev, "%s: phy init failed, ret = %d\n",
			__func__, ret);
		goto out_exit_phy;
	}

	return 0;

out_exit_phy:
	phy_exit(generic_phy);

	return ret;
}

static void exynos_ufs_config_unipro(struct exynos_ufs *ufs)
{
	struct ufs_hba *hba = ufs->hba;

	ufshcd_dme_set(hba, UIC_ARG_MIB(PA_DBG_CLK_PERIOD),
		DIV_ROUND_UP(NSEC_PER_SEC, ufs->mclk_rate));
	ufshcd_dme_set(hba, UIC_ARG_MIB(PA_TXTRAILINGCLOCKS),
			ufs->drv_data->uic_attr->tx_trailingclks);
	ufshcd_dme_set(hba, UIC_ARG_MIB(PA_DBG_OPTION_SUITE),
			ufs->drv_data->uic_attr->pa_dbg_option_suite);
}

static void exynos_ufs_config_intr(struct exynos_ufs *ufs, u32 errs, u8 index)
{
	switch (index) {
	case UNIPRO_L1_5:
		hci_writel(ufs, DFES_ERR_EN | errs, HCI_ERR_EN_PA_LAYER);
		break;
	case UNIPRO_L2:
		hci_writel(ufs, DFES_ERR_EN | errs, HCI_ERR_EN_DL_LAYER);
		break;
	case UNIPRO_L3:
		hci_writel(ufs, DFES_ERR_EN | errs, HCI_ERR_EN_N_LAYER);
		break;
	case UNIPRO_L4:
		hci_writel(ufs, DFES_ERR_EN | errs, HCI_ERR_EN_T_LAYER);
		break;
	case UNIPRO_DME:
		hci_writel(ufs, DFES_ERR_EN | errs, HCI_ERR_EN_DME_LAYER);
		break;
	}
}

static int exynos_ufs_setup_clocks(struct ufs_hba *hba, bool on,
				   enum ufs_notify_change_status status)
{
	struct exynos_ufs *ufs = ufshcd_get_variant(hba);

	if (!ufs)
		return 0;

	if (on && status == PRE_CHANGE) {
		if (ufs->opts & EXYNOS_UFS_OPT_BROKEN_AUTO_CLK_CTRL)
			exynos_ufs_disable_auto_ctrl_hcc(ufs);
		exynos_ufs_ungate_clks(ufs);
	} else if (!on && status == POST_CHANGE) {
		exynos_ufs_gate_clks(ufs);
		if (ufs->opts & EXYNOS_UFS_OPT_BROKEN_AUTO_CLK_CTRL)
			exynos_ufs_enable_auto_ctrl_hcc(ufs);
	}

	return 0;
}

static int exynos_ufs_pre_link(struct ufs_hba *hba)
{
	struct exynos_ufs *ufs = ufshcd_get_variant(hba);

	/* hci */
	exynos_ufs_config_intr(ufs, DFES_DEF_L2_ERRS, UNIPRO_L2);
	exynos_ufs_config_intr(ufs, DFES_DEF_L3_ERRS, UNIPRO_L3);
	exynos_ufs_config_intr(ufs, DFES_DEF_L4_ERRS, UNIPRO_L4);
	exynos_ufs_set_unipro_pclk_div(ufs);

	/* unipro */
	exynos_ufs_config_unipro(ufs);

	/* m-phy */
	exynos_ufs_phy_init(ufs);
	if (!(ufs->opts & EXYNOS_UFS_OPT_SKIP_CONFIG_PHY_ATTR)) {
		exynos_ufs_config_phy_time_attr(ufs);
		exynos_ufs_config_phy_cap_attr(ufs);
	}

	exynos_ufs_setup_clocks(hba, true, PRE_CHANGE);

	if (ufs->drv_data->pre_link)
		ufs->drv_data->pre_link(ufs);

	return 0;
}

static void exynos_ufs_fit_aggr_timeout(struct exynos_ufs *ufs)
{
	u32 val;

	val = exynos_ufs_calc_time_cntr(ufs, IATOVAL_NSEC / CNTR_DIV_VAL);
	hci_writel(ufs, val & CNT_VAL_1US_MASK, HCI_1US_TO_CNT_VAL);
}

static int exynos_ufs_post_link(struct ufs_hba *hba)
{
	struct exynos_ufs *ufs = ufshcd_get_variant(hba);
	struct phy *generic_phy = ufs->phy;
	struct exynos_ufs_uic_attr *attr = ufs->drv_data->uic_attr;

	exynos_ufs_establish_connt(ufs);
	exynos_ufs_fit_aggr_timeout(ufs);

	hci_writel(ufs, 0xa, HCI_DATA_REORDER);
	hci_writel(ufs, PRDT_SET_SIZE(12), HCI_TXPRDT_ENTRY_SIZE);
	hci_writel(ufs, PRDT_SET_SIZE(12), HCI_RXPRDT_ENTRY_SIZE);
	hci_writel(ufs, (1 << hba->nutrs) - 1, HCI_UTRL_NEXUS_TYPE);
	hci_writel(ufs, (1 << hba->nutmrs) - 1, HCI_UTMRL_NEXUS_TYPE);
	hci_writel(ufs, 0xf, HCI_AXIDMA_RWDATA_BURST_LEN);

	if (ufs->opts & EXYNOS_UFS_OPT_SKIP_CONNECTION_ESTAB)
		ufshcd_dme_set(hba,
			UIC_ARG_MIB(T_DBG_SKIP_INIT_HIBERN8_EXIT), TRUE);

	if (attr->pa_granularity) {
		exynos_ufs_enable_dbg_mode(hba);
		ufshcd_dme_set(hba, UIC_ARG_MIB(PA_GRANULARITY),
				attr->pa_granularity);
		exynos_ufs_disable_dbg_mode(hba);

		if (attr->pa_tactivate)
			ufshcd_dme_set(hba, UIC_ARG_MIB(PA_TACTIVATE),
					attr->pa_tactivate);
		if (attr->pa_hibern8time &&
		    !(ufs->opts & EXYNOS_UFS_OPT_USE_SW_HIBERN8_TIMER))
			ufshcd_dme_set(hba, UIC_ARG_MIB(PA_HIBERN8TIME),
					attr->pa_hibern8time);
	}

	if (ufs->opts & EXYNOS_UFS_OPT_USE_SW_HIBERN8_TIMER) {
		if (!attr->pa_granularity)
			ufshcd_dme_get(hba, UIC_ARG_MIB(PA_GRANULARITY),
					&attr->pa_granularity);
		if (!attr->pa_hibern8time)
			ufshcd_dme_get(hba, UIC_ARG_MIB(PA_HIBERN8TIME),
					&attr->pa_hibern8time);
		/*
		 * not wait for HIBERN8 time to exit hibernation
		 */
		ufshcd_dme_set(hba, UIC_ARG_MIB(PA_HIBERN8TIME), 0);

		if (attr->pa_granularity < 1 || attr->pa_granularity > 6) {
			/* Valid range for granularity: 1 ~ 6 */
			dev_warn(hba->dev,
				"%s: pa_granularity %d is invalid, assuming backwards compatibility\n",
				__func__,
				attr->pa_granularity);
			attr->pa_granularity = 6;
		}
	}

	phy_calibrate(generic_phy);

	if (ufs->drv_data->post_link)
		ufs->drv_data->post_link(ufs);

	return 0;
}

static int exynos_ufs_parse_dt(struct device *dev, struct exynos_ufs *ufs)
{
	struct device_node *np = dev->of_node;
	struct exynos_ufs_uic_attr *attr;
	int ret = 0;

	ufs->drv_data = device_get_match_data(dev);

	if (ufs->drv_data && ufs->drv_data->uic_attr) {
		attr = ufs->drv_data->uic_attr;
	} else {
		dev_err(dev, "failed to get uic attributes\n");
		ret = -EINVAL;
		goto out;
	}

	ufs->sysreg = syscon_regmap_lookup_by_phandle(np, "samsung,sysreg");
	if (IS_ERR(ufs->sysreg))
		ufs->sysreg = NULL;
	else {
		if (of_property_read_u32_index(np, "samsung,sysreg", 1,
					       &ufs->shareability_reg_offset)) {
			dev_warn(dev, "can't get an offset from sysreg. Set to default value\n");
			ufs->shareability_reg_offset = UFS_SHAREABILITY_OFFSET;
		}
	}

	ufs->pclk_avail_min = PCLK_AVAIL_MIN;
	ufs->pclk_avail_max = PCLK_AVAIL_MAX;

	attr->rx_adv_fine_gran_sup_en = RX_ADV_FINE_GRAN_SUP_EN;
	attr->rx_adv_fine_gran_step = RX_ADV_FINE_GRAN_STEP_VAL;
	attr->rx_adv_min_actv_time_cap = RX_ADV_MIN_ACTV_TIME_CAP;
	attr->pa_granularity = PA_GRANULARITY_VAL;
	attr->pa_tactivate = PA_TACTIVATE_VAL;
	attr->pa_hibern8time = PA_HIBERN8TIME_VAL;

out:
	return ret;
}

static inline void exynos_ufs_priv_init(struct ufs_hba *hba,
					struct exynos_ufs *ufs)
{
	ufs->hba = hba;
	ufs->opts = ufs->drv_data->opts;
	ufs->rx_sel_idx = PA_MAXDATALANES;
	if (ufs->opts & EXYNOS_UFS_OPT_BROKEN_RX_SEL_IDX)
		ufs->rx_sel_idx = 0;
	hba->priv = (void *)ufs;
	hba->quirks = ufs->drv_data->quirks;
}

static int exynos_ufs_init(struct ufs_hba *hba)
{
	struct device *dev = hba->dev;
	struct platform_device *pdev = to_platform_device(dev);
	struct exynos_ufs *ufs;
	int ret;

	ufs = devm_kzalloc(dev, sizeof(*ufs), GFP_KERNEL);
	if (!ufs)
		return -ENOMEM;

	/* exynos-specific hci */
	ufs->reg_hci = devm_platform_ioremap_resource_byname(pdev, "vs_hci");
	if (IS_ERR(ufs->reg_hci)) {
		dev_err(dev, "cannot ioremap for hci vendor register\n");
		return PTR_ERR(ufs->reg_hci);
	}

	/* unipro */
	ufs->reg_unipro = devm_platform_ioremap_resource_byname(pdev, "unipro");
	if (IS_ERR(ufs->reg_unipro)) {
		dev_err(dev, "cannot ioremap for unipro register\n");
		return PTR_ERR(ufs->reg_unipro);
	}

	/* ufs protector */
	ufs->reg_ufsp = devm_platform_ioremap_resource_byname(pdev, "ufsp");
	if (IS_ERR(ufs->reg_ufsp)) {
		dev_err(dev, "cannot ioremap for ufs protector register\n");
		return PTR_ERR(ufs->reg_ufsp);
	}

	ret = exynos_ufs_parse_dt(dev, ufs);
	if (ret) {
		dev_err(dev, "failed to get dt info.\n");
		goto out;
	}

	ufs->phy = devm_phy_get(dev, "ufs-phy");
	if (IS_ERR(ufs->phy)) {
		ret = PTR_ERR(ufs->phy);
		dev_err(dev, "failed to get ufs-phy\n");
		goto out;
	}

	ret = phy_power_on(ufs->phy);
	if (ret)
		goto phy_off;

	exynos_ufs_priv_init(hba, ufs);

	if (ufs->drv_data->drv_init) {
		ret = ufs->drv_data->drv_init(dev, ufs);
		if (ret) {
			dev_err(dev, "failed to init drv-data\n");
			goto out;
		}
	}

	ret = exynos_ufs_get_clk_info(ufs);
	if (ret)
		goto out;
	exynos_ufs_specify_phy_time_attr(ufs);
	exynos_ufs_config_smu(ufs);
	return 0;

phy_off:
	phy_power_off(ufs->phy);
out:
	hba->priv = NULL;
	return ret;
}

static int exynos_ufs_host_reset(struct ufs_hba *hba)
{
	struct exynos_ufs *ufs = ufshcd_get_variant(hba);
	unsigned long timeout = jiffies + msecs_to_jiffies(1);
	u32 val;
	int ret = 0;

	exynos_ufs_disable_auto_ctrl_hcc_save(ufs, &val);

	hci_writel(ufs, UFS_SW_RST_MASK, HCI_SW_RST);

	do {
		if (!(hci_readl(ufs, HCI_SW_RST) & UFS_SW_RST_MASK))
			goto out;
	} while (time_before(jiffies, timeout));

	dev_err(hba->dev, "timeout host sw-reset\n");
	ret = -ETIMEDOUT;

out:
	exynos_ufs_auto_ctrl_hcc_restore(ufs, &val);
	return ret;
}

static void exynos_ufs_dev_hw_reset(struct ufs_hba *hba)
{
	struct exynos_ufs *ufs = ufshcd_get_variant(hba);

	hci_writel(ufs, 0 << 0, HCI_GPIO_OUT);
	udelay(5);
	hci_writel(ufs, 1 << 0, HCI_GPIO_OUT);
}

static void exynos_ufs_pre_hibern8(struct ufs_hba *hba, u8 enter)
{
	struct exynos_ufs *ufs = ufshcd_get_variant(hba);
	struct exynos_ufs_uic_attr *attr = ufs->drv_data->uic_attr;

	if (!enter) {
		if (ufs->opts & EXYNOS_UFS_OPT_BROKEN_AUTO_CLK_CTRL)
			exynos_ufs_disable_auto_ctrl_hcc(ufs);
		exynos_ufs_ungate_clks(ufs);

		if (ufs->opts & EXYNOS_UFS_OPT_USE_SW_HIBERN8_TIMER) {
			static const unsigned int granularity_tbl[] = {
				1, 4, 8, 16, 32, 100
			};
			int h8_time = attr->pa_hibern8time *
				granularity_tbl[attr->pa_granularity - 1];
			unsigned long us;
			s64 delta;

			do {
				delta = h8_time - ktime_us_delta(ktime_get(),
							ufs->entry_hibern8_t);
				if (delta <= 0)
					break;

				us = min_t(s64, delta, USEC_PER_MSEC);
				if (us >= 10)
					usleep_range(us, us + 10);
			} while (1);
		}
	}
}

static void exynos_ufs_post_hibern8(struct ufs_hba *hba, u8 enter)
{
	struct exynos_ufs *ufs = ufshcd_get_variant(hba);

	if (!enter) {
		u32 cur_mode = 0;
		u32 pwrmode;

		if (ufshcd_is_hs_mode(&ufs->dev_req_params))
			pwrmode = FAST_MODE;
		else
			pwrmode = SLOW_MODE;

		ufshcd_dme_get(hba, UIC_ARG_MIB(PA_PWRMODE), &cur_mode);
		if (cur_mode != (pwrmode << 4 | pwrmode)) {
			dev_warn(hba->dev, "%s: power mode change\n", __func__);
			hba->pwr_info.pwr_rx = (cur_mode >> 4) & 0xf;
			hba->pwr_info.pwr_tx = cur_mode & 0xf;
			ufshcd_config_pwr_mode(hba, &hba->max_pwr_info.info);
		}

		if (!(ufs->opts & EXYNOS_UFS_OPT_SKIP_CONNECTION_ESTAB))
			exynos_ufs_establish_connt(ufs);
	} else {
		ufs->entry_hibern8_t = ktime_get();
		exynos_ufs_gate_clks(ufs);
		if (ufs->opts & EXYNOS_UFS_OPT_BROKEN_AUTO_CLK_CTRL)
			exynos_ufs_enable_auto_ctrl_hcc(ufs);
	}
}

static int exynos_ufs_hce_enable_notify(struct ufs_hba *hba,
					enum ufs_notify_change_status status)
{
	struct exynos_ufs *ufs = ufshcd_get_variant(hba);
	int ret = 0;

	switch (status) {
	case PRE_CHANGE:
		if (ufs->drv_data->pre_hce_enable) {
			ret = ufs->drv_data->pre_hce_enable(ufs);
			if (ret)
				return ret;
		}

		ret = exynos_ufs_host_reset(hba);
		if (ret)
			return ret;
		exynos_ufs_dev_hw_reset(hba);
		break;
	case POST_CHANGE:
		exynos_ufs_calc_pwm_clk_div(ufs);
		if (!(ufs->opts & EXYNOS_UFS_OPT_BROKEN_AUTO_CLK_CTRL))
			exynos_ufs_enable_auto_ctrl_hcc(ufs);

		if (ufs->drv_data->post_hce_enable)
			ret = ufs->drv_data->post_hce_enable(ufs);

		break;
	}

	return ret;
}

static int exynos_ufs_link_startup_notify(struct ufs_hba *hba,
					  enum ufs_notify_change_status status)
{
	int ret = 0;

	switch (status) {
	case PRE_CHANGE:
		ret = exynos_ufs_pre_link(hba);
		break;
	case POST_CHANGE:
		ret = exynos_ufs_post_link(hba);
		break;
	}

	return ret;
}

static int exynos_ufs_pwr_change_notify(struct ufs_hba *hba,
				enum ufs_notify_change_status status,
				struct ufs_pa_layer_attr *dev_max_params,
				struct ufs_pa_layer_attr *dev_req_params)
{
	int ret = 0;

	switch (status) {
	case PRE_CHANGE:
		ret = exynos_ufs_pre_pwr_mode(hba, dev_max_params,
					      dev_req_params);
		break;
	case POST_CHANGE:
		ret = exynos_ufs_post_pwr_mode(hba, dev_req_params);
		break;
	}

	return ret;
}

static void exynos_ufs_hibern8_notify(struct ufs_hba *hba,
				     enum uic_cmd_dme enter,
				     enum ufs_notify_change_status notify)
{
	switch ((u8)notify) {
	case PRE_CHANGE:
		exynos_ufs_pre_hibern8(hba, enter);
		break;
	case POST_CHANGE:
		exynos_ufs_post_hibern8(hba, enter);
		break;
	}
}

static int exynos_ufs_suspend(struct ufs_hba *hba, enum ufs_pm_op pm_op,
	enum ufs_notify_change_status status)
{
	struct exynos_ufs *ufs = ufshcd_get_variant(hba);

	if (status == PRE_CHANGE)
		return 0;

	if (!ufshcd_is_link_active(hba))
		phy_power_off(ufs->phy);

	return 0;
}

static int exynos_ufs_resume(struct ufs_hba *hba, enum ufs_pm_op pm_op)
{
	struct exynos_ufs *ufs = ufshcd_get_variant(hba);

	if (!ufshcd_is_link_active(hba))
		phy_power_on(ufs->phy);

	exynos_ufs_config_smu(ufs);

	return 0;
}

static int exynosauto_ufs_vh_link_startup_notify(struct ufs_hba *hba,
						 enum ufs_notify_change_status status)
{
	if (status == POST_CHANGE) {
		ufshcd_set_link_active(hba);
		ufshcd_set_ufs_dev_active(hba);
	}

	return 0;
}

static int exynosauto_ufs_vh_wait_ph_ready(struct ufs_hba *hba)
{
	u32 mbox;
	ktime_t start, stop;

	start = ktime_get();
	stop = ktime_add(start, ms_to_ktime(PH_READY_TIMEOUT_MS));

	do {
		mbox = ufshcd_readl(hba, PH2VH_MBOX);
		/* TODO: Mailbox message protocols between the PH and VHs are
		 * not implemented yet. This will be supported later
		 */
		if ((mbox & MH_MSG_MASK) == MH_MSG_PH_READY)
			return 0;

		usleep_range(40, 50);
	} while (ktime_before(ktime_get(), stop));

	return -ETIME;
}

static int exynosauto_ufs_vh_init(struct ufs_hba *hba)
{
	struct device *dev = hba->dev;
	struct platform_device *pdev = to_platform_device(dev);
	struct exynos_ufs *ufs;
	int ret;

	ufs = devm_kzalloc(dev, sizeof(*ufs), GFP_KERNEL);
	if (!ufs)
		return -ENOMEM;

	/* exynos-specific hci */
	ufs->reg_hci = devm_platform_ioremap_resource_byname(pdev, "vs_hci");
	if (IS_ERR(ufs->reg_hci)) {
		dev_err(dev, "cannot ioremap for hci vendor register\n");
		return PTR_ERR(ufs->reg_hci);
	}

	ret = exynosauto_ufs_vh_wait_ph_ready(hba);
	if (ret)
		return ret;

	ufs->drv_data = device_get_match_data(dev);
	if (!ufs->drv_data)
		return -ENODEV;

	exynos_ufs_priv_init(hba, ufs);

	return 0;
}

static struct ufs_hba_variant_ops ufs_hba_exynos_ops = {
	.name				= "exynos_ufs",
	.init				= exynos_ufs_init,
	.hce_enable_notify		= exynos_ufs_hce_enable_notify,
	.link_startup_notify		= exynos_ufs_link_startup_notify,
	.pwr_change_notify		= exynos_ufs_pwr_change_notify,
	.setup_clocks			= exynos_ufs_setup_clocks,
	.setup_xfer_req			= exynos_ufs_specify_nexus_t_xfer_req,
	.setup_task_mgmt		= exynos_ufs_specify_nexus_t_tm_req,
	.hibern8_notify			= exynos_ufs_hibern8_notify,
	.suspend			= exynos_ufs_suspend,
	.resume				= exynos_ufs_resume,
};

static struct ufs_hba_variant_ops ufs_hba_exynosauto_vh_ops = {
	.name				= "exynosauto_ufs_vh",
	.init				= exynosauto_ufs_vh_init,
	.link_startup_notify		= exynosauto_ufs_vh_link_startup_notify,
};

static int exynos_ufs_probe(struct platform_device *pdev)
{
	int err;
	struct device *dev = &pdev->dev;
	const struct ufs_hba_variant_ops *vops = &ufs_hba_exynos_ops;
	const struct exynos_ufs_drv_data *drv_data =
		device_get_match_data(dev);

	if (drv_data && drv_data->vops)
		vops = drv_data->vops;

	err = ufshcd_pltfrm_init(pdev, vops);
	if (err)
		dev_err(dev, "ufshcd_pltfrm_init() failed %d\n", err);

	return err;
}

static int exynos_ufs_remove(struct platform_device *pdev)
{
	struct ufs_hba *hba =  platform_get_drvdata(pdev);

	pm_runtime_get_sync(&(pdev)->dev);
	ufshcd_remove(hba);
	return 0;
}

static struct exynos_ufs_uic_attr exynos7_uic_attr = {
	.tx_trailingclks		= 0x10,
	.tx_dif_p_nsec			= 3000000,	/* unit: ns */
	.tx_dif_n_nsec			= 1000000,	/* unit: ns */
	.tx_high_z_cnt_nsec		= 20000,	/* unit: ns */
	.tx_base_unit_nsec		= 100000,	/* unit: ns */
	.tx_gran_unit_nsec		= 4000,		/* unit: ns */
	.tx_sleep_cnt			= 1000,		/* unit: ns */
	.tx_min_activatetime		= 0xa,
	.rx_filler_enable		= 0x2,
	.rx_dif_p_nsec			= 1000000,	/* unit: ns */
	.rx_hibern8_wait_nsec		= 4000000,	/* unit: ns */
	.rx_base_unit_nsec		= 100000,	/* unit: ns */
	.rx_gran_unit_nsec		= 4000,		/* unit: ns */
	.rx_sleep_cnt			= 1280,		/* unit: ns */
	.rx_stall_cnt			= 320,		/* unit: ns */
	.rx_hs_g1_sync_len_cap		= SYNC_LEN_COARSE(0xf),
	.rx_hs_g2_sync_len_cap		= SYNC_LEN_COARSE(0xf),
	.rx_hs_g3_sync_len_cap		= SYNC_LEN_COARSE(0xf),
	.rx_hs_g1_prep_sync_len_cap	= PREP_LEN(0xf),
	.rx_hs_g2_prep_sync_len_cap	= PREP_LEN(0xf),
	.rx_hs_g3_prep_sync_len_cap	= PREP_LEN(0xf),
	.pa_dbg_option_suite		= 0x30103,
};
<<<<<<< HEAD

static struct exynos_ufs_drv_data exynos_ufs_drvs = {
	.compatible		= "samsung,exynos7-ufs",
=======

static struct exynos_ufs_drv_data exynosauto_ufs_drvs = {
	.uic_attr		= &exynos7_uic_attr,
	.quirks			= UFSHCD_QUIRK_PRDT_BYTE_GRAN |
				  UFSHCI_QUIRK_SKIP_RESET_INTR_AGGR |
				  UFSHCD_QUIRK_BROKEN_OCS_FATAL_ERROR |
				  UFSHCD_QUIRK_SKIP_DEF_UNIPRO_TIMEOUT_SETTING,
	.opts			= EXYNOS_UFS_OPT_BROKEN_AUTO_CLK_CTRL |
				  EXYNOS_UFS_OPT_SKIP_CONFIG_PHY_ATTR |
				  EXYNOS_UFS_OPT_BROKEN_RX_SEL_IDX,
	.drv_init		= exynosauto_ufs_drv_init,
	.post_hce_enable	= exynosauto_ufs_post_hce_enable,
	.pre_link		= exynosauto_ufs_pre_link,
	.pre_pwr_change		= exynosauto_ufs_pre_pwr_change,
	.post_pwr_change	= exynosauto_ufs_post_pwr_change,
};

static struct exynos_ufs_drv_data exynosauto_ufs_vh_drvs = {
	.vops			= &ufs_hba_exynosauto_vh_ops,
	.quirks			= UFSHCD_QUIRK_PRDT_BYTE_GRAN |
				  UFSHCI_QUIRK_SKIP_RESET_INTR_AGGR |
				  UFSHCD_QUIRK_BROKEN_OCS_FATAL_ERROR |
				  UFSHCI_QUIRK_BROKEN_HCE |
				  UFSHCD_QUIRK_BROKEN_UIC_CMD |
				  UFSHCD_QUIRK_SKIP_PH_CONFIGURATION |
				  UFSHCD_QUIRK_SKIP_DEF_UNIPRO_TIMEOUT_SETTING,
	.opts			= EXYNOS_UFS_OPT_BROKEN_RX_SEL_IDX,
};

static struct exynos_ufs_drv_data exynos_ufs_drvs = {
>>>>>>> df0cc57e
	.uic_attr		= &exynos7_uic_attr,
	.quirks			= UFSHCD_QUIRK_PRDT_BYTE_GRAN |
				  UFSHCI_QUIRK_BROKEN_REQ_LIST_CLR |
				  UFSHCI_QUIRK_BROKEN_HCE |
				  UFSHCI_QUIRK_SKIP_RESET_INTR_AGGR |
				  UFSHCD_QUIRK_BROKEN_OCS_FATAL_ERROR |
				  UFSHCI_QUIRK_SKIP_MANUAL_WB_FLUSH_CTRL |
				  UFSHCD_QUIRK_SKIP_DEF_UNIPRO_TIMEOUT_SETTING |
				  UFSHCD_QUIRK_ALIGN_SG_WITH_PAGE_SIZE,
	.opts			= EXYNOS_UFS_OPT_HAS_APB_CLK_CTRL |
				  EXYNOS_UFS_OPT_BROKEN_AUTO_CLK_CTRL |
				  EXYNOS_UFS_OPT_BROKEN_RX_SEL_IDX |
				  EXYNOS_UFS_OPT_SKIP_CONNECTION_ESTAB |
				  EXYNOS_UFS_OPT_USE_SW_HIBERN8_TIMER,
	.drv_init		= exynos7_ufs_drv_init,
	.pre_link		= exynos7_ufs_pre_link,
	.post_link		= exynos7_ufs_post_link,
	.pre_pwr_change		= exynos7_ufs_pre_pwr_change,
	.post_pwr_change	= exynos7_ufs_post_pwr_change,
};

static const struct of_device_id exynos_ufs_of_match[] = {
	{ .compatible = "samsung,exynos7-ufs",
	  .data	      = &exynos_ufs_drvs },
	{ .compatible = "samsung,exynosautov9-ufs",
	  .data	      = &exynosauto_ufs_drvs },
	{ .compatible = "samsung,exynosautov9-ufs-vh",
	  .data	      = &exynosauto_ufs_vh_drvs },
	{},
};

static const struct dev_pm_ops exynos_ufs_pm_ops = {
	SET_SYSTEM_SLEEP_PM_OPS(ufshcd_system_suspend, ufshcd_system_resume)
	SET_RUNTIME_PM_OPS(ufshcd_runtime_suspend, ufshcd_runtime_resume, NULL)
	.prepare	 = ufshcd_suspend_prepare,
	.complete	 = ufshcd_resume_complete,
};

static struct platform_driver exynos_ufs_pltform = {
	.probe	= exynos_ufs_probe,
	.remove	= exynos_ufs_remove,
	.shutdown = ufshcd_pltfrm_shutdown,
	.driver	= {
		.name	= "exynos-ufshc",
		.pm	= &exynos_ufs_pm_ops,
		.of_match_table = of_match_ptr(exynos_ufs_of_match),
	},
};
module_platform_driver(exynos_ufs_pltform);

MODULE_AUTHOR("Alim Akhtar <alim.akhtar@samsung.com>");
MODULE_AUTHOR("Seungwon Jeon  <essuuj@gmail.com>");
MODULE_DESCRIPTION("Exynos UFS HCI Driver");
MODULE_LICENSE("GPL v2");<|MERGE_RESOLUTION|>--- conflicted
+++ resolved
@@ -1543,11 +1543,6 @@
 	.rx_hs_g3_prep_sync_len_cap	= PREP_LEN(0xf),
 	.pa_dbg_option_suite		= 0x30103,
 };
-<<<<<<< HEAD
-
-static struct exynos_ufs_drv_data exynos_ufs_drvs = {
-	.compatible		= "samsung,exynos7-ufs",
-=======
 
 static struct exynos_ufs_drv_data exynosauto_ufs_drvs = {
 	.uic_attr		= &exynos7_uic_attr,
@@ -1578,7 +1573,6 @@
 };
 
 static struct exynos_ufs_drv_data exynos_ufs_drvs = {
->>>>>>> df0cc57e
 	.uic_attr		= &exynos7_uic_attr,
 	.quirks			= UFSHCD_QUIRK_PRDT_BYTE_GRAN |
 				  UFSHCI_QUIRK_BROKEN_REQ_LIST_CLR |
