--- conflicted
+++ resolved
@@ -290,18 +290,6 @@
 	struct ifcvf_hw *vf = &adapter->vf;
 	int config_vector, ret;
 
-<<<<<<< HEAD
-	if (vf->msix_vector_status == MSIX_VECTOR_DEV_SHARED)
-		return 0;
-
-	if (vf->msix_vector_status == MSIX_VECTOR_PER_VQ_AND_CONFIG)
-		/* vector 0 ~ vf->nr_vring for vqs, num vf->nr_vring vector for config interrupt */
-		config_vector = vf->nr_vring;
-
-	if (vf->msix_vector_status ==  MSIX_VECTOR_SHARED_VQ_AND_CONFIG)
-		/* vector 0 for vqs and 1 for config interrupt */
-		config_vector = 1;
-=======
 	if (vf->msix_vector_status == MSIX_VECTOR_PER_VQ_AND_CONFIG)
 		config_vector = vf->nr_vring;
 	else if (vf->msix_vector_status ==  MSIX_VECTOR_SHARED_VQ_AND_CONFIG)
@@ -312,7 +300,6 @@
 		return 0;
 	else
 		return -EINVAL;
->>>>>>> 88084a3d
 
 	snprintf(vf->config_msix_name, 256, "ifcvf[%s]-config\n",
 		 pci_name(pdev));
