--- conflicted
+++ resolved
@@ -69,12 +69,6 @@
 	rxe->attr.max_pkeys			= RXE_MAX_PKEYS;
 	rxe->attr.local_ca_ack_delay		= RXE_LOCAL_CA_ACK_DELAY;
 
-<<<<<<< HEAD
-=======
-	ndev = rxe_ib_device_get_netdev(&rxe->ib_dev);
-	if (!ndev)
-		return;
-
 	if (ndev->addr_len) {
 		memcpy(rxe->raw_gid, ndev->dev_addr,
 			min_t(unsigned int, ndev->addr_len, ETH_ALEN));
@@ -86,7 +80,6 @@
 		eth_random_addr(rxe->raw_gid);
 	}
 
->>>>>>> 37826f0a
 	addrconf_addr_eui48((unsigned char *)&rxe->attr.sys_image_guid,
 			rxe->raw_gid);
 
@@ -146,12 +139,7 @@
 
 	rxe_init_port_param(port);
 	addrconf_addr_eui48((unsigned char *)&port->port_guid,
-<<<<<<< HEAD
-			    ndev->dev_addr);
-=======
 			    rxe->raw_gid);
-	dev_put(ndev);
->>>>>>> 37826f0a
 	spin_lock_init(&port->port_lock);
 }
 
