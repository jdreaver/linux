// SPDX-License-Identifier: GPL-2.0
/*
 * PCIe host controller driver for Freescale i.MX6 SoCs
 *
 * Copyright (C) 2013 Kosagi
 *		https://www.kosagi.com
 *
 * Author: Sean Cross <xobs@kosagi.com>
 */

#include <linux/bitfield.h>
#include <linux/clk.h>
#include <linux/delay.h>
#include <linux/gpio/consumer.h>
#include <linux/kernel.h>
#include <linux/mfd/syscon.h>
#include <linux/mfd/syscon/imx6q-iomuxc-gpr.h>
#include <linux/mfd/syscon/imx7-iomuxc-gpr.h>
#include <linux/module.h>
#include <linux/of.h>
#include <linux/of_address.h>
#include <linux/pci.h>
#include <linux/platform_device.h>
#include <linux/regmap.h>
#include <linux/regulator/consumer.h>
#include <linux/resource.h>
#include <linux/signal.h>
#include <linux/types.h>
#include <linux/interrupt.h>
#include <linux/reset.h>
#include <linux/phy/pcie.h>
#include <linux/phy/phy.h>
#include <linux/pm_domain.h>
#include <linux/pm_runtime.h>

#include "../../pci.h"
#include "pcie-designware.h"

#define IMX8MQ_GPR_PCIE_REF_USE_PAD		BIT(9)
#define IMX8MQ_GPR_PCIE_CLK_REQ_OVERRIDE_EN	BIT(10)
#define IMX8MQ_GPR_PCIE_CLK_REQ_OVERRIDE	BIT(11)
#define IMX8MQ_GPR_PCIE_VREG_BYPASS		BIT(12)
#define IMX8MQ_GPR12_PCIE2_CTRL_DEVICE_TYPE	GENMASK(11, 8)
#define IMX8MQ_PCIE2_BASE_ADDR			0x33c00000

#define IMX95_PCIE_PHY_GEN_CTRL			0x0
#define IMX95_PCIE_REF_USE_PAD			BIT(17)

#define IMX95_PCIE_SS_RW_REG_0			0xf0
#define IMX95_PCIE_REF_CLKEN			BIT(23)
#define IMX95_PCIE_PHY_CR_PARA_SEL		BIT(9)

#define IMX95_PE0_GEN_CTRL_1			0x1050
#define IMX95_PCIE_DEVICE_TYPE			GENMASK(3, 0)

#define IMX95_PE0_GEN_CTRL_3			0x1058
#define IMX95_PCIE_LTSSM_EN			BIT(0)

#define IMX95_PE0_LUT_ACSCTRL			0x1008
#define IMX95_PEO_LUT_RWA			BIT(16)
#define IMX95_PE0_LUT_ENLOC			GENMASK(4, 0)

#define IMX95_PE0_LUT_DATA1			0x100c
#define IMX95_PE0_LUT_VLD			BIT(31)
#define IMX95_PE0_LUT_DAC_ID			GENMASK(10, 8)
#define IMX95_PE0_LUT_STREAM_ID			GENMASK(5, 0)

#define IMX95_PE0_LUT_DATA2			0x1010
#define IMX95_PE0_LUT_REQID			GENMASK(31, 16)
#define IMX95_PE0_LUT_MASK			GENMASK(15, 0)

#define IMX95_SID_MASK				GENMASK(5, 0)
#define IMX95_MAX_LUT				32

#define to_imx_pcie(x)	dev_get_drvdata((x)->dev)

enum imx_pcie_variants {
	IMX6Q,
	IMX6SX,
	IMX6QP,
	IMX7D,
	IMX8MQ,
	IMX8MM,
	IMX8MP,
	IMX8Q,
	IMX95,
	IMX8MQ_EP,
	IMX8MM_EP,
	IMX8MP_EP,
	IMX8Q_EP,
	IMX95_EP,
};

#define IMX_PCIE_FLAG_IMX_PHY			BIT(0)
#define IMX_PCIE_FLAG_IMX_SPEED_CHANGE		BIT(1)
#define IMX_PCIE_FLAG_SUPPORTS_SUSPEND		BIT(2)
#define IMX_PCIE_FLAG_HAS_PHYDRV		BIT(3)
#define IMX_PCIE_FLAG_HAS_APP_RESET		BIT(4)
#define IMX_PCIE_FLAG_HAS_PHY_RESET		BIT(5)
#define IMX_PCIE_FLAG_HAS_SERDES		BIT(6)
#define IMX_PCIE_FLAG_SUPPORT_64BIT		BIT(7)
/*
 * Because of ERR005723 (PCIe does not support L2 power down) we need to
 * workaround suspend resume on some devices which are affected by this errata.
 */
#define IMX_PCIE_FLAG_BROKEN_SUSPEND		BIT(9)
#define IMX_PCIE_FLAG_HAS_LUT			BIT(10)

#define imx_check_flag(pci, val)	(pci->drvdata->flags & val)

#define IMX_PCIE_MAX_CLKS	6
#define IMX_PCIE_MAX_INSTANCES	2

struct imx_pcie;

struct imx_pcie_drvdata {
	enum imx_pcie_variants variant;
	enum dw_pcie_device_mode mode;
	u32 flags;
	int dbi_length;
	const char *gpr;
	const char * const *clk_names;
	const u32 clks_cnt;
	const u32 clks_optional_cnt;
	const u32 ltssm_off;
	const u32 ltssm_mask;
	const u32 mode_off[IMX_PCIE_MAX_INSTANCES];
	const u32 mode_mask[IMX_PCIE_MAX_INSTANCES];
	const struct pci_epc_features *epc_features;
	int (*init_phy)(struct imx_pcie *pcie);
	int (*enable_ref_clk)(struct imx_pcie *pcie, bool enable);
	int (*core_reset)(struct imx_pcie *pcie, bool assert);
	const struct dw_pcie_host_ops *ops;
};

struct imx_pcie {
	struct dw_pcie		*pci;
	struct gpio_desc	*reset_gpiod;
	struct clk_bulk_data	clks[IMX_PCIE_MAX_CLKS];
	struct regmap		*iomuxc_gpr;
	u16			msi_ctrl;
	u32			controller_id;
	struct reset_control	*pciephy_reset;
	struct reset_control	*apps_reset;
	u32			tx_deemph_gen1;
	u32			tx_deemph_gen2_3p5db;
	u32			tx_deemph_gen2_6db;
	u32			tx_swing_full;
	u32			tx_swing_low;
	struct regulator	*vpcie;
	struct regulator	*vph;
	void __iomem		*phy_base;

	/* power domain for pcie */
	struct device		*pd_pcie;
	/* power domain for pcie phy */
	struct device		*pd_pcie_phy;
	struct phy		*phy;
	const struct imx_pcie_drvdata *drvdata;

	/* Ensure that only one device's LUT is configured at any given time */
	struct mutex		lock;
};

/* Parameters for the waiting for PCIe PHY PLL to lock on i.MX7 */
#define PHY_PLL_LOCK_WAIT_USLEEP_MAX	200
#define PHY_PLL_LOCK_WAIT_TIMEOUT	(2000 * PHY_PLL_LOCK_WAIT_USLEEP_MAX)

/* PCIe Port Logic registers (memory-mapped) */
#define PL_OFFSET 0x700

#define PCIE_PHY_CTRL (PL_OFFSET + 0x114)
#define PCIE_PHY_CTRL_DATA(x)		FIELD_PREP(GENMASK(15, 0), (x))
#define PCIE_PHY_CTRL_CAP_ADR		BIT(16)
#define PCIE_PHY_CTRL_CAP_DAT		BIT(17)
#define PCIE_PHY_CTRL_WR		BIT(18)
#define PCIE_PHY_CTRL_RD		BIT(19)

#define PCIE_PHY_STAT (PL_OFFSET + 0x110)
#define PCIE_PHY_STAT_ACK		BIT(16)

/* PHY registers (not memory-mapped) */
#define PCIE_PHY_ATEOVRD			0x10
#define  PCIE_PHY_ATEOVRD_EN			BIT(2)
#define  PCIE_PHY_ATEOVRD_REF_CLKDIV_SHIFT	0
#define  PCIE_PHY_ATEOVRD_REF_CLKDIV_MASK	0x1

#define PCIE_PHY_MPLL_OVRD_IN_LO		0x11
#define  PCIE_PHY_MPLL_MULTIPLIER_SHIFT		2
#define  PCIE_PHY_MPLL_MULTIPLIER_MASK		0x7f
#define  PCIE_PHY_MPLL_MULTIPLIER_OVRD		BIT(9)

#define PCIE_PHY_RX_ASIC_OUT 0x100D
#define PCIE_PHY_RX_ASIC_OUT_VALID	(1 << 0)

/* iMX7 PCIe PHY registers */
#define PCIE_PHY_CMN_REG4		0x14
/* These are probably the bits that *aren't* DCC_FB_EN */
#define PCIE_PHY_CMN_REG4_DCC_FB_EN	0x29

#define PCIE_PHY_CMN_REG15	        0x54
#define PCIE_PHY_CMN_REG15_DLY_4	BIT(2)
#define PCIE_PHY_CMN_REG15_PLL_PD	BIT(5)
#define PCIE_PHY_CMN_REG15_OVRD_PLL_PD	BIT(7)

#define PCIE_PHY_CMN_REG24		0x90
#define PCIE_PHY_CMN_REG24_RX_EQ	BIT(6)
#define PCIE_PHY_CMN_REG24_RX_EQ_SEL	BIT(3)

#define PCIE_PHY_CMN_REG26		0x98
#define PCIE_PHY_CMN_REG26_ATT_MODE	0xBC

#define PHY_RX_OVRD_IN_LO 0x1005
#define PHY_RX_OVRD_IN_LO_RX_DATA_EN		BIT(5)
#define PHY_RX_OVRD_IN_LO_RX_PLL_EN		BIT(3)

static unsigned int imx_pcie_grp_offset(const struct imx_pcie *imx_pcie)
{
	WARN_ON(imx_pcie->drvdata->variant != IMX8MQ &&
		imx_pcie->drvdata->variant != IMX8MQ_EP &&
		imx_pcie->drvdata->variant != IMX8MM &&
		imx_pcie->drvdata->variant != IMX8MM_EP &&
		imx_pcie->drvdata->variant != IMX8MP &&
		imx_pcie->drvdata->variant != IMX8MP_EP);
	return imx_pcie->controller_id == 1 ? IOMUXC_GPR16 : IOMUXC_GPR14;
}

static int imx95_pcie_init_phy(struct imx_pcie *imx_pcie)
{
	regmap_update_bits(imx_pcie->iomuxc_gpr,
			IMX95_PCIE_SS_RW_REG_0,
			IMX95_PCIE_PHY_CR_PARA_SEL,
			IMX95_PCIE_PHY_CR_PARA_SEL);

	regmap_update_bits(imx_pcie->iomuxc_gpr,
			   IMX95_PCIE_PHY_GEN_CTRL,
			   IMX95_PCIE_REF_USE_PAD, 0);
	regmap_update_bits(imx_pcie->iomuxc_gpr,
			   IMX95_PCIE_SS_RW_REG_0,
			   IMX95_PCIE_REF_CLKEN,
			   IMX95_PCIE_REF_CLKEN);

	return 0;
}

static void imx_pcie_configure_type(struct imx_pcie *imx_pcie)
{
	const struct imx_pcie_drvdata *drvdata = imx_pcie->drvdata;
	unsigned int mask, val, mode, id;

	if (drvdata->mode == DW_PCIE_EP_TYPE)
		mode = PCI_EXP_TYPE_ENDPOINT;
	else
		mode = PCI_EXP_TYPE_ROOT_PORT;

	id = imx_pcie->controller_id;

	/* If mode_mask is 0, then generic PHY driver is used to set the mode */
	if (!drvdata->mode_mask[0])
		return;

	/* If mode_mask[id] is zero, means each controller have its individual gpr */
	if (!drvdata->mode_mask[id])
		id = 0;

	mask = drvdata->mode_mask[id];
	val = mode << (ffs(mask) - 1);

	regmap_update_bits(imx_pcie->iomuxc_gpr, drvdata->mode_off[id], mask, val);
}

static int pcie_phy_poll_ack(struct imx_pcie *imx_pcie, bool exp_val)
{
	struct dw_pcie *pci = imx_pcie->pci;
	bool val;
	u32 max_iterations = 10;
	u32 wait_counter = 0;

	do {
		val = dw_pcie_readl_dbi(pci, PCIE_PHY_STAT) &
			PCIE_PHY_STAT_ACK;
		wait_counter++;

		if (val == exp_val)
			return 0;

		udelay(1);
	} while (wait_counter < max_iterations);

	return -ETIMEDOUT;
}

static int pcie_phy_wait_ack(struct imx_pcie *imx_pcie, int addr)
{
	struct dw_pcie *pci = imx_pcie->pci;
	u32 val;
	int ret;

	val = PCIE_PHY_CTRL_DATA(addr);
	dw_pcie_writel_dbi(pci, PCIE_PHY_CTRL, val);

	val |= PCIE_PHY_CTRL_CAP_ADR;
	dw_pcie_writel_dbi(pci, PCIE_PHY_CTRL, val);

	ret = pcie_phy_poll_ack(imx_pcie, true);
	if (ret)
		return ret;

	val = PCIE_PHY_CTRL_DATA(addr);
	dw_pcie_writel_dbi(pci, PCIE_PHY_CTRL, val);

	return pcie_phy_poll_ack(imx_pcie, false);
}

/* Read from the 16-bit PCIe PHY control registers (not memory-mapped) */
static int pcie_phy_read(struct imx_pcie *imx_pcie, int addr, u16 *data)
{
	struct dw_pcie *pci = imx_pcie->pci;
	u32 phy_ctl;
	int ret;

	ret = pcie_phy_wait_ack(imx_pcie, addr);
	if (ret)
		return ret;

	/* assert Read signal */
	phy_ctl = PCIE_PHY_CTRL_RD;
	dw_pcie_writel_dbi(pci, PCIE_PHY_CTRL, phy_ctl);

	ret = pcie_phy_poll_ack(imx_pcie, true);
	if (ret)
		return ret;

	*data = dw_pcie_readl_dbi(pci, PCIE_PHY_STAT);

	/* deassert Read signal */
	dw_pcie_writel_dbi(pci, PCIE_PHY_CTRL, 0x00);

	return pcie_phy_poll_ack(imx_pcie, false);
}

static int pcie_phy_write(struct imx_pcie *imx_pcie, int addr, u16 data)
{
	struct dw_pcie *pci = imx_pcie->pci;
	u32 var;
	int ret;

	/* write addr */
	/* cap addr */
	ret = pcie_phy_wait_ack(imx_pcie, addr);
	if (ret)
		return ret;

	var = PCIE_PHY_CTRL_DATA(data);
	dw_pcie_writel_dbi(pci, PCIE_PHY_CTRL, var);

	/* capture data */
	var |= PCIE_PHY_CTRL_CAP_DAT;
	dw_pcie_writel_dbi(pci, PCIE_PHY_CTRL, var);

	ret = pcie_phy_poll_ack(imx_pcie, true);
	if (ret)
		return ret;

	/* deassert cap data */
	var = PCIE_PHY_CTRL_DATA(data);
	dw_pcie_writel_dbi(pci, PCIE_PHY_CTRL, var);

	/* wait for ack de-assertion */
	ret = pcie_phy_poll_ack(imx_pcie, false);
	if (ret)
		return ret;

	/* assert wr signal */
	var = PCIE_PHY_CTRL_WR;
	dw_pcie_writel_dbi(pci, PCIE_PHY_CTRL, var);

	/* wait for ack */
	ret = pcie_phy_poll_ack(imx_pcie, true);
	if (ret)
		return ret;

	/* deassert wr signal */
	var = PCIE_PHY_CTRL_DATA(data);
	dw_pcie_writel_dbi(pci, PCIE_PHY_CTRL, var);

	/* wait for ack de-assertion */
	ret = pcie_phy_poll_ack(imx_pcie, false);
	if (ret)
		return ret;

	dw_pcie_writel_dbi(pci, PCIE_PHY_CTRL, 0x0);

	return 0;
}

static int imx8mq_pcie_init_phy(struct imx_pcie *imx_pcie)
{
	/* TODO: Currently this code assumes external oscillator is being used */
	regmap_update_bits(imx_pcie->iomuxc_gpr,
			   imx_pcie_grp_offset(imx_pcie),
			   IMX8MQ_GPR_PCIE_REF_USE_PAD,
			   IMX8MQ_GPR_PCIE_REF_USE_PAD);
	/*
	 * Regarding the datasheet, the PCIE_VPH is suggested to be 1.8V. If the PCIE_VPH is
	 * supplied by 3.3V, the VREG_BYPASS should be cleared to zero.
	 */
	if (imx_pcie->vph && regulator_get_voltage(imx_pcie->vph) > 3000000)
		regmap_update_bits(imx_pcie->iomuxc_gpr,
				   imx_pcie_grp_offset(imx_pcie),
				   IMX8MQ_GPR_PCIE_VREG_BYPASS,
				   0);

	return 0;
}

static int imx_pcie_init_phy(struct imx_pcie *imx_pcie)
{
	regmap_update_bits(imx_pcie->iomuxc_gpr, IOMUXC_GPR12,
				   IMX6Q_GPR12_PCIE_CTL_2, 0 << 10);

	/* configure constant input signal to the pcie ctrl and phy */
	regmap_update_bits(imx_pcie->iomuxc_gpr, IOMUXC_GPR12,
			   IMX6Q_GPR12_LOS_LEVEL, 9 << 4);

	regmap_update_bits(imx_pcie->iomuxc_gpr, IOMUXC_GPR8,
			   IMX6Q_GPR8_TX_DEEMPH_GEN1,
			   imx_pcie->tx_deemph_gen1 << 0);
	regmap_update_bits(imx_pcie->iomuxc_gpr, IOMUXC_GPR8,
			   IMX6Q_GPR8_TX_DEEMPH_GEN2_3P5DB,
			   imx_pcie->tx_deemph_gen2_3p5db << 6);
	regmap_update_bits(imx_pcie->iomuxc_gpr, IOMUXC_GPR8,
			   IMX6Q_GPR8_TX_DEEMPH_GEN2_6DB,
			   imx_pcie->tx_deemph_gen2_6db << 12);
	regmap_update_bits(imx_pcie->iomuxc_gpr, IOMUXC_GPR8,
			   IMX6Q_GPR8_TX_SWING_FULL,
			   imx_pcie->tx_swing_full << 18);
	regmap_update_bits(imx_pcie->iomuxc_gpr, IOMUXC_GPR8,
			   IMX6Q_GPR8_TX_SWING_LOW,
			   imx_pcie->tx_swing_low << 25);
	return 0;
}

static int imx6sx_pcie_init_phy(struct imx_pcie *imx_pcie)
{
	regmap_update_bits(imx_pcie->iomuxc_gpr, IOMUXC_GPR12,
			   IMX6SX_GPR12_PCIE_RX_EQ_MASK, IMX6SX_GPR12_PCIE_RX_EQ_2);

	return imx_pcie_init_phy(imx_pcie);
}

static void imx7d_pcie_wait_for_phy_pll_lock(struct imx_pcie *imx_pcie)
{
	u32 val;
	struct device *dev = imx_pcie->pci->dev;

	if (regmap_read_poll_timeout(imx_pcie->iomuxc_gpr,
				     IOMUXC_GPR22, val,
				     val & IMX7D_GPR22_PCIE_PHY_PLL_LOCKED,
				     PHY_PLL_LOCK_WAIT_USLEEP_MAX,
				     PHY_PLL_LOCK_WAIT_TIMEOUT))
		dev_err(dev, "PCIe PLL lock timeout\n");
}

static int imx_setup_phy_mpll(struct imx_pcie *imx_pcie)
{
	unsigned long phy_rate = 0;
	int mult, div;
	u16 val;
	int i;

	if (!(imx_pcie->drvdata->flags & IMX_PCIE_FLAG_IMX_PHY))
		return 0;

	for (i = 0; i < imx_pcie->drvdata->clks_cnt; i++)
		if (strncmp(imx_pcie->clks[i].id, "pcie_phy", 8) == 0)
			phy_rate = clk_get_rate(imx_pcie->clks[i].clk);

	switch (phy_rate) {
	case 125000000:
		/*
		 * The default settings of the MPLL are for a 125MHz input
		 * clock, so no need to reconfigure anything in that case.
		 */
		return 0;
	case 100000000:
		mult = 25;
		div = 0;
		break;
	case 200000000:
		mult = 25;
		div = 1;
		break;
	default:
		dev_err(imx_pcie->pci->dev,
			"Unsupported PHY reference clock rate %lu\n", phy_rate);
		return -EINVAL;
	}

	pcie_phy_read(imx_pcie, PCIE_PHY_MPLL_OVRD_IN_LO, &val);
	val &= ~(PCIE_PHY_MPLL_MULTIPLIER_MASK <<
		 PCIE_PHY_MPLL_MULTIPLIER_SHIFT);
	val |= mult << PCIE_PHY_MPLL_MULTIPLIER_SHIFT;
	val |= PCIE_PHY_MPLL_MULTIPLIER_OVRD;
	pcie_phy_write(imx_pcie, PCIE_PHY_MPLL_OVRD_IN_LO, val);

	pcie_phy_read(imx_pcie, PCIE_PHY_ATEOVRD, &val);
	val &= ~(PCIE_PHY_ATEOVRD_REF_CLKDIV_MASK <<
		 PCIE_PHY_ATEOVRD_REF_CLKDIV_SHIFT);
	val |= div << PCIE_PHY_ATEOVRD_REF_CLKDIV_SHIFT;
	val |= PCIE_PHY_ATEOVRD_EN;
	pcie_phy_write(imx_pcie, PCIE_PHY_ATEOVRD, val);

	return 0;
}

static void imx_pcie_reset_phy(struct imx_pcie *imx_pcie)
{
	u16 tmp;

	if (!(imx_pcie->drvdata->flags & IMX_PCIE_FLAG_IMX_PHY))
		return;

	pcie_phy_read(imx_pcie, PHY_RX_OVRD_IN_LO, &tmp);
	tmp |= (PHY_RX_OVRD_IN_LO_RX_DATA_EN |
		PHY_RX_OVRD_IN_LO_RX_PLL_EN);
	pcie_phy_write(imx_pcie, PHY_RX_OVRD_IN_LO, tmp);

	usleep_range(2000, 3000);

	pcie_phy_read(imx_pcie, PHY_RX_OVRD_IN_LO, &tmp);
	tmp &= ~(PHY_RX_OVRD_IN_LO_RX_DATA_EN |
		  PHY_RX_OVRD_IN_LO_RX_PLL_EN);
	pcie_phy_write(imx_pcie, PHY_RX_OVRD_IN_LO, tmp);
}

#ifdef CONFIG_ARM
/*  Added for PCI abort handling */
static int imx6q_pcie_abort_handler(unsigned long addr,
		unsigned int fsr, struct pt_regs *regs)
{
	unsigned long pc = instruction_pointer(regs);
	unsigned long instr = *(unsigned long *)pc;
	int reg = (instr >> 12) & 15;

	/*
	 * If the instruction being executed was a read,
	 * make it look like it read all-ones.
	 */
	if ((instr & 0x0c100000) == 0x04100000) {
		unsigned long val;

		if (instr & 0x00400000)
			val = 255;
		else
			val = -1;

		regs->uregs[reg] = val;
		regs->ARM_pc += 4;
		return 0;
	}

	if ((instr & 0x0e100090) == 0x00100090) {
		regs->uregs[reg] = -1;
		regs->ARM_pc += 4;
		return 0;
	}

	return 1;
}
#endif

static int imx_pcie_attach_pd(struct device *dev)
{
	struct imx_pcie *imx_pcie = dev_get_drvdata(dev);
	struct device_link *link;

	/* Do nothing when in a single power domain */
	if (dev->pm_domain)
		return 0;

	imx_pcie->pd_pcie = dev_pm_domain_attach_by_name(dev, "pcie");
	if (IS_ERR(imx_pcie->pd_pcie))
		return PTR_ERR(imx_pcie->pd_pcie);
	/* Do nothing when power domain missing */
	if (!imx_pcie->pd_pcie)
		return 0;
	link = device_link_add(dev, imx_pcie->pd_pcie,
			DL_FLAG_STATELESS |
			DL_FLAG_PM_RUNTIME |
			DL_FLAG_RPM_ACTIVE);
	if (!link) {
		dev_err(dev, "Failed to add device_link to pcie pd.\n");
		return -EINVAL;
	}

	imx_pcie->pd_pcie_phy = dev_pm_domain_attach_by_name(dev, "pcie_phy");
	if (IS_ERR(imx_pcie->pd_pcie_phy))
		return PTR_ERR(imx_pcie->pd_pcie_phy);

	link = device_link_add(dev, imx_pcie->pd_pcie_phy,
			DL_FLAG_STATELESS |
			DL_FLAG_PM_RUNTIME |
			DL_FLAG_RPM_ACTIVE);
	if (!link) {
		dev_err(dev, "Failed to add device_link to pcie_phy pd.\n");
		return -EINVAL;
	}

	return 0;
}

static int imx6sx_pcie_enable_ref_clk(struct imx_pcie *imx_pcie, bool enable)
{
	regmap_update_bits(imx_pcie->iomuxc_gpr, IOMUXC_GPR12,
			   IMX6SX_GPR12_PCIE_TEST_POWERDOWN,
			   enable ? 0 : IMX6SX_GPR12_PCIE_TEST_POWERDOWN);
	return 0;
}

static int imx6q_pcie_enable_ref_clk(struct imx_pcie *imx_pcie, bool enable)
{
	if (enable) {
		/* power up core phy and enable ref clock */
		regmap_clear_bits(imx_pcie->iomuxc_gpr, IOMUXC_GPR1, IMX6Q_GPR1_PCIE_TEST_PD);
		/*
		 * the async reset input need ref clock to sync internally,
		 * when the ref clock comes after reset, internal synced
		 * reset time is too short, cannot meet the requirement.
		 * add one ~10us delay here.
		 */
		usleep_range(10, 100);
		regmap_set_bits(imx_pcie->iomuxc_gpr, IOMUXC_GPR1, IMX6Q_GPR1_PCIE_REF_CLK_EN);
	} else {
		regmap_clear_bits(imx_pcie->iomuxc_gpr, IOMUXC_GPR1, IMX6Q_GPR1_PCIE_REF_CLK_EN);
		regmap_set_bits(imx_pcie->iomuxc_gpr, IOMUXC_GPR1, IMX6Q_GPR1_PCIE_TEST_PD);
	}

	return 0;
}

static int imx8mm_pcie_enable_ref_clk(struct imx_pcie *imx_pcie, bool enable)
{
	int offset = imx_pcie_grp_offset(imx_pcie);

	regmap_update_bits(imx_pcie->iomuxc_gpr, offset,
			   IMX8MQ_GPR_PCIE_CLK_REQ_OVERRIDE,
			   enable ? 0 : IMX8MQ_GPR_PCIE_CLK_REQ_OVERRIDE);
	regmap_update_bits(imx_pcie->iomuxc_gpr, offset,
			   IMX8MQ_GPR_PCIE_CLK_REQ_OVERRIDE_EN,
			   enable ? IMX8MQ_GPR_PCIE_CLK_REQ_OVERRIDE_EN : 0);
	return 0;
}

static int imx7d_pcie_enable_ref_clk(struct imx_pcie *imx_pcie, bool enable)
{
	regmap_update_bits(imx_pcie->iomuxc_gpr, IOMUXC_GPR12,
			   IMX7D_GPR12_PCIE_PHY_REFCLK_SEL,
			   enable ? 0 : IMX7D_GPR12_PCIE_PHY_REFCLK_SEL);
	return 0;
}

static int imx_pcie_clk_enable(struct imx_pcie *imx_pcie)
{
	struct dw_pcie *pci = imx_pcie->pci;
	struct device *dev = pci->dev;
	int ret;

	ret = clk_bulk_prepare_enable(imx_pcie->drvdata->clks_cnt, imx_pcie->clks);
	if (ret)
		return ret;

	if (imx_pcie->drvdata->enable_ref_clk) {
		ret = imx_pcie->drvdata->enable_ref_clk(imx_pcie, true);
		if (ret) {
			dev_err(dev, "Failed to enable PCIe REFCLK\n");
			goto err_ref_clk;
		}
	}

	/* allow the clocks to stabilize */
	usleep_range(200, 500);
	return 0;

err_ref_clk:
	clk_bulk_disable_unprepare(imx_pcie->drvdata->clks_cnt, imx_pcie->clks);

	return ret;
}

static void imx_pcie_clk_disable(struct imx_pcie *imx_pcie)
{
	if (imx_pcie->drvdata->enable_ref_clk)
		imx_pcie->drvdata->enable_ref_clk(imx_pcie, false);
	clk_bulk_disable_unprepare(imx_pcie->drvdata->clks_cnt, imx_pcie->clks);
}

static int imx6sx_pcie_core_reset(struct imx_pcie *imx_pcie, bool assert)
{
	if (assert)
		regmap_set_bits(imx_pcie->iomuxc_gpr, IOMUXC_GPR12,
				IMX6SX_GPR12_PCIE_TEST_POWERDOWN);

	/* Force PCIe PHY reset */
	regmap_update_bits(imx_pcie->iomuxc_gpr, IOMUXC_GPR5, IMX6SX_GPR5_PCIE_BTNRST_RESET,
			   assert ? IMX6SX_GPR5_PCIE_BTNRST_RESET : 0);
	return 0;
}

static int imx6qp_pcie_core_reset(struct imx_pcie *imx_pcie, bool assert)
{
	regmap_update_bits(imx_pcie->iomuxc_gpr, IOMUXC_GPR1, IMX6Q_GPR1_PCIE_SW_RST,
			   assert ? IMX6Q_GPR1_PCIE_SW_RST : 0);
	if (!assert)
		usleep_range(200, 500);

	return 0;
}

static int imx6q_pcie_core_reset(struct imx_pcie *imx_pcie, bool assert)
{
	if (!assert)
		return 0;

	regmap_set_bits(imx_pcie->iomuxc_gpr, IOMUXC_GPR1, IMX6Q_GPR1_PCIE_TEST_PD);
	regmap_set_bits(imx_pcie->iomuxc_gpr, IOMUXC_GPR1, IMX6Q_GPR1_PCIE_REF_CLK_EN);

	return 0;
}

static int imx7d_pcie_core_reset(struct imx_pcie *imx_pcie, bool assert)
{
	struct dw_pcie *pci = imx_pcie->pci;
	struct device *dev = pci->dev;

	if (assert)
		return 0;

	/*
	 * Workaround for ERR010728 (IMX7DS_2N09P, Rev. 1.1, 4/2023):
	 *
	 * PCIe: PLL may fail to lock under corner conditions.
	 *
	 * Initial VCO oscillation may fail under corner conditions such as
	 * cold temperature which will cause the PCIe PLL fail to lock in the
	 * initialization phase.
	 *
	 * The Duty-cycle Corrector calibration must be disabled.
	 *
	 * 1. De-assert the G_RST signal by clearing
	 *    SRC_PCIEPHY_RCR[PCIEPHY_G_RST].
	 * 2. De-assert DCC_FB_EN by writing data “0x29” to the register
	 *    address 0x306d0014 (PCIE_PHY_CMN_REG4).
	 * 3. Assert RX_EQS, RX_EQ_SEL by writing data “0x48” to the register
	 *    address 0x306d0090 (PCIE_PHY_CMN_REG24).
	 * 4. Assert ATT_MODE by writing data “0xbc” to the register
	 *    address 0x306d0098 (PCIE_PHY_CMN_REG26).
	 * 5. De-assert the CMN_RST signal by clearing register bit
	 *    SRC_PCIEPHY_RCR[PCIEPHY_BTN]
	 */

	if (likely(imx_pcie->phy_base)) {
		/* De-assert DCC_FB_EN */
		writel(PCIE_PHY_CMN_REG4_DCC_FB_EN, imx_pcie->phy_base + PCIE_PHY_CMN_REG4);
		/* Assert RX_EQS and RX_EQS_SEL */
		writel(PCIE_PHY_CMN_REG24_RX_EQ_SEL | PCIE_PHY_CMN_REG24_RX_EQ,
		       imx_pcie->phy_base + PCIE_PHY_CMN_REG24);
		/* Assert ATT_MODE */
		writel(PCIE_PHY_CMN_REG26_ATT_MODE, imx_pcie->phy_base + PCIE_PHY_CMN_REG26);
	} else {
		dev_warn(dev, "Unable to apply ERR010728 workaround. DT missing fsl,imx7d-pcie-phy phandle ?\n");
	}
	imx7d_pcie_wait_for_phy_pll_lock(imx_pcie);
	return 0;
}

static void imx_pcie_assert_core_reset(struct imx_pcie *imx_pcie)
{
	reset_control_assert(imx_pcie->pciephy_reset);
	reset_control_assert(imx_pcie->apps_reset);

	if (imx_pcie->drvdata->core_reset)
		imx_pcie->drvdata->core_reset(imx_pcie, true);

	/* Some boards don't have PCIe reset GPIO. */
	gpiod_set_value_cansleep(imx_pcie->reset_gpiod, 1);
}

static int imx_pcie_deassert_core_reset(struct imx_pcie *imx_pcie)
{
	reset_control_deassert(imx_pcie->pciephy_reset);
	reset_control_deassert(imx_pcie->apps_reset);

	if (imx_pcie->drvdata->core_reset)
		imx_pcie->drvdata->core_reset(imx_pcie, false);

	/* Some boards don't have PCIe reset GPIO. */
	if (imx_pcie->reset_gpiod) {
		msleep(100);
		gpiod_set_value_cansleep(imx_pcie->reset_gpiod, 0);
		/* Wait for 100ms after PERST# deassertion (PCIe r5.0, 6.6.1) */
		msleep(100);
	}

	return 0;
}

static int imx_pcie_wait_for_speed_change(struct imx_pcie *imx_pcie)
{
	struct dw_pcie *pci = imx_pcie->pci;
	struct device *dev = pci->dev;
	u32 tmp;
	unsigned int retries;

	for (retries = 0; retries < 200; retries++) {
		tmp = dw_pcie_readl_dbi(pci, PCIE_LINK_WIDTH_SPEED_CONTROL);
		/* Test if the speed change finished. */
		if (!(tmp & PORT_LOGIC_SPEED_CHANGE))
			return 0;
		usleep_range(100, 1000);
	}

	dev_err(dev, "Speed change timeout\n");
	return -ETIMEDOUT;
}

static void imx_pcie_ltssm_enable(struct device *dev)
{
	struct imx_pcie *imx_pcie = dev_get_drvdata(dev);
	const struct imx_pcie_drvdata *drvdata = imx_pcie->drvdata;
	u8 offset = dw_pcie_find_capability(imx_pcie->pci, PCI_CAP_ID_EXP);
	u32 tmp;

	tmp = dw_pcie_readl_dbi(imx_pcie->pci, offset + PCI_EXP_LNKCAP);
	phy_set_speed(imx_pcie->phy, FIELD_GET(PCI_EXP_LNKCAP_SLS, tmp));
	if (drvdata->ltssm_mask)
		regmap_update_bits(imx_pcie->iomuxc_gpr, drvdata->ltssm_off, drvdata->ltssm_mask,
				   drvdata->ltssm_mask);

	reset_control_deassert(imx_pcie->apps_reset);
}

static void imx_pcie_ltssm_disable(struct device *dev)
{
	struct imx_pcie *imx_pcie = dev_get_drvdata(dev);
	const struct imx_pcie_drvdata *drvdata = imx_pcie->drvdata;

	phy_set_speed(imx_pcie->phy, 0);
	if (drvdata->ltssm_mask)
		regmap_update_bits(imx_pcie->iomuxc_gpr, drvdata->ltssm_off,
				   drvdata->ltssm_mask, 0);

	reset_control_assert(imx_pcie->apps_reset);
}

static int imx_pcie_start_link(struct dw_pcie *pci)
{
	struct imx_pcie *imx_pcie = to_imx_pcie(pci);
	struct device *dev = pci->dev;
	u8 offset = dw_pcie_find_capability(pci, PCI_CAP_ID_EXP);
	u32 tmp;
	int ret;

	/*
	 * Force Gen1 operation when starting the link.  In case the link is
	 * started in Gen2 mode, there is a possibility the devices on the
	 * bus will not be detected at all.  This happens with PCIe switches.
	 */
	dw_pcie_dbi_ro_wr_en(pci);
	tmp = dw_pcie_readl_dbi(pci, offset + PCI_EXP_LNKCAP);
	tmp &= ~PCI_EXP_LNKCAP_SLS;
	tmp |= PCI_EXP_LNKCAP_SLS_2_5GB;
	dw_pcie_writel_dbi(pci, offset + PCI_EXP_LNKCAP, tmp);
	dw_pcie_dbi_ro_wr_dis(pci);

	/* Start LTSSM. */
	imx_pcie_ltssm_enable(dev);

	ret = dw_pcie_wait_for_link(pci);
	if (ret)
		goto err_reset_phy;

	if (pci->max_link_speed > 1) {
		/* Allow faster modes after the link is up */
		dw_pcie_dbi_ro_wr_en(pci);
		tmp = dw_pcie_readl_dbi(pci, offset + PCI_EXP_LNKCAP);
		tmp &= ~PCI_EXP_LNKCAP_SLS;
		tmp |= pci->max_link_speed;
		dw_pcie_writel_dbi(pci, offset + PCI_EXP_LNKCAP, tmp);

		/*
		 * Start Directed Speed Change so the best possible
		 * speed both link partners support can be negotiated.
		 */
		tmp = dw_pcie_readl_dbi(pci, PCIE_LINK_WIDTH_SPEED_CONTROL);
		tmp |= PORT_LOGIC_SPEED_CHANGE;
		dw_pcie_writel_dbi(pci, PCIE_LINK_WIDTH_SPEED_CONTROL, tmp);
		dw_pcie_dbi_ro_wr_dis(pci);

		if (imx_pcie->drvdata->flags &
		    IMX_PCIE_FLAG_IMX_SPEED_CHANGE) {
			/*
			 * On i.MX7, DIRECT_SPEED_CHANGE behaves differently
			 * from i.MX6 family when no link speed transition
			 * occurs and we go Gen1 -> yep, Gen1. The difference
			 * is that, in such case, it will not be cleared by HW
			 * which will cause the following code to report false
			 * failure.
			 */

			ret = imx_pcie_wait_for_speed_change(imx_pcie);
			if (ret) {
				dev_err(dev, "Failed to bring link up!\n");
				goto err_reset_phy;
			}
		}

		/* Make sure link training is finished as well! */
		ret = dw_pcie_wait_for_link(pci);
		if (ret)
			goto err_reset_phy;
	} else {
		dev_info(dev, "Link: Only Gen1 is enabled\n");
	}

	tmp = dw_pcie_readw_dbi(pci, offset + PCI_EXP_LNKSTA);
	dev_info(dev, "Link up, Gen%i\n", tmp & PCI_EXP_LNKSTA_CLS);
	return 0;

err_reset_phy:
	dev_dbg(dev, "PHY DEBUG_R0=0x%08x DEBUG_R1=0x%08x\n",
		dw_pcie_readl_dbi(pci, PCIE_PORT_DEBUG0),
		dw_pcie_readl_dbi(pci, PCIE_PORT_DEBUG1));
	imx_pcie_reset_phy(imx_pcie);
	return 0;
}

static void imx_pcie_stop_link(struct dw_pcie *pci)
{
	struct device *dev = pci->dev;

	/* Turn off PCIe LTSSM */
	imx_pcie_ltssm_disable(dev);
}

static int imx_pcie_add_lut(struct imx_pcie *imx_pcie, u16 rid, u8 sid)
{
	struct dw_pcie *pci = imx_pcie->pci;
	struct device *dev = pci->dev;
	u32 data1, data2;
	int free = -1;
	int i;

	if (sid >= 64) {
		dev_err(dev, "Invalid SID for index %d\n", sid);
		return -EINVAL;
	}

	guard(mutex)(&imx_pcie->lock);

	/*
	 * Iterate through all LUT entries to check for duplicate RID and
	 * identify the first available entry. Configure this available entry
	 * immediately after verification to avoid rescanning it.
	 */
	for (i = 0; i < IMX95_MAX_LUT; i++) {
		regmap_write(imx_pcie->iomuxc_gpr,
			     IMX95_PE0_LUT_ACSCTRL, IMX95_PEO_LUT_RWA | i);
		regmap_read(imx_pcie->iomuxc_gpr, IMX95_PE0_LUT_DATA1, &data1);

		if (!(data1 & IMX95_PE0_LUT_VLD)) {
			if (free < 0)
				free = i;
			continue;
		}

		regmap_read(imx_pcie->iomuxc_gpr, IMX95_PE0_LUT_DATA2, &data2);

		/* Do not add duplicate RID */
		if (rid == FIELD_GET(IMX95_PE0_LUT_REQID, data2)) {
			dev_warn(dev, "Existing LUT entry available for RID (%d)", rid);
			return 0;
		}
	}

	if (free < 0) {
		dev_err(dev, "LUT entry is not available\n");
		return -ENOSPC;
	}

	data1 = FIELD_PREP(IMX95_PE0_LUT_DAC_ID, 0);
	data1 |= FIELD_PREP(IMX95_PE0_LUT_STREAM_ID, sid);
	data1 |= IMX95_PE0_LUT_VLD;
	regmap_write(imx_pcie->iomuxc_gpr, IMX95_PE0_LUT_DATA1, data1);

	data2 = IMX95_PE0_LUT_MASK; /* Match all bits of RID */
	data2 |= FIELD_PREP(IMX95_PE0_LUT_REQID, rid);
	regmap_write(imx_pcie->iomuxc_gpr, IMX95_PE0_LUT_DATA2, data2);

	regmap_write(imx_pcie->iomuxc_gpr, IMX95_PE0_LUT_ACSCTRL, free);

	return 0;
}

static void imx_pcie_remove_lut(struct imx_pcie *imx_pcie, u16 rid)
{
	u32 data2;
	int i;

	guard(mutex)(&imx_pcie->lock);

	for (i = 0; i < IMX95_MAX_LUT; i++) {
		regmap_write(imx_pcie->iomuxc_gpr,
			     IMX95_PE0_LUT_ACSCTRL, IMX95_PEO_LUT_RWA | i);
		regmap_read(imx_pcie->iomuxc_gpr, IMX95_PE0_LUT_DATA2, &data2);
		if (FIELD_GET(IMX95_PE0_LUT_REQID, data2) == rid) {
			regmap_write(imx_pcie->iomuxc_gpr,
				     IMX95_PE0_LUT_DATA1, 0);
			regmap_write(imx_pcie->iomuxc_gpr,
				     IMX95_PE0_LUT_DATA2, 0);
			regmap_write(imx_pcie->iomuxc_gpr,
				     IMX95_PE0_LUT_ACSCTRL, i);

			break;
		}
	}
}

static int imx_pcie_enable_device(struct pci_host_bridge *bridge,
				  struct pci_dev *pdev)
{
	struct imx_pcie *imx_pcie = to_imx_pcie(to_dw_pcie_from_pp(bridge->sysdata));
	u32 sid_i, sid_m, rid = pci_dev_id(pdev);
	struct device_node *target;
	struct device *dev;
	int err_i, err_m;
	u32 sid;

	dev = imx_pcie->pci->dev;

	target = NULL;
	err_i = of_map_id(dev->of_node, rid, "iommu-map", "iommu-map-mask",
			  &target, &sid_i);
	if (target) {
		of_node_put(target);
	} else {
		/*
		 * "target == NULL && err_i == 0" means RID out of map range.
		 * Use 1:1 map RID to streamID. Hardware can't support this
		 * because the streamID is only 6 bits
		 */
		err_i = -EINVAL;
	}

	target = NULL;
	err_m = of_map_id(dev->of_node, rid, "msi-map", "msi-map-mask",
			  &target, &sid_m);

	/*
	 *   err_m      target
	 *	0	NULL		RID out of range. Use 1:1 map RID to
	 *				streamID, Current hardware can't
	 *				support it, so return -EINVAL.
	 *      != 0    NULL		msi-map does not exist, use built-in MSI
	 *	0	!= NULL		Get correct streamID from RID
	 *	!= 0	!= NULL		Invalid combination
	 */
	if (!err_m && !target)
		return -EINVAL;
	else if (target)
		of_node_put(target); /* Find streamID map entry for RID in msi-map */

	/*
	 * msi-map        iommu-map
	 *   N                N            DWC MSI Ctrl
	 *   Y                Y            ITS + SMMU, require the same SID
	 *   Y                N            ITS
	 *   N                Y            DWC MSI Ctrl + SMMU
	 */
	if (err_i && err_m)
		return 0;

	if (!err_i && !err_m) {
		/*
		 *	    Glue Layer
		 *          <==========>
		 * ┌─────┐                  ┌──────────┐
		 * │ LUT │ 6-bit streamID   │          │
		 * │     │─────────────────►│  MSI     │
		 * └─────┘   2-bit ctrl ID  │          │
		 *             ┌───────────►│          │
		 *  (i.MX95)   │            │          │
		 *  00 PCIe0   │            │          │
		 *  01 ENETC   │            │          │
		 *  10 PCIe1   │            │          │
		 *             │            └──────────┘
		 * The MSI glue layer auto adds 2 bits controller ID ahead of
		 * streamID, so mask these 2 bits to get streamID. The
		 * IOMMU glue layer doesn't do that.
		 */
		if (sid_i != (sid_m & IMX95_SID_MASK)) {
			dev_err(dev, "iommu-map and msi-map entries mismatch!\n");
			return -EINVAL;
		}
	}

	if (!err_i)
		sid = sid_i;
	else if (!err_m)
		sid = sid_m & IMX95_SID_MASK;

	return imx_pcie_add_lut(imx_pcie, rid, sid);
}

static void imx_pcie_disable_device(struct pci_host_bridge *bridge,
				    struct pci_dev *pdev)
{
	struct imx_pcie *imx_pcie;

	imx_pcie = to_imx_pcie(to_dw_pcie_from_pp(bridge->sysdata));
	imx_pcie_remove_lut(imx_pcie, pci_dev_id(pdev));
}

static int imx_pcie_host_init(struct dw_pcie_rp *pp)
{
	struct dw_pcie *pci = to_dw_pcie_from_pp(pp);
	struct device *dev = pci->dev;
	struct imx_pcie *imx_pcie = to_imx_pcie(pci);
	int ret;

	if (imx_pcie->vpcie) {
		ret = regulator_enable(imx_pcie->vpcie);
		if (ret) {
			dev_err(dev, "failed to enable vpcie regulator: %d\n",
				ret);
			return ret;
		}
	}

	if (pp->bridge && imx_check_flag(imx_pcie, IMX_PCIE_FLAG_HAS_LUT)) {
		pp->bridge->enable_device = imx_pcie_enable_device;
		pp->bridge->disable_device = imx_pcie_disable_device;
	}

	imx_pcie_assert_core_reset(imx_pcie);

	if (imx_pcie->drvdata->init_phy)
		imx_pcie->drvdata->init_phy(imx_pcie);

	imx_pcie_configure_type(imx_pcie);

	ret = imx_pcie_clk_enable(imx_pcie);
	if (ret) {
		dev_err(dev, "unable to enable pcie clocks: %d\n", ret);
		goto err_reg_disable;
	}

	if (imx_pcie->phy) {
		ret = phy_init(imx_pcie->phy);
		if (ret) {
			dev_err(dev, "pcie PHY power up failed\n");
			goto err_clk_disable;
		}

		ret = phy_set_mode_ext(imx_pcie->phy, PHY_MODE_PCIE,
				       imx_pcie->drvdata->mode == DW_PCIE_EP_TYPE ?
						PHY_MODE_PCIE_EP : PHY_MODE_PCIE_RC);
		if (ret) {
			dev_err(dev, "unable to set PCIe PHY mode\n");
			goto err_phy_exit;
		}

		ret = phy_power_on(imx_pcie->phy);
		if (ret) {
			dev_err(dev, "waiting for PHY ready timeout!\n");
			goto err_phy_exit;
		}
	}

	ret = imx_pcie_deassert_core_reset(imx_pcie);
	if (ret < 0) {
		dev_err(dev, "pcie deassert core reset failed: %d\n", ret);
		goto err_phy_off;
	}

	imx_setup_phy_mpll(imx_pcie);

	return 0;

err_phy_off:
	phy_power_off(imx_pcie->phy);
err_phy_exit:
	phy_exit(imx_pcie->phy);
err_clk_disable:
	imx_pcie_clk_disable(imx_pcie);
err_reg_disable:
	if (imx_pcie->vpcie)
		regulator_disable(imx_pcie->vpcie);
	return ret;
}

static void imx_pcie_host_exit(struct dw_pcie_rp *pp)
{
	struct dw_pcie *pci = to_dw_pcie_from_pp(pp);
	struct imx_pcie *imx_pcie = to_imx_pcie(pci);

	if (imx_pcie->phy) {
		if (phy_power_off(imx_pcie->phy))
			dev_err(pci->dev, "unable to power off PHY\n");
		phy_exit(imx_pcie->phy);
	}
	imx_pcie_clk_disable(imx_pcie);

	if (imx_pcie->vpcie)
		regulator_disable(imx_pcie->vpcie);
}

/*
 * In Old DWC implementations, PCIE_ATU_INHIBIT_PAYLOAD bit in iATU Ctrl2
 * register is reserved. So the generic DWC implementation of sending the
 * PME_Turn_Off message using a dummy MMIO write cannot be used.
 */
static void imx_pcie_pme_turn_off(struct dw_pcie_rp *pp)
{
	struct dw_pcie *pci = to_dw_pcie_from_pp(pp);
	struct imx_pcie *imx_pcie = to_imx_pcie(pci);

	regmap_set_bits(imx_pcie->iomuxc_gpr, IOMUXC_GPR12, IMX6SX_GPR12_PCIE_PM_TURN_OFF);
	regmap_clear_bits(imx_pcie->iomuxc_gpr, IOMUXC_GPR12, IMX6SX_GPR12_PCIE_PM_TURN_OFF);

	usleep_range(PCIE_PME_TO_L2_TIMEOUT_US/10, PCIE_PME_TO_L2_TIMEOUT_US);
}

static const struct dw_pcie_host_ops imx_pcie_host_ops = {
	.init = imx_pcie_host_init,
	.deinit = imx_pcie_host_exit,
	.pme_turn_off = imx_pcie_pme_turn_off,
};

static const struct dw_pcie_host_ops imx_pcie_host_dw_pme_ops = {
	.init = imx_pcie_host_init,
	.deinit = imx_pcie_host_exit,
};

static const struct dw_pcie_ops dw_pcie_ops = {
	.start_link = imx_pcie_start_link,
	.stop_link = imx_pcie_stop_link,
};

static void imx_pcie_ep_init(struct dw_pcie_ep *ep)
{
	enum pci_barno bar;
	struct dw_pcie *pci = to_dw_pcie_from_ep(ep);

	for (bar = BAR_0; bar <= BAR_5; bar++)
		dw_pcie_ep_reset_bar(pci, bar);
}

static int imx_pcie_ep_raise_irq(struct dw_pcie_ep *ep, u8 func_no,
				  unsigned int type, u16 interrupt_num)
{
	struct dw_pcie *pci = to_dw_pcie_from_ep(ep);

	switch (type) {
	case PCI_IRQ_INTX:
		return dw_pcie_ep_raise_intx_irq(ep, func_no);
	case PCI_IRQ_MSI:
		return dw_pcie_ep_raise_msi_irq(ep, func_no, interrupt_num);
	case PCI_IRQ_MSIX:
		return dw_pcie_ep_raise_msix_irq(ep, func_no, interrupt_num);
	default:
		dev_err(pci->dev, "UNKNOWN IRQ type\n");
		return -EINVAL;
	}

	return 0;
}

static const struct pci_epc_features imx8m_pcie_epc_features = {
	.linkup_notifier = false,
	.msi_capable = true,
	.msix_capable = false,
	.bar[BAR_1] = { .type = BAR_RESERVED, },
	.bar[BAR_3] = { .type = BAR_RESERVED, },
	.align = SZ_64K,
};

static const struct pci_epc_features imx8q_pcie_epc_features = {
	.linkup_notifier = false,
	.msi_capable = true,
	.msix_capable = false,
	.bar[BAR_1] = { .type = BAR_RESERVED, },
	.bar[BAR_3] = { .type = BAR_RESERVED, },
	.bar[BAR_5] = { .type = BAR_RESERVED, },
	.align = SZ_64K,
};

/*
 * BAR#	| Default BAR enable	| Default BAR Type	| Default BAR Size	| BAR Sizing Scheme
 * ================================================================================================
 * BAR0	| Enable		| 64-bit		| 1 MB			| Programmable Size
 * BAR1	| Disable		| 32-bit		| 64 KB			| Fixed Size
 *        BAR1 should be disabled if BAR0 is 64bit.
 * BAR2	| Enable		| 32-bit		| 1 MB			| Programmable Size
 * BAR3	| Enable		| 32-bit		| 64 KB			| Programmable Size
 * BAR4	| Enable		| 32-bit		| 1M			| Programmable Size
 * BAR5	| Enable		| 32-bit		| 64 KB			| Programmable Size
 */
static const struct pci_epc_features imx95_pcie_epc_features = {
	.msi_capable = true,
	.bar[BAR_1] = { .type = BAR_FIXED, .fixed_size = SZ_64K, },
	.align = SZ_4K,
};

static const struct pci_epc_features*
imx_pcie_ep_get_features(struct dw_pcie_ep *ep)
{
	struct dw_pcie *pci = to_dw_pcie_from_ep(ep);
	struct imx_pcie *imx_pcie = to_imx_pcie(pci);

	return imx_pcie->drvdata->epc_features;
}

static const struct dw_pcie_ep_ops pcie_ep_ops = {
	.init = imx_pcie_ep_init,
	.raise_irq = imx_pcie_ep_raise_irq,
	.get_features = imx_pcie_ep_get_features,
};

static int imx_add_pcie_ep(struct imx_pcie *imx_pcie,
			   struct platform_device *pdev)
{
	int ret;
	struct dw_pcie_ep *ep;
	struct dw_pcie *pci = imx_pcie->pci;
	struct dw_pcie_rp *pp = &pci->pp;
	struct device *dev = pci->dev;

	imx_pcie_host_init(pp);
	ep = &pci->ep;
	ep->ops = &pcie_ep_ops;

	if (imx_check_flag(imx_pcie, IMX_PCIE_FLAG_SUPPORT_64BIT))
		dma_set_mask_and_coherent(dev, DMA_BIT_MASK(64));

	ep->page_size = imx_pcie->drvdata->epc_features->align;

	ret = dw_pcie_ep_init(ep);
	if (ret) {
		dev_err(dev, "failed to initialize endpoint\n");
		return ret;
	}

	ret = dw_pcie_ep_init_registers(ep);
	if (ret) {
		dev_err(dev, "Failed to initialize DWC endpoint registers\n");
		dw_pcie_ep_deinit(ep);
		return ret;
	}

	pci_epc_init_notify(ep->epc);

	/* Start LTSSM. */
	imx_pcie_ltssm_enable(dev);

	return 0;
}

static void imx_pcie_msi_save_restore(struct imx_pcie *imx_pcie, bool save)
{
	u8 offset;
	u16 val;
	struct dw_pcie *pci = imx_pcie->pci;

	if (pci_msi_enabled()) {
		offset = dw_pcie_find_capability(pci, PCI_CAP_ID_MSI);
		if (save) {
			val = dw_pcie_readw_dbi(pci, offset + PCI_MSI_FLAGS);
			imx_pcie->msi_ctrl = val;
		} else {
			dw_pcie_dbi_ro_wr_en(pci);
			val = imx_pcie->msi_ctrl;
			dw_pcie_writew_dbi(pci, offset + PCI_MSI_FLAGS, val);
			dw_pcie_dbi_ro_wr_dis(pci);
		}
	}
}

static int imx_pcie_suspend_noirq(struct device *dev)
{
	struct imx_pcie *imx_pcie = dev_get_drvdata(dev);

	if (!(imx_pcie->drvdata->flags & IMX_PCIE_FLAG_SUPPORTS_SUSPEND))
		return 0;

	imx_pcie_msi_save_restore(imx_pcie, true);
	if (imx_check_flag(imx_pcie, IMX_PCIE_FLAG_BROKEN_SUSPEND)) {
		/*
		 * The minimum for a workaround would be to set PERST# and to
		 * set the PCIE_TEST_PD flag. However, we can also disable the
		 * clock which saves some power.
		 */
		imx_pcie_assert_core_reset(imx_pcie);
		imx_pcie->drvdata->enable_ref_clk(imx_pcie, false);
	} else {
		return dw_pcie_suspend_noirq(imx_pcie->pci);
	}

	return 0;
}

static int imx_pcie_resume_noirq(struct device *dev)
{
	int ret;
	struct imx_pcie *imx_pcie = dev_get_drvdata(dev);

	if (!(imx_pcie->drvdata->flags & IMX_PCIE_FLAG_SUPPORTS_SUSPEND))
		return 0;

	if (imx_check_flag(imx_pcie, IMX_PCIE_FLAG_BROKEN_SUSPEND)) {
		ret = imx_pcie->drvdata->enable_ref_clk(imx_pcie, true);
		if (ret)
			return ret;
		ret = imx_pcie_deassert_core_reset(imx_pcie);
		if (ret)
			return ret;
		/*
		 * Using PCIE_TEST_PD seems to disable MSI and powers down the
		 * root complex. This is why we have to setup the rc again and
		 * why we have to restore the MSI register.
		 */
		ret = dw_pcie_setup_rc(&imx_pcie->pci->pp);
		if (ret)
			return ret;
	} else {
		ret = dw_pcie_resume_noirq(imx_pcie->pci);
		if (ret)
			return ret;
	}
	imx_pcie_msi_save_restore(imx_pcie, false);

	return 0;
}

static const struct dev_pm_ops imx_pcie_pm_ops = {
	NOIRQ_SYSTEM_SLEEP_PM_OPS(imx_pcie_suspend_noirq,
				  imx_pcie_resume_noirq)
};

static int imx_pcie_probe(struct platform_device *pdev)
{
	struct device *dev = &pdev->dev;
	struct dw_pcie *pci;
	struct imx_pcie *imx_pcie;
	struct device_node *np;
	struct resource *dbi_base;
	struct device_node *node = dev->of_node;
	int i, ret, req_cnt;
	u16 val;

	imx_pcie = devm_kzalloc(dev, sizeof(*imx_pcie), GFP_KERNEL);
	if (!imx_pcie)
		return -ENOMEM;

	pci = devm_kzalloc(dev, sizeof(*pci), GFP_KERNEL);
	if (!pci)
		return -ENOMEM;

	pci->dev = dev;
	pci->ops = &dw_pcie_ops;

	imx_pcie->pci = pci;
	imx_pcie->drvdata = of_device_get_match_data(dev);

<<<<<<< HEAD
	if (imx_pcie->drvdata->ops)
		pci->pp.ops = imx_pcie->drvdata->ops;
	else
		pci->pp.ops = &imx_pcie_host_dw_pme_ops;
=======
	mutex_init(&imx_pcie->lock);
>>>>>>> 3a0390cd

	/* Find the PHY if one is defined, only imx7d uses it */
	np = of_parse_phandle(node, "fsl,imx7d-pcie-phy", 0);
	if (np) {
		struct resource res;

		ret = of_address_to_resource(np, 0, &res);
		if (ret) {
			dev_err(dev, "Unable to map PCIe PHY\n");
			return ret;
		}
		imx_pcie->phy_base = devm_ioremap_resource(dev, &res);
		if (IS_ERR(imx_pcie->phy_base))
			return PTR_ERR(imx_pcie->phy_base);
	}

	pci->dbi_base = devm_platform_get_and_ioremap_resource(pdev, 0, &dbi_base);
	if (IS_ERR(pci->dbi_base))
		return PTR_ERR(pci->dbi_base);

	/* Fetch GPIOs */
	imx_pcie->reset_gpiod = devm_gpiod_get_optional(dev, "reset", GPIOD_OUT_HIGH);
	if (IS_ERR(imx_pcie->reset_gpiod))
		return dev_err_probe(dev, PTR_ERR(imx_pcie->reset_gpiod),
				     "unable to get reset gpio\n");
	gpiod_set_consumer_name(imx_pcie->reset_gpiod, "PCIe reset");

	if (imx_pcie->drvdata->clks_cnt >= IMX_PCIE_MAX_CLKS)
		return dev_err_probe(dev, -ENOMEM, "clks_cnt is too big\n");

	for (i = 0; i < imx_pcie->drvdata->clks_cnt; i++)
		imx_pcie->clks[i].id = imx_pcie->drvdata->clk_names[i];

	/* Fetch clocks */
	req_cnt = imx_pcie->drvdata->clks_cnt - imx_pcie->drvdata->clks_optional_cnt;
	ret = devm_clk_bulk_get(dev, req_cnt, imx_pcie->clks);
	if (ret)
		return ret;
	imx_pcie->clks[req_cnt].clk = devm_clk_get_optional(dev, "ref");
	if (IS_ERR(imx_pcie->clks[req_cnt].clk))
		return PTR_ERR(imx_pcie->clks[req_cnt].clk);

	if (imx_check_flag(imx_pcie, IMX_PCIE_FLAG_HAS_PHYDRV)) {
		imx_pcie->phy = devm_phy_get(dev, "pcie-phy");
		if (IS_ERR(imx_pcie->phy))
			return dev_err_probe(dev, PTR_ERR(imx_pcie->phy),
					     "failed to get pcie phy\n");
	}

	if (imx_check_flag(imx_pcie, IMX_PCIE_FLAG_HAS_APP_RESET)) {
		imx_pcie->apps_reset = devm_reset_control_get_exclusive(dev, "apps");
		if (IS_ERR(imx_pcie->apps_reset))
			return dev_err_probe(dev, PTR_ERR(imx_pcie->apps_reset),
					     "failed to get pcie apps reset control\n");
	}

	if (imx_check_flag(imx_pcie, IMX_PCIE_FLAG_HAS_PHY_RESET)) {
		imx_pcie->pciephy_reset = devm_reset_control_get_exclusive(dev, "pciephy");
		if (IS_ERR(imx_pcie->pciephy_reset))
			return dev_err_probe(dev, PTR_ERR(imx_pcie->pciephy_reset),
					     "Failed to get PCIEPHY reset control\n");
	}

	switch (imx_pcie->drvdata->variant) {
	case IMX8MQ:
	case IMX8MQ_EP:
		if (dbi_base->start == IMX8MQ_PCIE2_BASE_ADDR)
			imx_pcie->controller_id = 1;
		break;
	default:
		break;
	}

	if (imx_pcie->drvdata->gpr) {
	/* Grab GPR config register range */
		imx_pcie->iomuxc_gpr =
			 syscon_regmap_lookup_by_compatible(imx_pcie->drvdata->gpr);
		if (IS_ERR(imx_pcie->iomuxc_gpr))
			return dev_err_probe(dev, PTR_ERR(imx_pcie->iomuxc_gpr),
					     "unable to find iomuxc registers\n");
	}

	if (imx_check_flag(imx_pcie, IMX_PCIE_FLAG_HAS_SERDES)) {
		void __iomem *off = devm_platform_ioremap_resource_byname(pdev, "app");

		if (IS_ERR(off))
			return dev_err_probe(dev, PTR_ERR(off),
					     "unable to find serdes registers\n");

		static const struct regmap_config regmap_config = {
			.reg_bits = 32,
			.val_bits = 32,
			.reg_stride = 4,
		};

		imx_pcie->iomuxc_gpr = devm_regmap_init_mmio(dev, off, &regmap_config);
		if (IS_ERR(imx_pcie->iomuxc_gpr))
			return dev_err_probe(dev, PTR_ERR(imx_pcie->iomuxc_gpr),
					     "unable to find iomuxc registers\n");
	}

	/* Grab PCIe PHY Tx Settings */
	if (of_property_read_u32(node, "fsl,tx-deemph-gen1",
				 &imx_pcie->tx_deemph_gen1))
		imx_pcie->tx_deemph_gen1 = 0;

	if (of_property_read_u32(node, "fsl,tx-deemph-gen2-3p5db",
				 &imx_pcie->tx_deemph_gen2_3p5db))
		imx_pcie->tx_deemph_gen2_3p5db = 0;

	if (of_property_read_u32(node, "fsl,tx-deemph-gen2-6db",
				 &imx_pcie->tx_deemph_gen2_6db))
		imx_pcie->tx_deemph_gen2_6db = 20;

	if (of_property_read_u32(node, "fsl,tx-swing-full",
				 &imx_pcie->tx_swing_full))
		imx_pcie->tx_swing_full = 127;

	if (of_property_read_u32(node, "fsl,tx-swing-low",
				 &imx_pcie->tx_swing_low))
		imx_pcie->tx_swing_low = 127;

	/* Limit link speed */
	pci->max_link_speed = 1;
	of_property_read_u32(node, "fsl,max-link-speed", &pci->max_link_speed);

	imx_pcie->vpcie = devm_regulator_get_optional(&pdev->dev, "vpcie");
	if (IS_ERR(imx_pcie->vpcie)) {
		if (PTR_ERR(imx_pcie->vpcie) != -ENODEV)
			return PTR_ERR(imx_pcie->vpcie);
		imx_pcie->vpcie = NULL;
	}

	imx_pcie->vph = devm_regulator_get_optional(&pdev->dev, "vph");
	if (IS_ERR(imx_pcie->vph)) {
		if (PTR_ERR(imx_pcie->vph) != -ENODEV)
			return PTR_ERR(imx_pcie->vph);
		imx_pcie->vph = NULL;
	}

	platform_set_drvdata(pdev, imx_pcie);

	ret = imx_pcie_attach_pd(dev);
	if (ret)
		return ret;

	pci->use_parent_dt_ranges = true;
	if (imx_pcie->drvdata->mode == DW_PCIE_EP_TYPE) {
		ret = imx_add_pcie_ep(imx_pcie, pdev);
		if (ret < 0)
			return ret;
	} else {
		pci->pp.use_atu_msg = true;
		ret = dw_pcie_host_init(&pci->pp);
		if (ret < 0)
			return ret;

		if (pci_msi_enabled()) {
			u8 offset = dw_pcie_find_capability(pci, PCI_CAP_ID_MSI);

			val = dw_pcie_readw_dbi(pci, offset + PCI_MSI_FLAGS);
			val |= PCI_MSI_FLAGS_ENABLE;
			dw_pcie_writew_dbi(pci, offset + PCI_MSI_FLAGS, val);
		}
	}

	return 0;
}

static void imx_pcie_shutdown(struct platform_device *pdev)
{
	struct imx_pcie *imx_pcie = platform_get_drvdata(pdev);

	/* bring down link, so bootloader gets clean state in case of reboot */
	imx_pcie_assert_core_reset(imx_pcie);
}

static const char * const imx6q_clks[] = {"pcie_bus", "pcie", "pcie_phy"};
static const char * const imx8mm_clks[] = {"pcie_bus", "pcie", "pcie_aux"};
static const char * const imx8mq_clks[] = {"pcie_bus", "pcie", "pcie_phy", "pcie_aux"};
static const char * const imx6sx_clks[] = {"pcie_bus", "pcie", "pcie_phy", "pcie_inbound_axi"};
static const char * const imx8q_clks[] = {"mstr", "slv", "dbi"};
static const char * const imx95_clks[] = {"pcie_bus", "pcie", "pcie_phy", "pcie_aux", "ref"};

static const struct imx_pcie_drvdata drvdata[] = {
	[IMX6Q] = {
		.variant = IMX6Q,
		.flags = IMX_PCIE_FLAG_IMX_PHY |
			 IMX_PCIE_FLAG_IMX_SPEED_CHANGE |
			 IMX_PCIE_FLAG_BROKEN_SUSPEND |
			 IMX_PCIE_FLAG_SUPPORTS_SUSPEND,
		.dbi_length = 0x200,
		.gpr = "fsl,imx6q-iomuxc-gpr",
		.clk_names = imx6q_clks,
		.clks_cnt = ARRAY_SIZE(imx6q_clks),
		.ltssm_off = IOMUXC_GPR12,
		.ltssm_mask = IMX6Q_GPR12_PCIE_CTL_2,
		.mode_off[0] = IOMUXC_GPR12,
		.mode_mask[0] = IMX6Q_GPR12_DEVICE_TYPE,
		.init_phy = imx_pcie_init_phy,
		.enable_ref_clk = imx6q_pcie_enable_ref_clk,
		.core_reset = imx6q_pcie_core_reset,
	},
	[IMX6SX] = {
		.variant = IMX6SX,
		.flags = IMX_PCIE_FLAG_IMX_PHY |
			 IMX_PCIE_FLAG_IMX_SPEED_CHANGE |
			 IMX_PCIE_FLAG_SUPPORTS_SUSPEND,
		.gpr = "fsl,imx6q-iomuxc-gpr",
		.clk_names = imx6sx_clks,
		.clks_cnt = ARRAY_SIZE(imx6sx_clks),
		.ltssm_off = IOMUXC_GPR12,
		.ltssm_mask = IMX6Q_GPR12_PCIE_CTL_2,
		.mode_off[0] = IOMUXC_GPR12,
		.mode_mask[0] = IMX6Q_GPR12_DEVICE_TYPE,
		.init_phy = imx6sx_pcie_init_phy,
		.enable_ref_clk = imx6sx_pcie_enable_ref_clk,
		.core_reset = imx6sx_pcie_core_reset,
		.ops = &imx_pcie_host_ops,
	},
	[IMX6QP] = {
		.variant = IMX6QP,
		.flags = IMX_PCIE_FLAG_IMX_PHY |
			 IMX_PCIE_FLAG_IMX_SPEED_CHANGE |
			 IMX_PCIE_FLAG_SUPPORTS_SUSPEND,
		.dbi_length = 0x200,
		.gpr = "fsl,imx6q-iomuxc-gpr",
		.clk_names = imx6q_clks,
		.clks_cnt = ARRAY_SIZE(imx6q_clks),
		.ltssm_off = IOMUXC_GPR12,
		.ltssm_mask = IMX6Q_GPR12_PCIE_CTL_2,
		.mode_off[0] = IOMUXC_GPR12,
		.mode_mask[0] = IMX6Q_GPR12_DEVICE_TYPE,
		.init_phy = imx_pcie_init_phy,
		.enable_ref_clk = imx6q_pcie_enable_ref_clk,
		.core_reset = imx6qp_pcie_core_reset,
		.ops = &imx_pcie_host_ops,
	},
	[IMX7D] = {
		.variant = IMX7D,
		.flags = IMX_PCIE_FLAG_SUPPORTS_SUSPEND |
			 IMX_PCIE_FLAG_HAS_APP_RESET |
			 IMX_PCIE_FLAG_HAS_PHY_RESET,
		.gpr = "fsl,imx7d-iomuxc-gpr",
		.clk_names = imx6q_clks,
		.clks_cnt = ARRAY_SIZE(imx6q_clks),
		.mode_off[0] = IOMUXC_GPR12,
		.mode_mask[0] = IMX6Q_GPR12_DEVICE_TYPE,
		.enable_ref_clk = imx7d_pcie_enable_ref_clk,
		.core_reset = imx7d_pcie_core_reset,
	},
	[IMX8MQ] = {
		.variant = IMX8MQ,
		.flags = IMX_PCIE_FLAG_HAS_APP_RESET |
			 IMX_PCIE_FLAG_HAS_PHY_RESET |
			 IMX_PCIE_FLAG_SUPPORTS_SUSPEND,
		.gpr = "fsl,imx8mq-iomuxc-gpr",
		.clk_names = imx8mq_clks,
		.clks_cnt = ARRAY_SIZE(imx8mq_clks),
		.mode_off[0] = IOMUXC_GPR12,
		.mode_mask[0] = IMX6Q_GPR12_DEVICE_TYPE,
		.mode_off[1] = IOMUXC_GPR12,
		.mode_mask[1] = IMX8MQ_GPR12_PCIE2_CTRL_DEVICE_TYPE,
		.init_phy = imx8mq_pcie_init_phy,
		.enable_ref_clk = imx8mm_pcie_enable_ref_clk,
	},
	[IMX8MM] = {
		.variant = IMX8MM,
		.flags = IMX_PCIE_FLAG_SUPPORTS_SUSPEND |
			 IMX_PCIE_FLAG_HAS_PHYDRV |
			 IMX_PCIE_FLAG_HAS_APP_RESET,
		.gpr = "fsl,imx8mm-iomuxc-gpr",
		.clk_names = imx8mm_clks,
		.clks_cnt = ARRAY_SIZE(imx8mm_clks),
		.mode_off[0] = IOMUXC_GPR12,
		.mode_mask[0] = IMX6Q_GPR12_DEVICE_TYPE,
		.enable_ref_clk = imx8mm_pcie_enable_ref_clk,
	},
	[IMX8MP] = {
		.variant = IMX8MP,
		.flags = IMX_PCIE_FLAG_SUPPORTS_SUSPEND |
			 IMX_PCIE_FLAG_HAS_PHYDRV |
			 IMX_PCIE_FLAG_HAS_APP_RESET,
		.gpr = "fsl,imx8mp-iomuxc-gpr",
		.clk_names = imx8mm_clks,
		.clks_cnt = ARRAY_SIZE(imx8mm_clks),
		.mode_off[0] = IOMUXC_GPR12,
		.mode_mask[0] = IMX6Q_GPR12_DEVICE_TYPE,
		.enable_ref_clk = imx8mm_pcie_enable_ref_clk,
	},
	[IMX8Q] = {
		.variant = IMX8Q,
		.flags = IMX_PCIE_FLAG_HAS_PHYDRV |
			 IMX_PCIE_FLAG_SUPPORTS_SUSPEND,
		.clk_names = imx8q_clks,
		.clks_cnt = ARRAY_SIZE(imx8q_clks),
	},
	[IMX95] = {
		.variant = IMX95,
		.flags = IMX_PCIE_FLAG_HAS_SERDES |
<<<<<<< HEAD
			 IMX_PCIE_FLAG_SUPPORTS_SUSPEND,
		.clk_names = imx95_clks,
		.clks_cnt = ARRAY_SIZE(imx95_clks),
		.clks_optional_cnt = 1,
=======
			 IMX_PCIE_FLAG_HAS_LUT,
		.clk_names = imx8mq_clks,
		.clks_cnt = ARRAY_SIZE(imx8mq_clks),
>>>>>>> 3a0390cd
		.ltssm_off = IMX95_PE0_GEN_CTRL_3,
		.ltssm_mask = IMX95_PCIE_LTSSM_EN,
		.mode_off[0]  = IMX95_PE0_GEN_CTRL_1,
		.mode_mask[0] = IMX95_PCIE_DEVICE_TYPE,
		.init_phy = imx95_pcie_init_phy,
	},
	[IMX8MQ_EP] = {
		.variant = IMX8MQ_EP,
		.flags = IMX_PCIE_FLAG_HAS_APP_RESET |
			 IMX_PCIE_FLAG_HAS_PHY_RESET,
		.mode = DW_PCIE_EP_TYPE,
		.gpr = "fsl,imx8mq-iomuxc-gpr",
		.clk_names = imx8mq_clks,
		.clks_cnt = ARRAY_SIZE(imx8mq_clks),
		.mode_off[0] = IOMUXC_GPR12,
		.mode_mask[0] = IMX6Q_GPR12_DEVICE_TYPE,
		.mode_off[1] = IOMUXC_GPR12,
		.mode_mask[1] = IMX8MQ_GPR12_PCIE2_CTRL_DEVICE_TYPE,
		.epc_features = &imx8m_pcie_epc_features,
		.init_phy = imx8mq_pcie_init_phy,
		.enable_ref_clk = imx8mm_pcie_enable_ref_clk,
	},
	[IMX8MM_EP] = {
		.variant = IMX8MM_EP,
		.flags = IMX_PCIE_FLAG_HAS_APP_RESET |
			 IMX_PCIE_FLAG_HAS_PHYDRV,
		.mode = DW_PCIE_EP_TYPE,
		.gpr = "fsl,imx8mm-iomuxc-gpr",
		.clk_names = imx8mm_clks,
		.clks_cnt = ARRAY_SIZE(imx8mm_clks),
		.mode_off[0] = IOMUXC_GPR12,
		.mode_mask[0] = IMX6Q_GPR12_DEVICE_TYPE,
		.epc_features = &imx8m_pcie_epc_features,
		.enable_ref_clk = imx8mm_pcie_enable_ref_clk,
	},
	[IMX8MP_EP] = {
		.variant = IMX8MP_EP,
		.flags = IMX_PCIE_FLAG_HAS_APP_RESET |
			 IMX_PCIE_FLAG_HAS_PHYDRV,
		.mode = DW_PCIE_EP_TYPE,
		.gpr = "fsl,imx8mp-iomuxc-gpr",
		.clk_names = imx8mm_clks,
		.clks_cnt = ARRAY_SIZE(imx8mm_clks),
		.mode_off[0] = IOMUXC_GPR12,
		.mode_mask[0] = IMX6Q_GPR12_DEVICE_TYPE,
		.epc_features = &imx8m_pcie_epc_features,
		.enable_ref_clk = imx8mm_pcie_enable_ref_clk,
	},
	[IMX8Q_EP] = {
		.variant = IMX8Q_EP,
		.flags = IMX_PCIE_FLAG_HAS_PHYDRV,
		.mode = DW_PCIE_EP_TYPE,
		.epc_features = &imx8q_pcie_epc_features,
		.clk_names = imx8q_clks,
		.clks_cnt = ARRAY_SIZE(imx8q_clks),
	},
	[IMX95_EP] = {
		.variant = IMX95_EP,
		.flags = IMX_PCIE_FLAG_HAS_SERDES |
			 IMX_PCIE_FLAG_SUPPORT_64BIT,
		.clk_names = imx8mq_clks,
		.clks_cnt = ARRAY_SIZE(imx8mq_clks),
		.ltssm_off = IMX95_PE0_GEN_CTRL_3,
		.ltssm_mask = IMX95_PCIE_LTSSM_EN,
		.mode_off[0]  = IMX95_PE0_GEN_CTRL_1,
		.mode_mask[0] = IMX95_PCIE_DEVICE_TYPE,
		.init_phy = imx95_pcie_init_phy,
		.epc_features = &imx95_pcie_epc_features,
		.mode = DW_PCIE_EP_TYPE,
	},
};

static const struct of_device_id imx_pcie_of_match[] = {
	{ .compatible = "fsl,imx6q-pcie",  .data = &drvdata[IMX6Q],  },
	{ .compatible = "fsl,imx6sx-pcie", .data = &drvdata[IMX6SX], },
	{ .compatible = "fsl,imx6qp-pcie", .data = &drvdata[IMX6QP], },
	{ .compatible = "fsl,imx7d-pcie",  .data = &drvdata[IMX7D],  },
	{ .compatible = "fsl,imx8mq-pcie", .data = &drvdata[IMX8MQ], },
	{ .compatible = "fsl,imx8mm-pcie", .data = &drvdata[IMX8MM], },
	{ .compatible = "fsl,imx8mp-pcie", .data = &drvdata[IMX8MP], },
	{ .compatible = "fsl,imx8q-pcie", .data = &drvdata[IMX8Q], },
	{ .compatible = "fsl,imx95-pcie", .data = &drvdata[IMX95], },
	{ .compatible = "fsl,imx8mq-pcie-ep", .data = &drvdata[IMX8MQ_EP], },
	{ .compatible = "fsl,imx8mm-pcie-ep", .data = &drvdata[IMX8MM_EP], },
	{ .compatible = "fsl,imx8mp-pcie-ep", .data = &drvdata[IMX8MP_EP], },
	{ .compatible = "fsl,imx8q-pcie-ep", .data = &drvdata[IMX8Q_EP], },
	{ .compatible = "fsl,imx95-pcie-ep", .data = &drvdata[IMX95_EP], },
	{},
};

static struct platform_driver imx_pcie_driver = {
	.driver = {
		.name	= "imx6q-pcie",
		.of_match_table = imx_pcie_of_match,
		.suppress_bind_attrs = true,
		.pm = &imx_pcie_pm_ops,
		.probe_type = PROBE_PREFER_ASYNCHRONOUS,
	},
	.probe    = imx_pcie_probe,
	.shutdown = imx_pcie_shutdown,
};

static void imx_pcie_quirk(struct pci_dev *dev)
{
	struct pci_bus *bus = dev->bus;
	struct dw_pcie_rp *pp = bus->sysdata;

	/* Bus parent is the PCI bridge, its parent is this platform driver */
	if (!bus->dev.parent || !bus->dev.parent->parent)
		return;

	/* Make sure we only quirk devices associated with this driver */
	if (bus->dev.parent->parent->driver != &imx_pcie_driver.driver)
		return;

	if (pci_is_root_bus(bus)) {
		struct dw_pcie *pci = to_dw_pcie_from_pp(pp);
		struct imx_pcie *imx_pcie = to_imx_pcie(pci);

		/*
		 * Limit config length to avoid the kernel reading beyond
		 * the register set and causing an abort on i.MX 6Quad
		 */
		if (imx_pcie->drvdata->dbi_length) {
			dev->cfg_size = imx_pcie->drvdata->dbi_length;
			dev_info(&dev->dev, "Limiting cfg_size to %d\n",
					dev->cfg_size);
		}
	}
}
DECLARE_PCI_FIXUP_CLASS_HEADER(PCI_VENDOR_ID_SYNOPSYS, 0xabcd,
			PCI_CLASS_BRIDGE_PCI, 8, imx_pcie_quirk);

static int __init imx_pcie_init(void)
{
#ifdef CONFIG_ARM
	struct device_node *np;

	np = of_find_matching_node(NULL, imx_pcie_of_match);
	if (!np)
		return -ENODEV;
	of_node_put(np);

	/*
	 * Since probe() can be deferred we need to make sure that
	 * hook_fault_code is not called after __init memory is freed
	 * by kernel and since imx6q_pcie_abort_handler() is a no-op,
	 * we can install the handler here without risking it
	 * accessing some uninitialized driver state.
	 */
	hook_fault_code(8, imx6q_pcie_abort_handler, SIGBUS, 0,
			"external abort on non-linefetch");
#endif

	return platform_driver_register(&imx_pcie_driver);
}
device_initcall(imx_pcie_init);<|MERGE_RESOLUTION|>--- conflicted
+++ resolved
@@ -1472,14 +1472,12 @@
 	imx_pcie->pci = pci;
 	imx_pcie->drvdata = of_device_get_match_data(dev);
 
-<<<<<<< HEAD
+	mutex_init(&imx_pcie->lock);
+
 	if (imx_pcie->drvdata->ops)
 		pci->pp.ops = imx_pcie->drvdata->ops;
 	else
 		pci->pp.ops = &imx_pcie_host_dw_pme_ops;
-=======
-	mutex_init(&imx_pcie->lock);
->>>>>>> 3a0390cd
 
 	/* Find the PHY if one is defined, only imx7d uses it */
 	np = of_parse_phandle(node, "fsl,imx7d-pcie-phy", 0);
@@ -1780,16 +1778,11 @@
 	[IMX95] = {
 		.variant = IMX95,
 		.flags = IMX_PCIE_FLAG_HAS_SERDES |
-<<<<<<< HEAD
+			 IMX_PCIE_FLAG_HAS_LUT |
 			 IMX_PCIE_FLAG_SUPPORTS_SUSPEND,
 		.clk_names = imx95_clks,
 		.clks_cnt = ARRAY_SIZE(imx95_clks),
 		.clks_optional_cnt = 1,
-=======
-			 IMX_PCIE_FLAG_HAS_LUT,
-		.clk_names = imx8mq_clks,
-		.clks_cnt = ARRAY_SIZE(imx8mq_clks),
->>>>>>> 3a0390cd
 		.ltssm_off = IMX95_PE0_GEN_CTRL_3,
 		.ltssm_mask = IMX95_PCIE_LTSSM_EN,
 		.mode_off[0]  = IMX95_PE0_GEN_CTRL_1,
