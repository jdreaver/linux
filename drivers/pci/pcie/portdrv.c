--- conflicted
+++ resolved
@@ -271,12 +271,8 @@
 		u32 linkcap;
 
 		pcie_capability_read_dword(dev, PCI_EXP_LNKCAP, &linkcap);
-<<<<<<< HEAD
-		if (linkcap & PCI_EXP_LNKCAP_LBNC)
-=======
 		if (linkcap & PCI_EXP_LNKCAP_LBNC &&
 		    hweight8(dev->supported_speeds) > 1)
->>>>>>> 7a174e04
 			services |= PCIE_PORT_SERVICE_BWCTRL;
 	}
 
