--- conflicted
+++ resolved
@@ -115,13 +115,10 @@
 int cxl_port_get_switch_dport_bandwidth(struct cxl_port *port,
 					struct access_coordinate *c);
 
-<<<<<<< HEAD
 int cxl_ras_init(void);
 void cxl_ras_exit(void);
 int cxl_gpf_port_setup(struct device *dport_dev, struct cxl_port *port);
-=======
 int cxl_acpi_get_extended_linear_cache_size(struct resource *backing_res,
 					    int nid, resource_size_t *size);
->>>>>>> 516e5bd0
 
 #endif /* __CXL_CORE_H__ */