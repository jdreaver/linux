--- conflicted
+++ resolved
@@ -836,12 +836,9 @@
 	if (!root_dev)
 		return -ENXIO;
 
-<<<<<<< HEAD
-=======
 	if (!dport->regs.rcd_pcie_cap)
 		return -ENXIO;
 
->>>>>>> 7a174e04
 	guard(device)(root_dev);
 	if (!root_dev->driver)
 		return -ENXIO;
