# SPDX-License-Identifier: GPL-2.0
#
# ACPI Configuration
#

config ARCH_SUPPORTS_ACPI
	bool

menuconfig ACPI
	bool "ACPI (Advanced Configuration and Power Interface) Support"
	depends on ARCH_SUPPORTS_ACPI
	select PNP
	select NLS
	select CRC32
	select FIRMWARE_TABLE
	default y if X86
	help
	  Advanced Configuration and Power Interface (ACPI) support for 
	  Linux requires an ACPI-compliant platform (hardware/firmware),
	  and assumes the presence of OS-directed configuration and power
	  management (OSPM) software.  This option will enlarge your 
	  kernel by about 70K.

	  Linux ACPI provides a robust functional replacement for several 
	  legacy configuration and power management interfaces, including
	  the Plug-and-Play BIOS specification (PnP BIOS), the 
	  MultiProcessor Specification (MPS), and the Advanced Power 
	  Management (APM) specification.  If both ACPI and APM support 
	  are configured, ACPI is used.

	  Linux support for ACPI is based on Intel Corporation's ACPI
	  Component Architecture (ACPI CA).  For more information on the
	  ACPI CA, see:
	  <https://acpica.org/>

	  ACPI is an open industry specification originally co-developed by
	  Hewlett-Packard, Intel, Microsoft, Phoenix, and Toshiba. Currently,
	  it is developed by the ACPI Specification Working Group (ASWG) under
	  the UEFI Forum and any UEFI member can join the ASWG and contribute
	  to the ACPI specification.
	  The specification is available at:
	  <https://uefi.org/specifications>

if ACPI

config ACPI_LEGACY_TABLES_LOOKUP
	bool

config ARCH_MIGHT_HAVE_ACPI_PDC
	bool

config ACPI_GENERIC_GSI
	bool

config ACPI_SYSTEM_POWER_STATES_SUPPORT
	bool

config ACPI_CCA_REQUIRED
	bool

config ACPI_TABLE_LIB
	bool

config ACPI_THERMAL_LIB
       depends on THERMAL
       bool

config ACPI_DEBUGGER
	bool "AML debugger interface"
	select ACPI_DEBUG
	help
	  Enable in-kernel debugging of AML facilities: statistics,
	  internal object dump, single step control method execution.
	  This is still under development, currently enabling this only
	  results in the compilation of the ACPICA debugger files.

if ACPI_DEBUGGER

config ACPI_DEBUGGER_USER
	tristate "Userspace debugger accessibility"
	depends on DEBUG_FS
	help
	  Export /sys/kernel/debug/acpi/acpidbg for userspace utilities
	  to access the debugger functionalities.

endif

config ACPI_SPCR_TABLE
	bool "ACPI Serial Port Console Redirection Support"
	default y if X86
	help
	  Enable support for Serial Port Console Redirection (SPCR) Table.
	  This table provides information about the configuration of the
	  earlycon console.

config ACPI_FPDT
	bool "ACPI Firmware Performance Data Table (FPDT) support"
	depends on X86_64 || ARM64
	help
	  Enable support for the Firmware Performance Data Table (FPDT).
	  This table provides information on the timing of the system
	  boot, S3 suspend and S3 resume firmware code paths.

config ACPI_LPIT
	bool
	depends on X86_64
	default y

config ACPI_SLEEP
	bool
	depends on SUSPEND || HIBERNATION
	depends on ACPI_SYSTEM_POWER_STATES_SUPPORT
	default y

config ACPI_REV_OVERRIDE_POSSIBLE
	bool "Allow supported ACPI revision to be overridden"
	depends on X86
	default y
	help
	  The platform firmware on some systems expects Linux to return "5" as
	  the supported ACPI revision which makes it expose system configuration
	  information in a special way.

	  For example, based on what ACPI exports as the supported revision,
	  Dell XPS 13 (2015) configures its audio device to either work in HDA
	  mode or in I2S mode, where the former is supposed to be used on Linux
	  until the latter is fully supported (in the kernel as well as in user
	  space).

	  This option enables a DMI-based quirk for the above Dell machine (so
	  that HDA audio is exposed by the platform firmware to the kernel) and
	  makes it possible to force the kernel to return "5" as the supported
	  ACPI revision via the "acpi_rev_override" command line switch.

config ACPI_EC
	bool "Embedded Controller"
	depends on HAS_IOPORT
<<<<<<< HEAD
	default X86
	help
	  This driver handles communication with the microcontroller
	  on many x86 laptops and other machines.
=======
	default X86 || LOONGARCH
	help
	  This driver handles communication with the microcontroller
	  on many x86/LoongArch laptops and other machines.
>>>>>>> f7da8f3a

config ACPI_EC_DEBUGFS
	tristate "EC read/write access through /sys/kernel/debug/ec"
	depends on ACPI_EC
	help
	  Say N to disable Embedded Controller /sys/kernel/debug interface

	  Be aware that using this interface can confuse your Embedded
	  Controller in a way that a normal reboot is not enough. You then
	  have to power off your system, and remove the laptop battery for
	  some seconds.
	  An Embedded Controller typically is available on laptops and reads
	  sensor values like battery state and temperature.
	  The kernel accesses the EC through ACPI parsed code provided by BIOS
	  tables. This option allows to access the EC directly without ACPI
	  code being involved.
	  Thus this option is a debug option that helps to write ACPI drivers
	  and can be used to identify ACPI code or EC firmware bugs.

config ACPI_AC
	tristate "AC Adapter"
	select POWER_SUPPLY
	default y
	help
	  This driver supports the AC Adapter object, which indicates
	  whether a system is on AC or not.  If you have a system that can
	  switch between A/C and battery, say Y.

	  To compile this driver as a module, choose M here:
	  the module will be called ac.

config ACPI_BATTERY
	tristate "Battery"
	select POWER_SUPPLY
	default y
	help
	  This driver adds support for battery information through
	  /proc/acpi/battery. If you have a mobile system with a battery, 
	  say Y.

	  To compile this driver as a module, choose M here:
	  the module will be called battery.

config ACPI_BUTTON
	tristate "Button"
	depends on INPUT
	default y
	help
	  This driver handles events on the power, sleep, and lid buttons.
	  A daemon reads events from input devices or via netlink and
	  performs user-defined actions such as shutting down the system.
	  This is necessary for software-controlled poweroff.

	  To compile this driver as a module, choose M here:
	  the module will be called button.

config ACPI_TINY_POWER_BUTTON
	tristate "Tiny Power Button Driver"
	depends on !ACPI_BUTTON
	help
	  This driver provides a tiny alternative to the ACPI Button driver.
	  The tiny power button driver only handles the power button. Rather
	  than notifying userspace via the input layer or a netlink event, this
	  driver directly signals the init process to shut down.

	  This driver is particularly suitable for cloud and VM environments,
	  which use a simulated power button to initiate a controlled poweroff,
	  but which may not want to run a separate userspace daemon to process
	  input events.

config ACPI_TINY_POWER_BUTTON_SIGNAL
	int "Tiny Power Button Signal"
	depends on ACPI_TINY_POWER_BUTTON
	default 38
	help
	  Default signal to send to init in response to the power button.

	  Likely values here include 38 (SIGRTMIN+4) to power off, or 2
	  (SIGINT) to simulate Ctrl+Alt+Del.

config ACPI_VIDEO
	tristate "Video"
	depends on BACKLIGHT_CLASS_DEVICE
	depends on INPUT
	depends on ACPI_WMI || !X86
	select THERMAL
	help
	  This driver implements the ACPI Extensions For Display Adapters
	  for integrated graphics devices on motherboard, as specified in
	  ACPI 2.0 Specification, Appendix B.  This supports basic operations
	  such as defining the video POST device, retrieving EDID information,
	  and setting up a video output.

	  To compile this driver as a module, choose M here:
	  the module will be called video.

config ACPI_FAN
	tristate "Fan"
	depends on THERMAL
	default y
	help
	  This driver supports ACPI fan devices, allowing user-mode
	  applications to perform basic fan control (on, off, status).

	  To compile this driver as a module, choose M here:
	  the module will be called fan.

config ACPI_TAD
	tristate "ACPI Time and Alarm (TAD) Device Support"
	depends on SYSFS && PM_SLEEP
	help
	  The ACPI Time and Alarm (TAD) device is an alternative to the Real
	  Time Clock (RTC).  Its wake timers allow the system to transition from
	  the S3 (or optionally S4/S5) state to S0 state after a time period
	  elapses.  In comparison with the RTC Alarm, the TAD provides a larger
	  scale of flexibility in the wake timers.  The time capabilities of the
	  TAD maintain the time of day information across platform power
	  transitions, and keep track of time even when the platform is turned
	  off.

config ACPI_DOCK
	bool "Dock"
	help
	  This driver supports ACPI-controlled docking stations and removable
	  drive bays such as the IBM Ultrabay and the Dell Module Bay.

config ACPI_CPU_FREQ_PSS
	bool

config ACPI_PROCESSOR_CSTATE
	def_bool y
	depends on ACPI_PROCESSOR
	depends on X86

config ACPI_PROCESSOR_IDLE
	bool
	select CPU_IDLE

config ACPI_MCFG
	bool

config ACPI_CPPC_LIB
	bool
	depends on ACPI_PROCESSOR
	select MAILBOX
	select PCC
	help
	  If this option is enabled, this file implements common functionality
	  to parse CPPC tables as described in the ACPI 5.1+ spec. The
	  routines implemented are meant to be used by other
	  drivers to control CPU performance using CPPC semantics.
	  If your platform does not support CPPC in firmware,
	  leave this option disabled.

config ACPI_PROCESSOR
	tristate "Processor"
	depends on X86 || ARM64 || LOONGARCH || RISCV
	select ACPI_PROCESSOR_IDLE
	select ACPI_CPU_FREQ_PSS if X86 || LOONGARCH
	select THERMAL
	default y
	help
	  This driver adds support for the ACPI Processor package. It is required
	  by several flavors of cpufreq performance-state, thermal, throttling and
	  idle drivers.

	  To compile this driver as a module, choose M here:
	  the module will be called processor.

config ACPI_IPMI
	tristate "IPMI"
	depends on IPMI_HANDLER
	help
	  This driver enables the ACPI to access the BMC controller. And it
	  uses the IPMI request/response message to communicate with BMC
	  controller, which can be found on the server.

	  To compile this driver as a module, choose M here:
	  the module will be called as acpi_ipmi.

config ACPI_HOTPLUG_CPU
	bool
	depends on ACPI_PROCESSOR && HOTPLUG_CPU
	select ACPI_CONTAINER

config ACPI_PROCESSOR_AGGREGATOR
	tristate "Processor Aggregator"
	depends on ACPI_PROCESSOR
	depends on X86
	help
	  ACPI 4.0 defines processor Aggregator, which enables OS to perform
	  specific processor configuration and control that applies to all
	  processors in the platform. Currently only logical processor idling
	  is defined, which is to reduce power consumption. This driver
	  supports the new device.

config ACPI_THERMAL
	tristate "Thermal Zone"
	depends on ACPI_PROCESSOR
	select THERMAL
	select ACPI_THERMAL_LIB
	default y
	help
	  This driver supports ACPI thermal zones.  Most mobile and
	  some desktop systems support ACPI thermal zones.  It is HIGHLY
	  recommended that this option be enabled, as your processor(s)
	  may be damaged without it.

	  To compile this driver as a module, choose M here:
	  the module will be called thermal.

config ACPI_PLATFORM_PROFILE
	tristate

config ACPI_CUSTOM_DSDT_FILE
	string "Custom DSDT Table file to include"
	default ""
	depends on !STANDALONE
	help
	  This option supports a custom DSDT by linking it into the kernel.

	  Enter the full path name to the file which includes the AmlCode
	  or dsdt_aml_code declaration.

	  If unsure, don't enter a file name.

config ACPI_CUSTOM_DSDT
	bool
	default ACPI_CUSTOM_DSDT_FILE != ""

config ARCH_HAS_ACPI_TABLE_UPGRADE
	def_bool n

config ACPI_TABLE_UPGRADE
	bool "Allow upgrading ACPI tables via initrd"
	depends on BLK_DEV_INITRD && ARCH_HAS_ACPI_TABLE_UPGRADE
	default y
	help
	  This option provides functionality to upgrade arbitrary ACPI tables
	  via initrd. No functional change if no ACPI tables are passed via
	  initrd, therefore it's safe to say Y.
	  See Documentation/admin-guide/acpi/initrd_table_override.rst for details

config ACPI_TABLE_OVERRIDE_VIA_BUILTIN_INITRD
	bool "Override ACPI tables from built-in initrd"
	depends on ACPI_TABLE_UPGRADE
	depends on INITRAMFS_SOURCE!="" && INITRAMFS_COMPRESSION_NONE
	help
	  This option provides functionality to override arbitrary ACPI tables
	  from built-in uncompressed initrd.

	  See Documentation/admin-guide/acpi/initrd_table_override.rst for details

config ACPI_DEBUG
	bool "Debug Statements"
	help
	  The ACPI subsystem can produce debug output.  Saying Y enables this
	  output and increases the kernel size by around 50K.

	  Use the acpi.debug_layer and acpi.debug_level kernel command-line
	  parameters documented in Documentation/firmware-guide/acpi/debug.rst and
	  Documentation/admin-guide/kernel-parameters.rst to control the type and
	  amount of debug output.

config ACPI_PCI_SLOT
	bool "PCI slot detection driver"
	depends on SYSFS && PCI
	help
	  This driver creates entries in /sys/bus/pci/slots/ for all PCI
	  slots in the system.  This can help correlate PCI bus addresses,
	  i.e., segment/bus/device/function tuples, with physical slots in
	  the system.  If you are unsure, say N.

config ACPI_CONTAINER
	bool "Container and Module Devices"
	default (ACPI_HOTPLUG_MEMORY || ACPI_HOTPLUG_CPU)
	help
	  This driver supports ACPI Container and Module devices (IDs
	  ACPI0004, PNP0A05, and PNP0A06).

	  This helps support hotplug of nodes, CPUs, and memory.

config ACPI_HOTPLUG_MEMORY
	bool "Memory Hotplug"
	depends on MEMORY_HOTPLUG
	help
	  This driver supports ACPI memory hotplug.  The driver
	  fields notifications on ACPI memory devices (PNP0C80),
	  which represent memory ranges that may be onlined or
	  offlined during runtime.

	  If your hardware and firmware do not support adding or
	  removing memory devices at runtime, you need not enable
	  this driver.

config ACPI_HOTPLUG_IOAPIC
	bool
	depends on PCI
	depends on X86_IO_APIC
	default y

config ACPI_SBS
	tristate "Smart Battery System"
	depends on X86 && ACPI_EC
	select POWER_SUPPLY
	help
	  This driver supports the Smart Battery System, another
	  type of access to battery information, found on some laptops.

	  To compile this driver as a module, choose M here:
	  the modules will be called sbs and sbshc.

config ACPI_HED
	tristate "Hardware Error Device"
	help
	  This driver supports the Hardware Error Device (PNP0C33),
	  which is used to report some hardware errors notified via
	  SCI, mainly the corrected errors.

config ACPI_BGRT
	bool "Boottime Graphics Resource Table support"
	depends on EFI && (X86 || ARM64 || LOONGARCH)
	help
	  This driver adds support for exposing the ACPI Boottime Graphics
	  Resource Table, which allows the operating system to obtain
	  data from the firmware boot splash. It will appear under
	  /sys/firmware/acpi/bgrt/ .

config ACPI_REDUCED_HARDWARE_ONLY
	bool "Hardware-reduced ACPI support only" if EXPERT
	help
	  This config item changes the way the ACPI code is built.  When this
	  option is selected, the kernel will use a specialized version of
	  ACPICA that ONLY supports the ACPI "reduced hardware" mode.  The
	  resulting kernel will be smaller but it will also be restricted to
	  running in ACPI reduced hardware mode ONLY.

	  If you are unsure what to do, do not enable this option.

config ACPI_NHLT
	bool

source "drivers/acpi/nfit/Kconfig"
source "drivers/acpi/numa/Kconfig"
source "drivers/acpi/apei/Kconfig"
source "drivers/acpi/dptf/Kconfig"

config ACPI_WATCHDOG
	bool

config ACPI_EXTLOG
	tristate "Extended Error Log support"
	depends on X86_MCE && X86_LOCAL_APIC && EDAC
	select UEFI_CPER
	help
	  Certain usages such as Predictive Failure Analysis (PFA) require
	  more information about the error than what can be described in
	  processor machine check banks. Most server processors log
	  additional information about the error in processor uncore
	  registers. Since the addresses and layout of these registers vary
	  widely from one processor to another, system software cannot
	  readily make use of them. To complicate matters further, some of
	  the additional error information cannot be constructed without
	  detailed knowledge about platform topology.

	  Enhanced MCA Logging allows firmware to provide additional error
	  information to system software, synchronous with MCE or CMCI. This
	  driver adds support for that functionality with corresponding
	  tracepoint which carries that information to userspace.

config ACPI_ADXL
	bool

config ACPI_CONFIGFS
	tristate "ACPI configfs support"
	select CONFIGFS_FS
	help
	  Select this option to enable support for ACPI configuration from
	  userspace. The configurable ACPI groups will be visible under
	  /config/acpi, assuming configfs is mounted under /config.

config ACPI_PFRUT
	tristate "ACPI Platform Firmware Runtime Update and Telemetry"
	depends on 64BIT
	help
	  This mechanism allows certain pieces of the platform firmware
	  to be updated on the fly while the system is running (runtime)
	  without the need to restart it, which is key in the cases when
	  the system needs to be available 100% of the time and it cannot
	  afford the downtime related to restarting it, or when the work
	  carried out by the system is particularly important, so it cannot
	  be interrupted, and it is not practical to wait until it is complete.

	  The existing firmware code can be modified (driver update) or
	  extended by adding new code to the firmware (code injection).

	  Besides, the telemetry driver allows user space to fetch telemetry
	  data from the firmware with the help of the Platform Firmware Runtime
	  Telemetry interface.

	  To compile the drivers as modules, choose M here:
	  the modules will be called pfr_update and pfr_telemetry.

if ARM64
source "drivers/acpi/arm64/Kconfig"
endif

config ACPI_PPTT
	bool

config ACPI_PCC
	bool "ACPI PCC Address Space"
	depends on PCC
	default y
	help
	  The PCC Address Space also referred as PCC Operation Region pertains
	  to the region of PCC subspace that succeeds the PCC signature.

	  The PCC Operation Region works in conjunction with the PCC Table
	  (Platform Communications Channel Table). PCC subspaces that are
	  marked for use as PCC Operation Regions must not be used as PCC
	  subspaces for the standard ACPI features such as CPPC, RASF, PDTT and
	  MPST. These standard features must always use the PCC Table instead.

	  Enable this feature if you want to set up and install the PCC Address
	  Space handler to handle PCC OpRegion in the firmware.

config ACPI_FFH
	bool "ACPI FFH Address Space"
	default n
	help
	  The FFH(Fixed Function Hardware) Address Space also referred as FFH
	  Operation Region allows to define platform specific opregion.

	  Enable this feature if you want to set up and install the FFH Address
	  Space handler to handle FFH OpRegion in the firmware.

source "drivers/acpi/pmic/Kconfig"

config ACPI_VIOT
	bool

config ACPI_PRMT
	bool "Platform Runtime Mechanism Support"
	depends on EFI_RUNTIME_WRAPPERS && (X86_64 || ARM64)
	default y
	help
	  Platform Runtime Mechanism (PRM) is a firmware interface exposing a
	  set of binary executables that can be called from the AML interpreter
	  or directly from device drivers.

	  Say Y to enable the AML interpreter to execute the PRM code.

	  While this feature is optional in principle, leaving it out may
	  substantially increase computational overhead related to the
	  initialization of some server systems.

endif	# ACPI

config X86_PM_TIMER
	bool "Power Management Timer Support" if EXPERT
	depends on X86 && (ACPI || JAILHOUSE_GUEST)
	default y
	help
	  The Power Management Timer is available on all ACPI-capable,
	  in most cases even if ACPI is unusable or blacklisted.

	  This timing source is not affected by power management features
	  like aggressive processor idling, throttling, frequency and/or
	  voltage scaling, unlike the commonly used Time Stamp Counter
	  (TSC) timing source.

	  You should nearly always say Y here because many modern
	  systems require this timer.<|MERGE_RESOLUTION|>--- conflicted
+++ resolved
@@ -135,17 +135,10 @@
 config ACPI_EC
 	bool "Embedded Controller"
 	depends on HAS_IOPORT
-<<<<<<< HEAD
-	default X86
-	help
-	  This driver handles communication with the microcontroller
-	  on many x86 laptops and other machines.
-=======
 	default X86 || LOONGARCH
 	help
 	  This driver handles communication with the microcontroller
 	  on many x86/LoongArch laptops and other machines.
->>>>>>> f7da8f3a
 
 config ACPI_EC_DEBUGFS
 	tristate "EC read/write access through /sys/kernel/debug/ec"
