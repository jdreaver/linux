// SPDX-License-Identifier: GPL-2.0-only
/*
 * (C) COPYRIGHT 2012-2013 ARM Limited. All rights reserved.
 *
 * Parts of this file were based on sources as follows:
 *
 * Copyright (c) 2006-2008 Intel Corporation
 * Copyright (c) 2007 Dave Airlie <airlied@linux.ie>
 * Copyright (C) 2011 Texas Instruments
 */

/**
 * DOC: ARM PrimeCell PL110 and PL111 CLCD Driver
 *
 * The PL110/PL111 is a simple LCD controller that can support TFT
 * and STN displays. This driver exposes a standard KMS interface
 * for them.
 *
 * The driver currently doesn't expose the cursor.  The DRM API for
 * cursors requires support for 64x64 ARGB8888 cursor images, while
 * the hardware can only support 64x64 monochrome with masking
 * cursors.  While one could imagine trying to hack something together
 * to look at the ARGB8888 and program reasonable in monochrome, we
 * just don't expose the cursor at all instead, and leave cursor
 * support to the application software cursor layer.
 *
 * TODO:
 *
 * - Fix race between setting plane base address and getting IRQ for
 *   vsync firing the pageflip completion.
 *
 * - Read back hardware state at boot to skip reprogramming the
 *   hardware when doing a no-op modeset.
 *
 * - Use the CLKSEL bit to support switching between the two external
 *   clock parents.
 */

#include <linux/amba/bus.h>
#include <linux/dma-buf.h>
#include <linux/module.h>
#include <linux/of.h>
#include <linux/of_graph.h>
#include <linux/of_reserved_mem.h>
#include <linux/shmem_fs.h>
#include <linux/slab.h>

#include <drm/drm_atomic_helper.h>
#include <drm/drm_bridge.h>
#include <drm/drm_drv.h>
#include <drm/drm_fbdev_dma.h>
#include <drm/drm_fourcc.h>
#include <drm/drm_gem_dma_helper.h>
#include <drm/drm_gem_framebuffer_helper.h>
#include <drm/drm_of.h>
#include <drm/drm_panel.h>
#include <drm/drm_probe_helper.h>
#include <drm/drm_vblank.h>

#include "pl111_drm.h"
#include "pl111_versatile.h"
#include "pl111_nomadik.h"

#define DRIVER_DESC      "DRM module for PL111"

static const struct drm_mode_config_funcs mode_config_funcs = {
	.fb_create = drm_gem_fb_create,
	.atomic_check = drm_atomic_helper_check,
	.atomic_commit = drm_atomic_helper_commit,
};

static int pl111_modeset_init(struct drm_device *dev)
{
	struct drm_mode_config *mode_config;
	struct pl111_drm_dev_private *priv = dev->dev_private;
	struct device_node *np = dev->dev->of_node;
	struct device_node *remote;
	struct drm_panel *panel = NULL;
	struct drm_bridge *bridge = NULL;
	bool defer = false;
	int ret;
	int i;

	ret = drmm_mode_config_init(dev);
	if (ret)
		return ret;

	mode_config = &dev->mode_config;
	mode_config->funcs = &mode_config_funcs;
	mode_config->min_width = 1;
	mode_config->max_width = 1024;
	mode_config->min_height = 1;
	mode_config->max_height = 768;

	i = 0;
	for_each_endpoint_of_node(np, remote) {
		struct drm_panel *tmp_panel;
		struct drm_bridge *tmp_bridge;

		dev_dbg(dev->dev, "checking endpoint %d\n", i);

		ret = drm_of_find_panel_or_bridge(dev->dev->of_node,
						  0, i,
						  &tmp_panel,
						  &tmp_bridge);
		if (ret) {
			if (ret == -EPROBE_DEFER) {
				/*
				 * Something deferred, but that is often just
				 * another way of saying -ENODEV, but let's
				 * cast a vote for later deferral.
				 */
				defer = true;
			} else if (ret != -ENODEV) {
				/* Continue, maybe something else is working */
				dev_err(dev->dev,
					"endpoint %d returns %d\n", i, ret);
			}
		}

		if (tmp_panel) {
			dev_info(dev->dev,
				 "found panel on endpoint %d\n", i);
			panel = tmp_panel;
		}
		if (tmp_bridge) {
			dev_info(dev->dev,
				 "found bridge on endpoint %d\n", i);
			bridge = tmp_bridge;
		}

		i++;
	}

	/*
	 * If we can't find neither panel nor bridge on any of the
	 * endpoints, and any of them retured -EPROBE_DEFER, then
	 * let's defer this driver too.
	 */
	if ((!panel && !bridge) && defer)
		return -EPROBE_DEFER;

	if (panel) {
		bridge = drm_panel_bridge_add_typed(panel,
						    DRM_MODE_CONNECTOR_Unknown);
		if (IS_ERR(bridge)) {
			ret = PTR_ERR(bridge);
			goto finish;
		}
	} else if (bridge) {
		dev_info(dev->dev, "Using non-panel bridge\n");
	} else {
		dev_err(dev->dev, "No bridge, exiting\n");
		return -ENODEV;
	}

	priv->bridge = bridge;
	if (panel) {
		priv->panel = panel;
		priv->connector = drm_panel_bridge_connector(bridge);
	}

	ret = pl111_display_init(dev);
	if (ret != 0) {
		dev_err(dev->dev, "Failed to init display\n");
		goto out_bridge;
	}

	ret = drm_simple_display_pipe_attach_bridge(&priv->pipe,
						    bridge);
	if (ret)
		return ret;

	if (!priv->variant->broken_vblank) {
		ret = drm_vblank_init(dev, 1);
		if (ret != 0) {
			dev_err(dev->dev, "Failed to init vblank\n");
			goto out_bridge;
		}
	}

	drm_mode_config_reset(dev);

	drm_kms_helper_poll_init(dev);

	goto finish;

out_bridge:
	if (panel)
		drm_panel_bridge_remove(bridge);
finish:
	return ret;
}

static struct drm_gem_object *
pl111_gem_import_sg_table(struct drm_device *dev,
			  struct dma_buf_attachment *attach,
			  struct sg_table *sgt)
{
	struct pl111_drm_dev_private *priv = dev->dev_private;

	/*
	 * When using device-specific reserved memory we can't import
	 * DMA buffers: those are passed by reference in any global
	 * memory and we can only handle a specific range of memory.
	 */
	if (priv->use_device_memory)
		return ERR_PTR(-EINVAL);

	return drm_gem_dma_prime_import_sg_table(dev, attach, sgt);
}

DEFINE_DRM_GEM_DMA_FOPS(drm_fops);

static const struct drm_driver pl111_drm_driver = {
	.driver_features =
		DRIVER_MODESET | DRIVER_GEM | DRIVER_ATOMIC,
	.ioctls = NULL,
	.fops = &drm_fops,
	.name = "pl111",
	.desc = DRIVER_DESC,
	.date = "20170317",
	.major = 1,
	.minor = 0,
	.patchlevel = 0,
	.dumb_create = drm_gem_dma_dumb_create,
	.prime_handle_to_fd = drm_gem_prime_handle_to_fd,
	.prime_fd_to_handle = drm_gem_prime_fd_to_handle,
	.gem_prime_import_sg_table = pl111_gem_import_sg_table,
	.gem_prime_mmap = drm_gem_prime_mmap,

#if defined(CONFIG_DEBUG_FS)
	.debugfs_init = pl111_debugfs_init,
#endif
};

static int pl111_amba_probe(struct amba_device *amba_dev,
			    const struct amba_id *id)
{
	struct device *dev = &amba_dev->dev;
	struct pl111_drm_dev_private *priv;
	const struct pl111_variant_data *variant = id->data;
	struct drm_device *drm;
	int ret;

	priv = devm_kzalloc(dev, sizeof(*priv), GFP_KERNEL);
	if (!priv)
		return -ENOMEM;

	drm = drm_dev_alloc(&pl111_drm_driver, dev);
	if (IS_ERR(drm))
		return PTR_ERR(drm);
	amba_set_drvdata(amba_dev, drm);
	priv->drm = drm;
	drm->dev_private = priv;
	priv->variant = variant;

	ret = of_reserved_mem_device_init(dev);
	if (!ret) {
		dev_info(dev, "using device-specific reserved memory\n");
		priv->use_device_memory = true;
	}

	if (of_property_read_u32(dev->of_node, "max-memory-bandwidth",
				 &priv->memory_bw)) {
		dev_info(dev, "no max memory bandwidth specified, assume unlimited\n");
		priv->memory_bw = 0;
	}

	/* The two main variants swap this register */
	if (variant->is_pl110 || variant->is_lcdc) {
		priv->ienb = CLCD_PL110_IENB;
		priv->ctrl = CLCD_PL110_CNTL;
	} else {
		priv->ienb = CLCD_PL111_IENB;
		priv->ctrl = CLCD_PL111_CNTL;
	}

	priv->regs = devm_ioremap_resource(dev, &amba_dev->res);
	if (IS_ERR(priv->regs)) {
		dev_err(dev, "%s failed mmio\n", __func__);
		ret = PTR_ERR(priv->regs);
		goto dev_put;
	}

	/* This may override some variant settings */
	ret = pl111_versatile_init(dev, priv);
	if (ret)
		goto dev_put;

	pl111_nomadik_init(dev);

	/* turn off interrupts before requesting the irq */
	writel(0, priv->regs + priv->ienb);

	ret = devm_request_irq(dev, amba_dev->irq[0], pl111_irq, 0,
			       variant->name, priv);
	if (ret != 0) {
		dev_err(dev, "%s failed irq %d\n", __func__, ret);
		return ret;
	}

	ret = pl111_modeset_init(drm);
	if (ret != 0)
		goto dev_put;

	ret = drm_dev_register(drm, 0);
	if (ret < 0)
		goto dev_put;

<<<<<<< HEAD
	drm_fbdev_dma_setup(drm, priv->variant->fb_bpp);
=======
	drm_fbdev_dma_setup(drm, priv->variant->fb_depth);
>>>>>>> e997c218

	return 0;

dev_put:
	drm_dev_put(drm);
	of_reserved_mem_device_release(dev);

	return ret;
}

static void pl111_amba_remove(struct amba_device *amba_dev)
{
	struct device *dev = &amba_dev->dev;
	struct drm_device *drm = amba_get_drvdata(amba_dev);
	struct pl111_drm_dev_private *priv = drm->dev_private;

	drm_dev_unregister(drm);
	if (priv->panel)
		drm_panel_bridge_remove(priv->bridge);
	drm_dev_put(drm);
	of_reserved_mem_device_release(dev);
}

/*
 * This early variant lacks the 565 and 444 pixel formats.
 */
static const u32 pl110_pixel_formats[] = {
	DRM_FORMAT_ABGR8888,
	DRM_FORMAT_XBGR8888,
	DRM_FORMAT_ARGB8888,
	DRM_FORMAT_XRGB8888,
	DRM_FORMAT_ABGR1555,
	DRM_FORMAT_XBGR1555,
	DRM_FORMAT_ARGB1555,
	DRM_FORMAT_XRGB1555,
};

static const struct pl111_variant_data pl110_variant = {
	.name = "PL110",
	.is_pl110 = true,
	.formats = pl110_pixel_formats,
	.nformats = ARRAY_SIZE(pl110_pixel_formats),
	.fb_depth = 16,
};

/* RealView, Versatile Express etc use this modern variant */
static const u32 pl111_pixel_formats[] = {
	DRM_FORMAT_ABGR8888,
	DRM_FORMAT_XBGR8888,
	DRM_FORMAT_ARGB8888,
	DRM_FORMAT_XRGB8888,
	DRM_FORMAT_BGR565,
	DRM_FORMAT_RGB565,
	DRM_FORMAT_ABGR1555,
	DRM_FORMAT_XBGR1555,
	DRM_FORMAT_ARGB1555,
	DRM_FORMAT_XRGB1555,
	DRM_FORMAT_ABGR4444,
	DRM_FORMAT_XBGR4444,
	DRM_FORMAT_ARGB4444,
	DRM_FORMAT_XRGB4444,
};

static const struct pl111_variant_data pl111_variant = {
	.name = "PL111",
	.formats = pl111_pixel_formats,
	.nformats = ARRAY_SIZE(pl111_pixel_formats),
	.fb_depth = 32,
};

static const u32 pl110_nomadik_pixel_formats[] = {
	DRM_FORMAT_RGB888,
	DRM_FORMAT_BGR888,
	DRM_FORMAT_ABGR8888,
	DRM_FORMAT_XBGR8888,
	DRM_FORMAT_ARGB8888,
	DRM_FORMAT_XRGB8888,
	DRM_FORMAT_BGR565,
	DRM_FORMAT_RGB565,
	DRM_FORMAT_ABGR1555,
	DRM_FORMAT_XBGR1555,
	DRM_FORMAT_ARGB1555,
	DRM_FORMAT_XRGB1555,
	DRM_FORMAT_ABGR4444,
	DRM_FORMAT_XBGR4444,
	DRM_FORMAT_ARGB4444,
	DRM_FORMAT_XRGB4444,
};

static const struct pl111_variant_data pl110_nomadik_variant = {
	.name = "LCDC (PL110 Nomadik)",
	.formats = pl110_nomadik_pixel_formats,
	.nformats = ARRAY_SIZE(pl110_nomadik_pixel_formats),
	.is_lcdc = true,
	.st_bitmux_control = true,
	.broken_vblank = true,
	.fb_depth = 16,
};

static const struct amba_id pl111_id_table[] = {
	{
		.id = 0x00041110,
		.mask = 0x000fffff,
		.data = (void *)&pl110_variant,
	},
	{
		.id = 0x00180110,
		.mask = 0x00fffffe,
		.data = (void *)&pl110_nomadik_variant,
	},
	{
		.id = 0x00041111,
		.mask = 0x000fffff,
		.data = (void *)&pl111_variant,
	},
	{0, 0},
};
MODULE_DEVICE_TABLE(amba, pl111_id_table);

static struct amba_driver pl111_amba_driver __maybe_unused = {
	.drv = {
		.name = "drm-clcd-pl111",
	},
	.probe = pl111_amba_probe,
	.remove = pl111_amba_remove,
	.id_table = pl111_id_table,
};

#ifdef CONFIG_ARM_AMBA
module_amba_driver(pl111_amba_driver);
#endif

MODULE_DESCRIPTION(DRIVER_DESC);
MODULE_AUTHOR("ARM Ltd.");
MODULE_LICENSE("GPL");<|MERGE_RESOLUTION|>--- conflicted
+++ resolved
@@ -308,11 +308,7 @@
 	if (ret < 0)
 		goto dev_put;
 
-<<<<<<< HEAD
-	drm_fbdev_dma_setup(drm, priv->variant->fb_bpp);
-=======
 	drm_fbdev_dma_setup(drm, priv->variant->fb_depth);
->>>>>>> e997c218
 
 	return 0;
 
