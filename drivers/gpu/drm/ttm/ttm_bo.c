--- conflicted
+++ resolved
@@ -458,11 +458,7 @@
 	struct ttm_bo_device *bdev = bo->bdev;
 	struct ttm_bo_global *glob = bo->glob;
 	struct ttm_bo_driver *driver;
-<<<<<<< HEAD
-	void *sync_obj;
-=======
 	void *sync_obj = NULL;
->>>>>>> 9457b24a
 	void *sync_obj_arg;
 	int put_count;
 	int ret;
@@ -495,21 +491,6 @@
 		return;
 	} else {
 		spin_lock(&glob->lru_lock);
-<<<<<<< HEAD
-	}
-queue:
-	sync_obj = bo->sync_obj;
-	sync_obj_arg = bo->sync_obj_arg;
-	driver = bdev->driver;
-
-	kref_get(&bo->list_kref);
-	list_add_tail(&bo->ddestroy, &bdev->ddestroy);
-	spin_unlock(&glob->lru_lock);
-	spin_unlock(&bo->lock);
-
-	if (sync_obj)
-		driver->sync_obj_flush(sync_obj, sync_obj_arg);
-=======
 	}
 queue:
 	driver = bdev->driver;
@@ -526,7 +507,6 @@
 		driver->sync_obj_flush(sync_obj, sync_obj_arg);
 		driver->sync_obj_unref(&sync_obj);
 	}
->>>>>>> 9457b24a
 	schedule_delayed_work(&bdev->wq,
 			      ((HZ / 100) < 1) ? 1 : HZ / 100);
 }
@@ -851,13 +831,6 @@
 		if (unlikely(ret != 0))
 			return ret;
 		if (mem->mm_node)
-<<<<<<< HEAD
-			break;
-		spin_lock(&glob->lru_lock);
-		if (list_empty(&man->lru)) {
-			spin_unlock(&glob->lru_lock);
-=======
->>>>>>> 9457b24a
 			break;
 		ret = ttm_mem_evict_first(bdev, mem_type, interruptible,
 						no_wait_reserve, no_wait_gpu);
@@ -1379,16 +1352,6 @@
 
 	ret = 0;
 	if (type != TTM_PL_SYSTEM) {
-<<<<<<< HEAD
-		if (!p_size) {
-			printk(KERN_ERR TTM_PFX
-			       "Zero size memory manager type %d\n",
-			       type);
-			return ret;
-		}
-
-=======
->>>>>>> 9457b24a
 		ret = (*man->func->init)(man, p_size);
 		if (ret)
 			return ret;
