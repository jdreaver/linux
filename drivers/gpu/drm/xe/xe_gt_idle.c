--- conflicted
+++ resolved
@@ -115,19 +115,6 @@
 
 	vcs_mask = xe_hw_engine_mask_per_class(gt, XE_ENGINE_CLASS_VIDEO_DECODE);
 	vecs_mask = xe_hw_engine_mask_per_class(gt, XE_ENGINE_CLASS_VIDEO_ENHANCE);
-<<<<<<< HEAD
-
-	if (vcs_mask || vecs_mask)
-		gtidle->powergate_enable = MEDIA_POWERGATE_ENABLE;
-
-	if (!xe_gt_is_media_type(gt))
-		gtidle->powergate_enable |= RENDER_POWERGATE_ENABLE;
-
-	for (i = XE_HW_ENGINE_VCS0, j = 0; i <= XE_HW_ENGINE_VCS7; ++i, ++j) {
-		if ((gt->info.engine_mask & BIT(i)))
-			gtidle->powergate_enable |= (VDN_HCP_POWERGATE_ENABLE(j) |
-						     VDN_MFXVDENC_POWERGATE_ENABLE(j));
-=======
 
 	if (vcs_mask || vecs_mask)
 		gtidle->powergate_enable = MEDIA_POWERGATE_ENABLE;
@@ -141,7 +128,6 @@
 				gtidle->powergate_enable |= (VDN_HCP_POWERGATE_ENABLE(j) |
 							     VDN_MFXVDENC_POWERGATE_ENABLE(j));
 		}
->>>>>>> f7da8f3a
 	}
 
 	fw_ref = xe_force_wake_get(gt_to_fw(gt), XE_FW_GT);
