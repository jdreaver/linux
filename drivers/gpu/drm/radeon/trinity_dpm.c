--- conflicted
+++ resolved
@@ -1874,17 +1874,6 @@
 	for (i = 0; i < SUMO_MAX_HARDWARE_POWERLEVELS; i++)
 		pi->at[i] = TRINITY_AT_DFLT;
 
-<<<<<<< HEAD
-	/* There are stability issues reported on latops with
-	 * bapm installed when switching between AC and battery
-	 * power.  At the same time, some desktop boards hang
-	 * if it's not enabled and dpm is enabled.
-	 */
-	if (rdev->flags & RADEON_IS_MOBILITY)
-		pi->enable_bapm = false;
-	else
-		pi->enable_bapm = true;
-=======
 	/* There are stability issues reported on with
 	 * bapm enabled when switching between AC and battery
 	 * power.  At the same time, some MSI boards hang
@@ -1895,7 +1884,6 @@
 		pi->enable_bapm = true;
 	else
 		pi->enable_bapm = false;
->>>>>>> ae34a78c
 	pi->enable_nbps_policy = true;
 	pi->enable_sclk_ds = true;
 	pi->enable_gfx_power_gating = true;
