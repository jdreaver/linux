/*
 * Copyright 2022 Advanced Micro Devices, Inc.
 *
 * Permission is hereby granted, free of charge, to any person obtaining a
 * copy of this software and associated documentation files (the "Software"),
 * to deal in the Software without restriction, including without limitation
 * the rights to use, copy, modify, merge, publish, distribute, sublicense,
 * and/or sell copies of the Software, and to permit persons to whom the
 * Software is furnished to do so, subject to the following conditions:
 *
 * The above copyright notice and this permission notice shall be included in
 * all copies or substantial portions of the Software.
 *
 * THE SOFTWARE IS PROVIDED "AS IS", WITHOUT WARRANTY OF ANY KIND, EXPRESS OR
 * IMPLIED, INCLUDING BUT NOT LIMITED TO THE WARRANTIES OF MERCHANTABILITY,
 * FITNESS FOR A PARTICULAR PURPOSE AND NONINFRINGEMENT.  IN NO EVENT SHALL
 * THE COPYRIGHT HOLDER(S) OR AUTHOR(S) BE LIABLE FOR ANY CLAIM, DAMAGES OR
 * OTHER LIABILITY, WHETHER IN AN ACTION OF CONTRACT, TORT OR OTHERWISE,
 * ARISING FROM, OUT OF OR IN CONNECTION WITH THE SOFTWARE OR THE USE OR
 * OTHER DEALINGS IN THE SOFTWARE.
 *
 */

#ifndef __MES_API_DEF_H__
#define __MES_API_DEF_H__

#pragma pack(push, 4)

#define MES_API_VERSION 1

/* Driver submits one API(cmd) as a single Frame and this command size is same
 * for all API to ease the debugging and parsing of ring buffer.
 */
enum { API_FRAME_SIZE_IN_DWORDS = 64 };

/* To avoid command in scheduler context to be overwritten whenenver mutilple
 * interrupts come in, this creates another queue.
 */
enum { API_NUMBER_OF_COMMAND_MAX = 32 };

enum MES_API_TYPE {
	MES_API_TYPE_SCHEDULER = 1,
	MES_API_TYPE_MAX
};

enum MES_SCH_API_OPCODE {
	MES_SCH_API_SET_HW_RSRC			= 0,
	MES_SCH_API_SET_SCHEDULING_CONFIG	= 1, /* agreegated db, quantums, etc */
	MES_SCH_API_ADD_QUEUE			= 2,
	MES_SCH_API_REMOVE_QUEUE		= 3,
	MES_SCH_API_PERFORM_YIELD		= 4,
	MES_SCH_API_SET_GANG_PRIORITY_LEVEL	= 5,
	MES_SCH_API_SUSPEND			= 6,
	MES_SCH_API_RESUME			= 7,
	MES_SCH_API_RESET			= 8,
	MES_SCH_API_SET_LOG_BUFFER		= 9,
	MES_SCH_API_CHANGE_GANG_PRORITY		= 10,
	MES_SCH_API_QUERY_SCHEDULER_STATUS	= 11,
	MES_SCH_API_PROGRAM_GDS			= 12,
	MES_SCH_API_SET_DEBUG_VMID		= 13,
	MES_SCH_API_MISC			= 14,
	MES_SCH_API_UPDATE_ROOT_PAGE_TABLE      = 15,
	MES_SCH_API_AMD_LOG                     = 16,
	MES_SCH_API_SET_HW_RSRC_1               = 19,
	MES_SCH_API_MAX				= 0xFF
};

union MES_API_HEADER {
	struct {
		uint32_t type		: 4; /* 0 - Invalid; 1 - Scheduling; 2 - TBD */
		uint32_t opcode		: 8;
		uint32_t dwsize		: 8; /* including header */
		uint32_t reserved	: 12;
	};

	uint32_t	u32All;
};

enum MES_AMD_PRIORITY_LEVEL {
	AMD_PRIORITY_LEVEL_LOW		= 0,
	AMD_PRIORITY_LEVEL_NORMAL	= 1,
	AMD_PRIORITY_LEVEL_MEDIUM	= 2,
	AMD_PRIORITY_LEVEL_HIGH		= 3,
	AMD_PRIORITY_LEVEL_REALTIME	= 4,
	AMD_PRIORITY_NUM_LEVELS
};

enum MES_QUEUE_TYPE {
	MES_QUEUE_TYPE_GFX,
	MES_QUEUE_TYPE_COMPUTE,
	MES_QUEUE_TYPE_SDMA,
	MES_QUEUE_TYPE_MAX,
};

struct MES_API_STATUS {
	uint64_t	api_completion_fence_addr;
	uint64_t	api_completion_fence_value;
};

enum { MAX_COMPUTE_PIPES = 8 };
enum { MAX_GFX_PIPES = 2 };
enum { MAX_SDMA_PIPES = 2 };

enum { MAX_COMPUTE_HQD_PER_PIPE = 8 };
enum { MAX_GFX_HQD_PER_PIPE = 8 };
enum { MAX_SDMA_HQD_PER_PIPE = 10 };
enum { MAX_SDMA_HQD_PER_PIPE_11_0   = 8 };

enum { MAX_QUEUES_IN_A_GANG = 8 };

enum VM_HUB_TYPE {
	VM_HUB_TYPE_GC = 0,
	VM_HUB_TYPE_MM = 1,
	VM_HUB_TYPE_MAX,
};

enum { VMID_INVALID = 0xffff };

enum { MAX_VMID_GCHUB = 16 };
enum { MAX_VMID_MMHUB = 16 };

enum SET_DEBUG_VMID_OPERATIONS {
	DEBUG_VMID_OP_PROGRAM = 0,
	DEBUG_VMID_OP_ALLOCATE = 1,
	DEBUG_VMID_OP_RELEASE = 2
};

enum MES_LOG_OPERATION {
	MES_LOG_OPERATION_CONTEXT_STATE_CHANGE = 0,
	MES_LOG_OPERATION_QUEUE_NEW_WORK = 1,
	MES_LOG_OPERATION_QUEUE_UNWAIT_SYNC_OBJECT = 2,
	MES_LOG_OPERATION_QUEUE_NO_MORE_WORK = 3,
	MES_LOG_OPERATION_QUEUE_WAIT_SYNC_OBJECT = 4,
	MES_LOG_OPERATION_QUEUE_INVALID = 0xF,
};

enum MES_LOG_CONTEXT_STATE {
	MES_LOG_CONTEXT_STATE_IDLE		= 0,
	MES_LOG_CONTEXT_STATE_RUNNING		= 1,
	MES_LOG_CONTEXT_STATE_READY		= 2,
	MES_LOG_CONTEXT_STATE_READY_STANDBY	= 3,
	MES_LOG_CONTEXT_STATE_INVALID           = 0xF,
};

struct MES_LOG_CONTEXT_STATE_CHANGE {
	void				*h_context;
	enum MES_LOG_CONTEXT_STATE	new_context_state;
};

struct MES_LOG_QUEUE_NEW_WORK {
	uint64_t                   h_queue;
	uint64_t                   reserved;
};

struct MES_LOG_QUEUE_UNWAIT_SYNC_OBJECT {
	uint64_t                   h_queue;
	uint64_t                   h_sync_object;
};

struct MES_LOG_QUEUE_NO_MORE_WORK {
	uint64_t                   h_queue;
	uint64_t                   reserved;
};

struct MES_LOG_QUEUE_WAIT_SYNC_OBJECT {
	uint64_t                   h_queue;
	uint64_t                   h_sync_object;
};

struct MES_LOG_ENTRY_HEADER {
	uint32_t	first_free_entry_index;
	uint32_t	wraparound_count;
	uint64_t	number_of_entries;
	uint64_t	reserved[2];
};

struct MES_LOG_ENTRY_DATA {
	uint64_t	gpu_time_stamp;
	uint32_t	operation_type; /* operation_type is of MES_LOG_OPERATION type */
	uint32_t	reserved_operation_type_bits;
	union {
		struct MES_LOG_CONTEXT_STATE_CHANGE     context_state_change;
		struct MES_LOG_QUEUE_NEW_WORK           queue_new_work;
		struct MES_LOG_QUEUE_UNWAIT_SYNC_OBJECT queue_unwait_sync_object;
		struct MES_LOG_QUEUE_NO_MORE_WORK       queue_no_more_work;
		struct MES_LOG_QUEUE_WAIT_SYNC_OBJECT   queue_wait_sync_object;
		uint64_t                                all[2];
	};
};

struct MES_LOG_BUFFER {
	struct MES_LOG_ENTRY_HEADER	header;
	struct MES_LOG_ENTRY_DATA	entries[1];
};

enum MES_SWIP_TO_HWIP_DEF {
	MES_MAX_HWIP_SEGMENT = 8,
};

union MESAPI_SET_HW_RESOURCES {
	struct {
		union MES_API_HEADER	header;
		uint32_t		vmid_mask_mmhub;
		uint32_t		vmid_mask_gfxhub;
		uint32_t		gds_size;
		uint32_t		paging_vmid;
		uint32_t		compute_hqd_mask[MAX_COMPUTE_PIPES];
		uint32_t		gfx_hqd_mask[MAX_GFX_PIPES];
		uint32_t		sdma_hqd_mask[MAX_SDMA_PIPES];
		uint32_t		aggregated_doorbells[AMD_PRIORITY_NUM_LEVELS];
		uint64_t		g_sch_ctx_gpu_mc_ptr;
		uint64_t		query_status_fence_gpu_mc_ptr;
		uint32_t		gc_base[MES_MAX_HWIP_SEGMENT];
		uint32_t		mmhub_base[MES_MAX_HWIP_SEGMENT];
		uint32_t		osssys_base[MES_MAX_HWIP_SEGMENT];
		struct MES_API_STATUS	api_status;
		union {
			struct {
				uint32_t disable_reset	: 1;
				uint32_t use_different_vmid_compute : 1;
				uint32_t disable_mes_log   : 1;
				uint32_t apply_mmhub_pgvm_invalidate_ack_loss_wa : 1;
				uint32_t apply_grbm_remote_register_dummy_read_wa : 1;
				uint32_t second_gfx_pipe_enabled : 1;
				uint32_t enable_level_process_quantum_check : 1;
				uint32_t legacy_sch_mode : 1;
				uint32_t disable_add_queue_wptr_mc_addr : 1;
				uint32_t enable_mes_event_int_logging : 1;
				uint32_t enable_reg_active_poll : 1;
				uint32_t reserved	: 21;
			};
			uint32_t	uint32_t_all;
		};
		uint32_t	oversubscription_timer;
		uint64_t        doorbell_info;
		uint64_t        event_intr_history_gpu_mc_ptr;
	};

	uint32_t	max_dwords_in_api[API_FRAME_SIZE_IN_DWORDS];
};

union MESAPI_SET_HW_RESOURCES_1 {
	struct {
		union MES_API_HEADER				header;
		struct MES_API_STATUS			   api_status;
		uint64_t							timestamp;
		union {
			struct {
				uint32_t enable_mes_info_ctx : 1;
				uint32_t reserved : 31;
			};
			uint32_t uint32_all;
		};
		uint64_t							mes_info_ctx_mc_addr;
		uint32_t							mes_info_ctx_size;
		uint32_t							mes_kiq_unmap_timeout; // unit is 100ms
	};

	uint32_t max_dwords_in_api[API_FRAME_SIZE_IN_DWORDS];
};

union MESAPI__ADD_QUEUE {
	struct {
		union MES_API_HEADER		header;
		uint32_t			process_id;
		uint64_t			page_table_base_addr;
		uint64_t			process_va_start;
		uint64_t			process_va_end;
		uint64_t			process_quantum;
		uint64_t			process_context_addr;
		uint64_t			gang_quantum;
		uint64_t			gang_context_addr;
		uint32_t			inprocess_gang_priority;
		enum MES_AMD_PRIORITY_LEVEL	gang_global_priority_level;
		uint32_t			doorbell_offset;
		uint64_t			mqd_addr;
		uint64_t			wptr_addr;
		uint64_t                        h_context;
		uint64_t                        h_queue;
		enum MES_QUEUE_TYPE		queue_type;
		uint32_t			gds_base;
		uint32_t			gds_size;
		uint32_t			gws_base;
		uint32_t			gws_size;
		uint32_t			oa_mask;
		uint64_t                        trap_handler_addr;
		uint32_t                        vm_context_cntl;

		struct {
			uint32_t paging			: 1;
			uint32_t debug_vmid		: 4;
			uint32_t program_gds		: 1;
			uint32_t is_gang_suspended	: 1;
			uint32_t is_tmz_queue		: 1;
			uint32_t map_kiq_utility_queue  : 1;
			uint32_t is_kfd_process		: 1;
			uint32_t trap_en		: 1;
			uint32_t is_aql_queue		: 1;
			uint32_t skip_process_ctx_clear : 1;
			uint32_t map_legacy_kq		: 1;
			uint32_t exclusively_scheduled	: 1;
<<<<<<< HEAD
			uint32_t reserved		: 17;
=======
			uint32_t is_long_running        : 1;
			uint32_t is_dwm_queue           : 1;
			uint32_t is_video_blit_queue    : 1;
			uint32_t reserved               : 14;
>>>>>>> 0c383648
		};
		struct MES_API_STATUS       api_status;
		uint64_t                    tma_addr;
		uint32_t                    sch_id;
		uint64_t                    timestamp;
		uint32_t                    process_context_array_index;
		uint32_t                    gang_context_array_index;
		uint32_t                    pipe_id;
		uint32_t                    queue_id;
		uint32_t                    alignment_mode_setting;
		uint64_t                    unmap_flag_addr;
	};

	uint32_t	max_dwords_in_api[API_FRAME_SIZE_IN_DWORDS];
};

union MESAPI__REMOVE_QUEUE {
	struct {
		union MES_API_HEADER	header;
		uint32_t		doorbell_offset;
		uint64_t		gang_context_addr;

		struct {
			uint32_t unmap_legacy_gfx_queue   : 1;
			uint32_t unmap_kiq_utility_queue  : 1;
			uint32_t preempt_legacy_gfx_queue : 1;
			uint32_t unmap_legacy_queue       : 1;
			uint32_t reserved                 : 28;
		};
		struct MES_API_STATUS	    api_status;

		uint32_t                    pipe_id;
		uint32_t                    queue_id;

		uint64_t                    tf_addr;
		uint32_t                    tf_data;

		enum MES_QUEUE_TYPE         queue_type;
	};

	uint32_t	max_dwords_in_api[API_FRAME_SIZE_IN_DWORDS];
};

union MESAPI__SET_SCHEDULING_CONFIG {
	struct {
		union MES_API_HEADER	header;
		/* Grace period when preempting another priority band for this
		 * priority band. The value for idle priority band is ignored,
		 * as it never preempts other bands.
		 */
		uint64_t		grace_period_other_levels[AMD_PRIORITY_NUM_LEVELS];
		/* Default quantum for scheduling across processes within
		 * a priority band.
		 */
		uint64_t		process_quantum_for_level[AMD_PRIORITY_NUM_LEVELS];
		/* Default grace period for processes that preempt each other
		 * within a priority band.
		 */
		uint64_t		process_grace_period_same_level[AMD_PRIORITY_NUM_LEVELS];
		/* For normal level this field specifies the target GPU
		 * percentage in situations when it's starved by the high level.
		 * Valid values are between 0 and 50, with the default being 10.
		 */
		uint32_t		normal_yield_percent;
		struct MES_API_STATUS	api_status;
	};

	uint32_t	max_dwords_in_api[API_FRAME_SIZE_IN_DWORDS];
};

union MESAPI__PERFORM_YIELD {
	struct {
		union MES_API_HEADER	header;
		uint32_t		dummy;
		struct MES_API_STATUS	api_status;
	};

	uint32_t	max_dwords_in_api[API_FRAME_SIZE_IN_DWORDS];
};

union MESAPI__CHANGE_GANG_PRIORITY_LEVEL {
	struct {
		union MES_API_HEADER		header;
		uint32_t			inprocess_gang_priority;
		enum MES_AMD_PRIORITY_LEVEL	gang_global_priority_level;
		uint64_t			gang_quantum;
		uint64_t			gang_context_addr;
		struct MES_API_STATUS		api_status;
	};

	uint32_t	max_dwords_in_api[API_FRAME_SIZE_IN_DWORDS];
};

union MESAPI__SUSPEND {
	struct {
		union MES_API_HEADER	header;
		/* false - suspend all gangs; true - specific gang */
		struct {
			uint32_t suspend_all_gangs	: 1;
			uint32_t reserved		: 31;
		};
		/* gang_context_addr is valid only if suspend_all = false */
		uint64_t		gang_context_addr;

		uint64_t		suspend_fence_addr;
		uint32_t		suspend_fence_value;

		struct MES_API_STATUS	api_status;
	};

	uint32_t	max_dwords_in_api[API_FRAME_SIZE_IN_DWORDS];
};

union MESAPI__RESUME {
	struct {
		union MES_API_HEADER	header;
		/* false - resume all gangs; true - specified gang */
		struct {
			uint32_t resume_all_gangs	: 1;
			uint32_t reserved		: 31;
		};
		/* valid only if resume_all_gangs = false */
		uint64_t		gang_context_addr;

		struct MES_API_STATUS	api_status;
	};

	uint32_t	max_dwords_in_api[API_FRAME_SIZE_IN_DWORDS];
};

union MESAPI__RESET {
	struct {
		union MES_API_HEADER		header;

		struct {
			/* Only reset the queue given by doorbell_offset (not entire gang) */
			uint32_t                reset_queue_only : 1;
			/* Hang detection first then reset any queues that are hung */
			uint32_t                hang_detect_then_reset : 1;
			/* Only do hang detection (no reset) */
			uint32_t                hang_detect_only : 1;
			/* Rest HP and LP kernel queues not managed by MES */
			uint32_t                reset_legacy_gfx : 1;
			uint32_t                reserved : 28;
		};

		uint64_t			gang_context_addr;

		/* valid only if reset_queue_only = true */
		uint32_t			doorbell_offset;

		/* valid only if hang_detect_then_reset = true */
		uint64_t			doorbell_offset_addr;
		enum MES_QUEUE_TYPE		queue_type;

		/* valid only if reset_legacy_gfx = true */
		uint32_t			pipe_id_lp;
		uint32_t			queue_id_lp;
		uint32_t			vmid_id_lp;
		uint64_t			mqd_mc_addr_lp;
		uint32_t			doorbell_offset_lp;
		uint64_t			wptr_addr_lp;

		uint32_t			pipe_id_hp;
		uint32_t			queue_id_hp;
		uint32_t			vmid_id_hp;
		uint64_t			mqd_mc_addr_hp;
		uint32_t			doorbell_offset_hp;
		uint64_t			wptr_addr_hp;

		struct MES_API_STATUS		api_status;
	};

	uint32_t	max_dwords_in_api[API_FRAME_SIZE_IN_DWORDS];
};

union MESAPI__SET_LOGGING_BUFFER {
	struct {
		union MES_API_HEADER	header;
		/* There are separate log buffers for each queue type */
		enum MES_QUEUE_TYPE	log_type;
		/* Log buffer GPU Address */
		uint64_t		logging_buffer_addr;
		/* number of entries in the log buffer */
		uint32_t		number_of_entries;
		/* Entry index at which CPU interrupt needs to be signalled */
		uint32_t		interrupt_entry;

		struct MES_API_STATUS	api_status;
	};

	uint32_t	max_dwords_in_api[API_FRAME_SIZE_IN_DWORDS];
};

union MESAPI__QUERY_MES_STATUS {
	struct {
		union MES_API_HEADER	header;
		bool			mes_healthy; /* 0 - not healthy, 1 - healthy */
		struct MES_API_STATUS	api_status;
	};

	uint32_t	max_dwords_in_api[API_FRAME_SIZE_IN_DWORDS];
};

union MESAPI__PROGRAM_GDS {
	struct {
		union MES_API_HEADER	header;
		uint64_t		process_context_addr;
		uint32_t		gds_base;
		uint32_t		gds_size;
		uint32_t		gws_base;
		uint32_t		gws_size;
		uint32_t		oa_mask;
		struct MES_API_STATUS	api_status;
	};

	uint32_t	max_dwords_in_api[API_FRAME_SIZE_IN_DWORDS];
};

union MESAPI__SET_DEBUG_VMID {
	struct {
		union MES_API_HEADER	header;
		struct MES_API_STATUS	api_status;
		union {
			struct {
				uint32_t use_gds	: 1;
				uint32_t operation      : 2;
				uint32_t reserved       : 29;
			} flags;
			uint32_t	u32All;
		};
		uint32_t		reserved;
		uint32_t		debug_vmid;
		uint64_t		process_context_addr;
		uint64_t		page_table_base_addr;
		uint64_t		process_va_start;
		uint64_t		process_va_end;
		uint32_t		gds_base;
		uint32_t		gds_size;
		uint32_t		gws_base;
		uint32_t		gws_size;
		uint32_t		oa_mask;

		/* output addr of the acquired vmid value */
		uint64_t                output_addr;
	};

	uint32_t	max_dwords_in_api[API_FRAME_SIZE_IN_DWORDS];
};

enum MESAPI_MISC_OPCODE {
	MESAPI_MISC__WRITE_REG,
	MESAPI_MISC__INV_GART,
	MESAPI_MISC__QUERY_STATUS,
	MESAPI_MISC__READ_REG,
	MESAPI_MISC__WAIT_REG_MEM,
	MESAPI_MISC__SET_SHADER_DEBUGGER,
	MESAPI_MISC__MAX,
};

enum { MISC_DATA_MAX_SIZE_IN_DWORDS = 20 };

struct WRITE_REG {
	uint32_t                  reg_offset;
	uint32_t                  reg_value;
};

struct READ_REG {
	uint32_t                  reg_offset;
	uint64_t                  buffer_addr;
};

enum WRM_OPERATION {
	WRM_OPERATION__WAIT_REG_MEM,
	WRM_OPERATION__WR_WAIT_WR_REG,
	WRM_OPERATION__MAX,
};

struct WAIT_REG_MEM {
	enum WRM_OPERATION         op;
	uint32_t                   reference;
	uint32_t                   mask;
	uint32_t                   reg_offset1;
	uint32_t                   reg_offset2;
};

struct INV_GART {
	uint64_t                  inv_range_va_start;
	uint64_t                  inv_range_size;
};

struct QUERY_STATUS {
	uint32_t context_id;
};

struct SET_SHADER_DEBUGGER {
	uint64_t process_context_addr;
	union {
		struct {
			uint32_t single_memop : 1;  /* SQ_DEBUG.single_memop */
			uint32_t single_alu_op : 1; /* SQ_DEBUG.single_alu_op */
			uint32_t reserved : 29;
			uint32_t process_ctx_flush : 1;
		};
		uint32_t u32all;
	} flags;
	uint32_t spi_gdbg_per_vmid_cntl;
	uint32_t tcp_watch_cntl[4]; /* TCP_WATCHx_CNTL */
	uint32_t trap_en;
};

union MESAPI__MISC {
	struct {
		union MES_API_HEADER	header;
		enum MESAPI_MISC_OPCODE	opcode;
		struct MES_API_STATUS	api_status;

		union {
			struct		WRITE_REG write_reg;
			struct		INV_GART inv_gart;
			struct		QUERY_STATUS query_status;
			struct		READ_REG read_reg;
			struct          WAIT_REG_MEM wait_reg_mem;
			struct		SET_SHADER_DEBUGGER set_shader_debugger;
			enum MES_AMD_PRIORITY_LEVEL queue_sch_level;

			uint32_t	data[MISC_DATA_MAX_SIZE_IN_DWORDS];
		};
	};

	uint32_t	max_dwords_in_api[API_FRAME_SIZE_IN_DWORDS];
};

union MESAPI__UPDATE_ROOT_PAGE_TABLE {
	struct {
		union MES_API_HEADER        header;
		uint64_t                    page_table_base_addr;
		uint64_t                    process_context_addr;
		struct MES_API_STATUS       api_status;
	};

	uint32_t max_dwords_in_api[API_FRAME_SIZE_IN_DWORDS];
};

union MESAPI_AMD_LOG {
	struct {
		union MES_API_HEADER        header;
		uint64_t                    p_buffer_memory;
		uint64_t                    p_buffer_size_used;
		struct MES_API_STATUS       api_status;
	};

	uint32_t max_dwords_in_api[API_FRAME_SIZE_IN_DWORDS];
};

#pragma pack(pop)
#endif<|MERGE_RESOLUTION|>--- conflicted
+++ resolved
@@ -299,14 +299,10 @@
 			uint32_t skip_process_ctx_clear : 1;
 			uint32_t map_legacy_kq		: 1;
 			uint32_t exclusively_scheduled	: 1;
-<<<<<<< HEAD
-			uint32_t reserved		: 17;
-=======
 			uint32_t is_long_running        : 1;
 			uint32_t is_dwm_queue           : 1;
 			uint32_t is_video_blit_queue    : 1;
 			uint32_t reserved               : 14;
->>>>>>> 0c383648
 		};
 		struct MES_API_STATUS       api_status;
 		uint64_t                    tma_addr;
