/*
 * SPDX-License-Identifier: MIT
 *
 * Copyright © 2016-2018 Intel Corporation
 */

#include "i915_drv.h"

#include "i915_active.h"
#include "i915_syncmap.h"
#include "intel_gt.h"
#include "intel_ring.h"
#include "intel_timeline.h"

#define ptr_set_bit(ptr, bit) ((typeof(ptr))((unsigned long)(ptr) | BIT(bit)))
#define ptr_test_bit(ptr, bit) ((unsigned long)(ptr) & BIT(bit))

#define CACHELINE_BITS 6
#define CACHELINE_FREE CACHELINE_BITS

struct intel_timeline_hwsp {
	struct intel_gt *gt;
	struct intel_gt_timelines *gt_timelines;
	struct list_head free_link;
	struct i915_vma *vma;
	u64 free_bitmap;
};

static struct i915_vma *__hwsp_alloc(struct intel_gt *gt)
{
	struct drm_i915_private *i915 = gt->i915;
	struct drm_i915_gem_object *obj;
	struct i915_vma *vma;

	obj = i915_gem_object_create_internal(i915, PAGE_SIZE);
	if (IS_ERR(obj))
		return ERR_CAST(obj);

	i915_gem_object_set_cache_coherency(obj, I915_CACHE_LLC);

	vma = i915_vma_instance(obj, &gt->ggtt->vm, NULL);
	if (IS_ERR(vma))
		i915_gem_object_put(obj);

	return vma;
}

static struct i915_vma *
hwsp_alloc(struct intel_timeline *timeline, unsigned int *cacheline)
{
	struct intel_gt_timelines *gt = &timeline->gt->timelines;
	struct intel_timeline_hwsp *hwsp;

	BUILD_BUG_ON(BITS_PER_TYPE(u64) * CACHELINE_BYTES > PAGE_SIZE);

	spin_lock_irq(&gt->hwsp_lock);

	/* hwsp_free_list only contains HWSP that have available cachelines */
	hwsp = list_first_entry_or_null(&gt->hwsp_free_list,
					typeof(*hwsp), free_link);
	if (!hwsp) {
		struct i915_vma *vma;

		spin_unlock_irq(&gt->hwsp_lock);

		hwsp = kmalloc(sizeof(*hwsp), GFP_KERNEL);
		if (!hwsp)
			return ERR_PTR(-ENOMEM);

		vma = __hwsp_alloc(timeline->gt);
		if (IS_ERR(vma)) {
			kfree(hwsp);
			return vma;
		}

		vma->private = hwsp;
		hwsp->gt = timeline->gt;
		hwsp->vma = vma;
		hwsp->free_bitmap = ~0ull;
		hwsp->gt_timelines = gt;

		spin_lock_irq(&gt->hwsp_lock);
		list_add(&hwsp->free_link, &gt->hwsp_free_list);
	}

	GEM_BUG_ON(!hwsp->free_bitmap);
	*cacheline = __ffs64(hwsp->free_bitmap);
	hwsp->free_bitmap &= ~BIT_ULL(*cacheline);
	if (!hwsp->free_bitmap)
		list_del(&hwsp->free_link);

	spin_unlock_irq(&gt->hwsp_lock);

	GEM_BUG_ON(hwsp->vma->private != hwsp);
	return hwsp->vma;
}

static void __idle_hwsp_free(struct intel_timeline_hwsp *hwsp, int cacheline)
{
	struct intel_gt_timelines *gt = hwsp->gt_timelines;
	unsigned long flags;

	spin_lock_irqsave(&gt->hwsp_lock, flags);

	/* As a cacheline becomes available, publish the HWSP on the freelist */
	if (!hwsp->free_bitmap)
		list_add_tail(&hwsp->free_link, &gt->hwsp_free_list);

	GEM_BUG_ON(cacheline >= BITS_PER_TYPE(hwsp->free_bitmap));
	hwsp->free_bitmap |= BIT_ULL(cacheline);

	/* And if no one is left using it, give the page back to the system */
	if (hwsp->free_bitmap == ~0ull) {
		i915_vma_put(hwsp->vma);
		list_del(&hwsp->free_link);
		kfree(hwsp);
	}

	spin_unlock_irqrestore(&gt->hwsp_lock, flags);
}

static void __idle_cacheline_free(struct intel_timeline_cacheline *cl)
{
	GEM_BUG_ON(!i915_active_is_idle(&cl->active));

	i915_gem_object_unpin_map(cl->hwsp->vma->obj);
	i915_vma_put(cl->hwsp->vma);
	__idle_hwsp_free(cl->hwsp, ptr_unmask_bits(cl->vaddr, CACHELINE_BITS));

	i915_active_fini(&cl->active);
	kfree_rcu(cl, rcu);
}

__i915_active_call
static void __cacheline_retire(struct i915_active *active)
{
	struct intel_timeline_cacheline *cl =
		container_of(active, typeof(*cl), active);

	i915_vma_unpin(cl->hwsp->vma);
	if (ptr_test_bit(cl->vaddr, CACHELINE_FREE))
		__idle_cacheline_free(cl);
}

static int __cacheline_active(struct i915_active *active)
{
	struct intel_timeline_cacheline *cl =
		container_of(active, typeof(*cl), active);

	__i915_vma_pin(cl->hwsp->vma);
	return 0;
}

static struct intel_timeline_cacheline *
cacheline_alloc(struct intel_timeline_hwsp *hwsp, unsigned int cacheline)
{
	struct intel_timeline_cacheline *cl;
	void *vaddr;

	GEM_BUG_ON(cacheline >= BIT(CACHELINE_BITS));

	cl = kmalloc(sizeof(*cl), GFP_KERNEL);
	if (!cl)
		return ERR_PTR(-ENOMEM);

	vaddr = i915_gem_object_pin_map(hwsp->vma->obj, I915_MAP_WB);
	if (IS_ERR(vaddr)) {
		kfree(cl);
		return ERR_CAST(vaddr);
	}

	i915_vma_get(hwsp->vma);
	cl->hwsp = hwsp;
	cl->vaddr = page_pack_bits(vaddr, cacheline);

	i915_active_init(&cl->active, __cacheline_active, __cacheline_retire);

	return cl;
}

static void cacheline_acquire(struct intel_timeline_cacheline *cl)
{
	if (cl)
		i915_active_acquire(&cl->active);
}

static void cacheline_release(struct intel_timeline_cacheline *cl)
{
	if (cl)
		i915_active_release(&cl->active);
}

static void cacheline_free(struct intel_timeline_cacheline *cl)
{
	if (!i915_active_acquire_if_busy(&cl->active)) {
		__idle_cacheline_free(cl);
		return;
	}

	GEM_BUG_ON(ptr_test_bit(cl->vaddr, CACHELINE_FREE));
	cl->vaddr = ptr_set_bit(cl->vaddr, CACHELINE_FREE);

	i915_active_release(&cl->active);
}

int intel_timeline_init(struct intel_timeline *timeline,
			struct intel_gt *gt,
			struct i915_vma *hwsp)
{
	void *vaddr;

	kref_init(&timeline->kref);
	atomic_set(&timeline->pin_count, 0);

	timeline->gt = gt;

	timeline->has_initial_breadcrumb = !hwsp;
	timeline->hwsp_cacheline = NULL;

	if (!hwsp) {
		struct intel_timeline_cacheline *cl;
		unsigned int cacheline;

		hwsp = hwsp_alloc(timeline, &cacheline);
		if (IS_ERR(hwsp))
			return PTR_ERR(hwsp);

		cl = cacheline_alloc(hwsp->private, cacheline);
		if (IS_ERR(cl)) {
			__idle_hwsp_free(hwsp->private, cacheline);
			return PTR_ERR(cl);
		}

		timeline->hwsp_cacheline = cl;
		timeline->hwsp_offset = cacheline * CACHELINE_BYTES;

		vaddr = page_mask_bits(cl->vaddr);
	} else {
		timeline->hwsp_offset = I915_GEM_HWS_SEQNO_ADDR;

		vaddr = i915_gem_object_pin_map(hwsp->obj, I915_MAP_WB);
		if (IS_ERR(vaddr))
			return PTR_ERR(vaddr);
	}

	timeline->hwsp_seqno =
		memset(vaddr + timeline->hwsp_offset, 0, CACHELINE_BYTES);

	timeline->hwsp_ggtt = i915_vma_get(hwsp);
	GEM_BUG_ON(timeline->hwsp_offset >= hwsp->size);

	timeline->fence_context = dma_fence_context_alloc(1);

	mutex_init(&timeline->mutex);

	INIT_ACTIVE_FENCE(&timeline->last_request);
	INIT_LIST_HEAD(&timeline->requests);

	i915_syncmap_init(&timeline->sync);

	return 0;
}

void intel_gt_init_timelines(struct intel_gt *gt)
{
	struct intel_gt_timelines *timelines = &gt->timelines;

	spin_lock_init(&timelines->lock);
	INIT_LIST_HEAD(&timelines->active_list);

	spin_lock_init(&timelines->hwsp_lock);
	INIT_LIST_HEAD(&timelines->hwsp_free_list);
}

void intel_timeline_fini(struct intel_timeline *timeline)
{
	GEM_BUG_ON(atomic_read(&timeline->pin_count));
	GEM_BUG_ON(!list_empty(&timeline->requests));
	GEM_BUG_ON(timeline->retire);

	if (timeline->hwsp_cacheline)
		cacheline_free(timeline->hwsp_cacheline);
	else
		i915_gem_object_unpin_map(timeline->hwsp_ggtt->obj);

	i915_vma_put(timeline->hwsp_ggtt);
}

struct intel_timeline *
intel_timeline_create(struct intel_gt *gt, struct i915_vma *global_hwsp)
{
	struct intel_timeline *timeline;
	int err;

	timeline = kzalloc(sizeof(*timeline), GFP_KERNEL);
	if (!timeline)
		return ERR_PTR(-ENOMEM);

	err = intel_timeline_init(timeline, gt, global_hwsp);
	if (err) {
		kfree(timeline);
		return ERR_PTR(err);
	}

	return timeline;
}

int intel_timeline_pin(struct intel_timeline *tl)
{
	int err;

	if (atomic_add_unless(&tl->pin_count, 1, 0))
		return 0;

	err = i915_ggtt_pin(tl->hwsp_ggtt, 0, PIN_HIGH);
	if (err)
		return err;

	tl->hwsp_offset =
		i915_ggtt_offset(tl->hwsp_ggtt) +
		offset_in_page(tl->hwsp_offset);

	cacheline_acquire(tl->hwsp_cacheline);
	if (atomic_fetch_inc(&tl->pin_count)) {
		cacheline_release(tl->hwsp_cacheline);
		__i915_vma_unpin(tl->hwsp_ggtt);
	}

	return 0;
}

void intel_timeline_enter(struct intel_timeline *tl)
{
	struct intel_gt_timelines *timelines = &tl->gt->timelines;

	/*
	 * Pretend we are serialised by the timeline->mutex.
	 *
	 * While generally true, there are a few exceptions to the rule
	 * for the engine->kernel_context being used to manage power
	 * transitions. As the engine_park may be called from under any
	 * timeline, it uses the power mutex as a global serialisation
	 * lock to prevent any other request entering its timeline.
	 *
	 * The rule is generally tl->mutex, otherwise engine->wakeref.mutex.
	 *
	 * However, intel_gt_retire_request() does not know which engine
	 * it is retiring along and so cannot partake in the engine-pm
	 * barrier, and there we use the tl->active_count as a means to
	 * pin the timeline in the active_list while the locks are dropped.
	 * Ergo, as that is outside of the engine-pm barrier, we need to
	 * use atomic to manipulate tl->active_count.
	 */
	lockdep_assert_held(&tl->mutex);

	if (atomic_add_unless(&tl->active_count, 1, 0))
		return;

	spin_lock(&timelines->lock);
	if (!atomic_fetch_inc(&tl->active_count))
		list_add_tail(&tl->link, &timelines->active_list);
	spin_unlock(&timelines->lock);
}

void intel_timeline_exit(struct intel_timeline *tl)
{
	struct intel_gt_timelines *timelines = &tl->gt->timelines;

	/* See intel_timeline_enter() */
	lockdep_assert_held(&tl->mutex);

	GEM_BUG_ON(!atomic_read(&tl->active_count));
	if (atomic_add_unless(&tl->active_count, -1, 1))
		return;

	spin_lock(&timelines->lock);
	if (atomic_dec_and_test(&tl->active_count))
		list_del(&tl->link);
	spin_unlock(&timelines->lock);

	/*
	 * Since this timeline is idle, all bariers upon which we were waiting
	 * must also be complete and so we can discard the last used barriers
	 * without loss of information.
	 */
	i915_syncmap_free(&tl->sync);
}

static u32 timeline_advance(struct intel_timeline *tl)
{
	GEM_BUG_ON(!atomic_read(&tl->pin_count));
	GEM_BUG_ON(tl->seqno & tl->has_initial_breadcrumb);

	return tl->seqno += 1 + tl->has_initial_breadcrumb;
}

static void timeline_rollback(struct intel_timeline *tl)
{
	tl->seqno -= 1 + tl->has_initial_breadcrumb;
}

static noinline int
__intel_timeline_get_seqno(struct intel_timeline *tl,
			   struct i915_request *rq,
			   u32 *seqno)
{
	struct intel_timeline_cacheline *cl;
	unsigned int cacheline;
	struct i915_vma *vma;
	void *vaddr;
	int err;

	might_lock(&tl->gt->ggtt->vm.mutex);

	/*
	 * If there is an outstanding GPU reference to this cacheline,
	 * such as it being sampled by a HW semaphore on another timeline,
	 * we cannot wraparound our seqno value (the HW semaphore does
	 * a strict greater-than-or-equals compare, not i915_seqno_passed).
	 * So if the cacheline is still busy, we must detach ourselves
	 * from it and leave it inflight alongside its users.
	 *
	 * However, if nobody is watching and we can guarantee that nobody
	 * will, we could simply reuse the same cacheline.
	 *
	 * if (i915_active_request_is_signaled(&tl->last_request) &&
	 *     i915_active_is_signaled(&tl->hwsp_cacheline->active))
	 *	return 0;
	 *
	 * That seems unlikely for a busy timeline that needed to wrap in
	 * the first place, so just replace the cacheline.
	 */

	vma = hwsp_alloc(tl, &cacheline);
	if (IS_ERR(vma)) {
		err = PTR_ERR(vma);
		goto err_rollback;
	}

	err = i915_ggtt_pin(vma, 0, PIN_HIGH);
	if (err) {
		__idle_hwsp_free(vma->private, cacheline);
		goto err_rollback;
	}

	cl = cacheline_alloc(vma->private, cacheline);
	if (IS_ERR(cl)) {
		err = PTR_ERR(cl);
		__idle_hwsp_free(vma->private, cacheline);
		goto err_unpin;
	}
	GEM_BUG_ON(cl->hwsp->vma != vma);

	/*
	 * Attach the old cacheline to the current request, so that we only
	 * free it after the current request is retired, which ensures that
	 * all writes into the cacheline from previous requests are complete.
	 */
	err = i915_active_ref(&tl->hwsp_cacheline->active, tl, &rq->fence);
	if (err)
		goto err_cacheline;

	cacheline_release(tl->hwsp_cacheline); /* ownership now xfered to rq */
	cacheline_free(tl->hwsp_cacheline);

	i915_vma_unpin(tl->hwsp_ggtt); /* binding kept alive by old cacheline */
	i915_vma_put(tl->hwsp_ggtt);

	tl->hwsp_ggtt = i915_vma_get(vma);

	vaddr = page_mask_bits(cl->vaddr);
	tl->hwsp_offset = cacheline * CACHELINE_BYTES;
	tl->hwsp_seqno =
		memset(vaddr + tl->hwsp_offset, 0, CACHELINE_BYTES);

	tl->hwsp_offset += i915_ggtt_offset(vma);

	cacheline_acquire(cl);
	tl->hwsp_cacheline = cl;

	*seqno = timeline_advance(tl);
	GEM_BUG_ON(i915_seqno_passed(*tl->hwsp_seqno, *seqno));
	return 0;

err_cacheline:
	cacheline_free(cl);
err_unpin:
	i915_vma_unpin(vma);
err_rollback:
	timeline_rollback(tl);
	return err;
}

int intel_timeline_get_seqno(struct intel_timeline *tl,
			     struct i915_request *rq,
			     u32 *seqno)
{
	*seqno = timeline_advance(tl);

	/* Replace the HWSP on wraparound for HW semaphores */
	if (unlikely(!*seqno && tl->hwsp_cacheline))
		return __intel_timeline_get_seqno(tl, rq, seqno);

	return 0;
}

static int cacheline_ref(struct intel_timeline_cacheline *cl,
			 struct i915_request *rq)
{
	return i915_active_add_request(&cl->active, rq);
}

int intel_timeline_read_hwsp(struct i915_request *from,
			     struct i915_request *to,
			     u32 *hwsp)
{
	struct intel_timeline_cacheline *cl;
	int err;

	GEM_BUG_ON(!rcu_access_pointer(from->hwsp_cacheline));

	rcu_read_lock();
	cl = rcu_dereference(from->hwsp_cacheline);
<<<<<<< HEAD
=======
	if (i915_request_completed(from)) /* confirm cacheline is valid */
		goto unlock;
>>>>>>> 04d5ce62
	if (unlikely(!i915_active_acquire_if_busy(&cl->active)))
		goto unlock; /* seqno wrapped and completed! */
	if (unlikely(i915_request_completed(from)))
		goto release;
	rcu_read_unlock();

	err = cacheline_ref(cl, to);
	if (err)
		goto out;

	*hwsp = i915_ggtt_offset(cl->hwsp->vma) +
		ptr_unmask_bits(cl->vaddr, CACHELINE_BITS) * CACHELINE_BYTES;

out:
	i915_active_release(&cl->active);
	return err;

release:
	i915_active_release(&cl->active);
unlock:
	rcu_read_unlock();
	return 1;
}

void intel_timeline_unpin(struct intel_timeline *tl)
{
	GEM_BUG_ON(!atomic_read(&tl->pin_count));
	if (!atomic_dec_and_test(&tl->pin_count))
		return;

	cacheline_release(tl->hwsp_cacheline);

	__i915_vma_unpin(tl->hwsp_ggtt);
}

void __intel_timeline_free(struct kref *kref)
{
	struct intel_timeline *timeline =
		container_of(kref, typeof(*timeline), kref);

	intel_timeline_fini(timeline);
	kfree_rcu(timeline, rcu);
}

void intel_gt_fini_timelines(struct intel_gt *gt)
{
	struct intel_gt_timelines *timelines = &gt->timelines;

	GEM_BUG_ON(!list_empty(&timelines->active_list));
	GEM_BUG_ON(!list_empty(&timelines->hwsp_free_list));
}

#if IS_ENABLED(CONFIG_DRM_I915_SELFTEST)
#include "gt/selftests/mock_timeline.c"
#include "gt/selftest_timeline.c"
#endif<|MERGE_RESOLUTION|>--- conflicted
+++ resolved
@@ -521,11 +521,8 @@
 
 	rcu_read_lock();
 	cl = rcu_dereference(from->hwsp_cacheline);
-<<<<<<< HEAD
-=======
 	if (i915_request_completed(from)) /* confirm cacheline is valid */
 		goto unlock;
->>>>>>> 04d5ce62
 	if (unlikely(!i915_active_acquire_if_busy(&cl->active)))
 		goto unlock; /* seqno wrapped and completed! */
 	if (unlikely(i915_request_completed(from)))
