// SPDX-License-Identifier: GPL-2.0
/* Copyright (c) 2018, Intel Corporation. */

/* Intel(R) Ethernet Connection E800 Series Linux Driver */

#define pr_fmt(fmt) KBUILD_MODNAME ": " fmt

#include <generated/utsrelease.h>
#include "ice.h"
#include "ice_base.h"
#include "ice_lib.h"
#include "ice_fltr.h"
#include "ice_dcb_lib.h"
#include "ice_dcb_nl.h"
#include "ice_devlink.h"
/* Including ice_trace.h with CREATE_TRACE_POINTS defined will generate the
 * ice tracepoint functions. This must be done exactly once across the
 * ice driver.
 */
#define CREATE_TRACE_POINTS
#include "ice_trace.h"
#include "ice_eswitch.h"
#include "ice_tc_lib.h"

#define DRV_SUMMARY	"Intel(R) Ethernet Connection E800 Series Linux Driver"
static const char ice_driver_string[] = DRV_SUMMARY;
static const char ice_copyright[] = "Copyright (c) 2018, Intel Corporation.";

/* DDP Package file located in firmware search paths (e.g. /lib/firmware/) */
#define ICE_DDP_PKG_PATH	"intel/ice/ddp/"
#define ICE_DDP_PKG_FILE	ICE_DDP_PKG_PATH "ice.pkg"

MODULE_AUTHOR("Intel Corporation, <linux.nics@intel.com>");
MODULE_DESCRIPTION(DRV_SUMMARY);
MODULE_LICENSE("GPL v2");
MODULE_FIRMWARE(ICE_DDP_PKG_FILE);

static int debug = -1;
module_param(debug, int, 0644);
#ifndef CONFIG_DYNAMIC_DEBUG
MODULE_PARM_DESC(debug, "netif level (0=none,...,16=all), hw debug_mask (0x8XXXXXXX)");
#else
MODULE_PARM_DESC(debug, "netif level (0=none,...,16=all)");
#endif /* !CONFIG_DYNAMIC_DEBUG */

static DEFINE_IDA(ice_aux_ida);
DEFINE_STATIC_KEY_FALSE(ice_xdp_locking_key);
EXPORT_SYMBOL(ice_xdp_locking_key);

static struct workqueue_struct *ice_wq;
static const struct net_device_ops ice_netdev_safe_mode_ops;
static const struct net_device_ops ice_netdev_ops;

static void ice_rebuild(struct ice_pf *pf, enum ice_reset_req reset_type);

static void ice_vsi_release_all(struct ice_pf *pf);

static int ice_rebuild_channels(struct ice_pf *pf);
static void ice_remove_q_channels(struct ice_vsi *vsi, bool rem_adv_fltr);

static int
ice_indr_setup_tc_cb(struct net_device *netdev, struct Qdisc *sch,
		     void *cb_priv, enum tc_setup_type type, void *type_data,
		     void *data,
		     void (*cleanup)(struct flow_block_cb *block_cb));

bool netif_is_ice(struct net_device *dev)
{
	return dev && (dev->netdev_ops == &ice_netdev_ops);
}

/**
 * ice_get_tx_pending - returns number of Tx descriptors not processed
 * @ring: the ring of descriptors
 */
static u16 ice_get_tx_pending(struct ice_tx_ring *ring)
{
	u16 head, tail;

	head = ring->next_to_clean;
	tail = ring->next_to_use;

	if (head != tail)
		return (head < tail) ?
			tail - head : (tail + ring->count - head);
	return 0;
}

/**
 * ice_check_for_hang_subtask - check for and recover hung queues
 * @pf: pointer to PF struct
 */
static void ice_check_for_hang_subtask(struct ice_pf *pf)
{
	struct ice_vsi *vsi = NULL;
	struct ice_hw *hw;
	unsigned int i;
	int packets;
	u32 v;

	ice_for_each_vsi(pf, v)
		if (pf->vsi[v] && pf->vsi[v]->type == ICE_VSI_PF) {
			vsi = pf->vsi[v];
			break;
		}

	if (!vsi || test_bit(ICE_VSI_DOWN, vsi->state))
		return;

	if (!(vsi->netdev && netif_carrier_ok(vsi->netdev)))
		return;

	hw = &vsi->back->hw;

	ice_for_each_txq(vsi, i) {
		struct ice_tx_ring *tx_ring = vsi->tx_rings[i];

		if (!tx_ring)
			continue;
		if (ice_ring_ch_enabled(tx_ring))
			continue;

		if (tx_ring->desc) {
			/* If packet counter has not changed the queue is
			 * likely stalled, so force an interrupt for this
			 * queue.
			 *
			 * prev_pkt would be negative if there was no
			 * pending work.
			 */
			packets = tx_ring->stats.pkts & INT_MAX;
			if (tx_ring->tx_stats.prev_pkt == packets) {
				/* Trigger sw interrupt to revive the queue */
				ice_trigger_sw_intr(hw, tx_ring->q_vector);
				continue;
			}

			/* Memory barrier between read of packet count and call
			 * to ice_get_tx_pending()
			 */
			smp_rmb();
			tx_ring->tx_stats.prev_pkt =
			    ice_get_tx_pending(tx_ring) ? packets : -1;
		}
	}
}

/**
 * ice_init_mac_fltr - Set initial MAC filters
 * @pf: board private structure
 *
 * Set initial set of MAC filters for PF VSI; configure filters for permanent
 * address and broadcast address. If an error is encountered, netdevice will be
 * unregistered.
 */
static int ice_init_mac_fltr(struct ice_pf *pf)
{
	struct ice_vsi *vsi;
	u8 *perm_addr;

	vsi = ice_get_main_vsi(pf);
	if (!vsi)
		return -EINVAL;

	perm_addr = vsi->port_info->mac.perm_addr;
	return ice_fltr_add_mac_and_broadcast(vsi, perm_addr, ICE_FWD_TO_VSI);
}

/**
 * ice_add_mac_to_sync_list - creates list of MAC addresses to be synced
 * @netdev: the net device on which the sync is happening
 * @addr: MAC address to sync
 *
 * This is a callback function which is called by the in kernel device sync
 * functions (like __dev_uc_sync, __dev_mc_sync, etc). This function only
 * populates the tmp_sync_list, which is later used by ice_add_mac to add the
 * MAC filters from the hardware.
 */
static int ice_add_mac_to_sync_list(struct net_device *netdev, const u8 *addr)
{
	struct ice_netdev_priv *np = netdev_priv(netdev);
	struct ice_vsi *vsi = np->vsi;

	if (ice_fltr_add_mac_to_list(vsi, &vsi->tmp_sync_list, addr,
				     ICE_FWD_TO_VSI))
		return -EINVAL;

	return 0;
}

/**
 * ice_add_mac_to_unsync_list - creates list of MAC addresses to be unsynced
 * @netdev: the net device on which the unsync is happening
 * @addr: MAC address to unsync
 *
 * This is a callback function which is called by the in kernel device unsync
 * functions (like __dev_uc_unsync, __dev_mc_unsync, etc). This function only
 * populates the tmp_unsync_list, which is later used by ice_remove_mac to
 * delete the MAC filters from the hardware.
 */
static int ice_add_mac_to_unsync_list(struct net_device *netdev, const u8 *addr)
{
	struct ice_netdev_priv *np = netdev_priv(netdev);
	struct ice_vsi *vsi = np->vsi;

	/* Under some circumstances, we might receive a request to delete our
	 * own device address from our uc list. Because we store the device
	 * address in the VSI's MAC filter list, we need to ignore such
	 * requests and not delete our device address from this list.
	 */
	if (ether_addr_equal(addr, netdev->dev_addr))
		return 0;

	if (ice_fltr_add_mac_to_list(vsi, &vsi->tmp_unsync_list, addr,
				     ICE_FWD_TO_VSI))
		return -EINVAL;

	return 0;
}

/**
 * ice_vsi_fltr_changed - check if filter state changed
 * @vsi: VSI to be checked
 *
 * returns true if filter state has changed, false otherwise.
 */
static bool ice_vsi_fltr_changed(struct ice_vsi *vsi)
{
	return test_bit(ICE_VSI_UMAC_FLTR_CHANGED, vsi->state) ||
	       test_bit(ICE_VSI_MMAC_FLTR_CHANGED, vsi->state) ||
	       test_bit(ICE_VSI_VLAN_FLTR_CHANGED, vsi->state);
}

/**
 * ice_set_promisc - Enable promiscuous mode for a given PF
 * @vsi: the VSI being configured
 * @promisc_m: mask of promiscuous config bits
 *
 */
static int ice_set_promisc(struct ice_vsi *vsi, u8 promisc_m)
{
	int status;

	if (vsi->type != ICE_VSI_PF)
		return 0;

	if (vsi->num_vlan > 1)
		status = ice_fltr_set_vlan_vsi_promisc(&vsi->back->hw, vsi, promisc_m);
	else
		status = ice_fltr_set_vsi_promisc(&vsi->back->hw, vsi->idx, promisc_m, 0);
	return status;
}

/**
 * ice_clear_promisc - Disable promiscuous mode for a given PF
 * @vsi: the VSI being configured
 * @promisc_m: mask of promiscuous config bits
 *
 */
static int ice_clear_promisc(struct ice_vsi *vsi, u8 promisc_m)
{
	int status;

	if (vsi->type != ICE_VSI_PF)
		return 0;

	if (vsi->num_vlan > 1)
		status = ice_fltr_clear_vlan_vsi_promisc(&vsi->back->hw, vsi, promisc_m);
	else
		status = ice_fltr_clear_vsi_promisc(&vsi->back->hw, vsi->idx, promisc_m, 0);
	return status;
}

/**
 * ice_vsi_sync_fltr - Update the VSI filter list to the HW
 * @vsi: ptr to the VSI
 *
 * Push any outstanding VSI filter changes through the AdminQ.
 */
static int ice_vsi_sync_fltr(struct ice_vsi *vsi)
{
	struct device *dev = ice_pf_to_dev(vsi->back);
	struct net_device *netdev = vsi->netdev;
	bool promisc_forced_on = false;
	struct ice_pf *pf = vsi->back;
	struct ice_hw *hw = &pf->hw;
	u32 changed_flags = 0;
	u8 promisc_m;
	int err;

	if (!vsi->netdev)
		return -EINVAL;

	while (test_and_set_bit(ICE_CFG_BUSY, vsi->state))
		usleep_range(1000, 2000);

	changed_flags = vsi->current_netdev_flags ^ vsi->netdev->flags;
	vsi->current_netdev_flags = vsi->netdev->flags;

	INIT_LIST_HEAD(&vsi->tmp_sync_list);
	INIT_LIST_HEAD(&vsi->tmp_unsync_list);

	if (ice_vsi_fltr_changed(vsi)) {
		clear_bit(ICE_VSI_UMAC_FLTR_CHANGED, vsi->state);
		clear_bit(ICE_VSI_MMAC_FLTR_CHANGED, vsi->state);
		clear_bit(ICE_VSI_VLAN_FLTR_CHANGED, vsi->state);

		/* grab the netdev's addr_list_lock */
		netif_addr_lock_bh(netdev);
		__dev_uc_sync(netdev, ice_add_mac_to_sync_list,
			      ice_add_mac_to_unsync_list);
		__dev_mc_sync(netdev, ice_add_mac_to_sync_list,
			      ice_add_mac_to_unsync_list);
		/* our temp lists are populated. release lock */
		netif_addr_unlock_bh(netdev);
	}

	/* Remove MAC addresses in the unsync list */
	err = ice_fltr_remove_mac_list(vsi, &vsi->tmp_unsync_list);
	ice_fltr_free_list(dev, &vsi->tmp_unsync_list);
	if (err) {
		netdev_err(netdev, "Failed to delete MAC filters\n");
		/* if we failed because of alloc failures, just bail */
		if (err == -ENOMEM)
			goto out;
	}

	/* Add MAC addresses in the sync list */
	err = ice_fltr_add_mac_list(vsi, &vsi->tmp_sync_list);
	ice_fltr_free_list(dev, &vsi->tmp_sync_list);
	/* If filter is added successfully or already exists, do not go into
	 * 'if' condition and report it as error. Instead continue processing
	 * rest of the function.
	 */
	if (err && err != -EEXIST) {
		netdev_err(netdev, "Failed to add MAC filters\n");
		/* If there is no more space for new umac filters, VSI
		 * should go into promiscuous mode. There should be some
		 * space reserved for promiscuous filters.
		 */
		if (hw->adminq.sq_last_status == ICE_AQ_RC_ENOSPC &&
		    !test_and_set_bit(ICE_FLTR_OVERFLOW_PROMISC,
				      vsi->state)) {
			promisc_forced_on = true;
			netdev_warn(netdev, "Reached MAC filter limit, forcing promisc mode on VSI %d\n",
				    vsi->vsi_num);
		} else {
			goto out;
		}
	}
	err = 0;
	/* check for changes in promiscuous modes */
	if (changed_flags & IFF_ALLMULTI) {
		if (vsi->current_netdev_flags & IFF_ALLMULTI) {
			if (vsi->num_vlan > 1)
				promisc_m = ICE_MCAST_VLAN_PROMISC_BITS;
			else
				promisc_m = ICE_MCAST_PROMISC_BITS;

			err = ice_set_promisc(vsi, promisc_m);
			if (err) {
				netdev_err(netdev, "Error setting Multicast promiscuous mode on VSI %i\n",
					   vsi->vsi_num);
				vsi->current_netdev_flags &= ~IFF_ALLMULTI;
				goto out_promisc;
			}
		} else {
			/* !(vsi->current_netdev_flags & IFF_ALLMULTI) */
			if (vsi->num_vlan > 1)
				promisc_m = ICE_MCAST_VLAN_PROMISC_BITS;
			else
				promisc_m = ICE_MCAST_PROMISC_BITS;

			err = ice_clear_promisc(vsi, promisc_m);
			if (err) {
				netdev_err(netdev, "Error clearing Multicast promiscuous mode on VSI %i\n",
					   vsi->vsi_num);
				vsi->current_netdev_flags |= IFF_ALLMULTI;
				goto out_promisc;
			}
		}
	}

	if (((changed_flags & IFF_PROMISC) || promisc_forced_on) ||
	    test_bit(ICE_VSI_PROMISC_CHANGED, vsi->state)) {
		clear_bit(ICE_VSI_PROMISC_CHANGED, vsi->state);
		if (vsi->current_netdev_flags & IFF_PROMISC) {
			/* Apply Rx filter rule to get traffic from wire */
			if (!ice_is_dflt_vsi_in_use(pf->first_sw)) {
				err = ice_set_dflt_vsi(pf->first_sw, vsi);
				if (err && err != -EEXIST) {
					netdev_err(netdev, "Error %d setting default VSI %i Rx rule\n",
						   err, vsi->vsi_num);
					vsi->current_netdev_flags &=
						~IFF_PROMISC;
					goto out_promisc;
				}
<<<<<<< HEAD
=======
				err = 0;
>>>>>>> 754e0b0e
				ice_cfg_vlan_pruning(vsi, false);
			}
		} else {
			/* Clear Rx filter to remove traffic from wire */
			if (ice_is_vsi_dflt_vsi(pf->first_sw, vsi)) {
				err = ice_clear_dflt_vsi(pf->first_sw);
				if (err) {
					netdev_err(netdev, "Error %d clearing default VSI %i Rx rule\n",
						   err, vsi->vsi_num);
					vsi->current_netdev_flags |=
						IFF_PROMISC;
					goto out_promisc;
				}
				if (vsi->num_vlan > 1)
					ice_cfg_vlan_pruning(vsi, true);
			}
		}
	}
	goto exit;

out_promisc:
	set_bit(ICE_VSI_PROMISC_CHANGED, vsi->state);
	goto exit;
out:
	/* if something went wrong then set the changed flag so we try again */
	set_bit(ICE_VSI_UMAC_FLTR_CHANGED, vsi->state);
	set_bit(ICE_VSI_MMAC_FLTR_CHANGED, vsi->state);
exit:
	clear_bit(ICE_CFG_BUSY, vsi->state);
	return err;
}

/**
 * ice_sync_fltr_subtask - Sync the VSI filter list with HW
 * @pf: board private structure
 */
static void ice_sync_fltr_subtask(struct ice_pf *pf)
{
	int v;

	if (!pf || !(test_bit(ICE_FLAG_FLTR_SYNC, pf->flags)))
		return;

	clear_bit(ICE_FLAG_FLTR_SYNC, pf->flags);

	ice_for_each_vsi(pf, v)
		if (pf->vsi[v] && ice_vsi_fltr_changed(pf->vsi[v]) &&
		    ice_vsi_sync_fltr(pf->vsi[v])) {
			/* come back and try again later */
			set_bit(ICE_FLAG_FLTR_SYNC, pf->flags);
			break;
		}
}

/**
 * ice_pf_dis_all_vsi - Pause all VSIs on a PF
 * @pf: the PF
 * @locked: is the rtnl_lock already held
 */
static void ice_pf_dis_all_vsi(struct ice_pf *pf, bool locked)
{
	int node;
	int v;

	ice_for_each_vsi(pf, v)
		if (pf->vsi[v])
			ice_dis_vsi(pf->vsi[v], locked);

	for (node = 0; node < ICE_MAX_PF_AGG_NODES; node++)
		pf->pf_agg_node[node].num_vsis = 0;

	for (node = 0; node < ICE_MAX_VF_AGG_NODES; node++)
		pf->vf_agg_node[node].num_vsis = 0;
}

/**
<<<<<<< HEAD
=======
 * ice_clear_sw_switch_recipes - clear switch recipes
 * @pf: board private structure
 *
 * Mark switch recipes as not created in sw structures. There are cases where
 * rules (especially advanced rules) need to be restored, either re-read from
 * hardware or added again. For example after the reset. 'recp_created' flag
 * prevents from doing that and need to be cleared upfront.
 */
static void ice_clear_sw_switch_recipes(struct ice_pf *pf)
{
	struct ice_sw_recipe *recp;
	u8 i;

	recp = pf->hw.switch_info->recp_list;
	for (i = 0; i < ICE_MAX_NUM_RECIPES; i++)
		recp[i].recp_created = false;
}

/**
>>>>>>> 754e0b0e
 * ice_prepare_for_reset - prep for reset
 * @pf: board private structure
 * @reset_type: reset type requested
 *
 * Inform or close all dependent features in prep for reset.
 */
static void
ice_prepare_for_reset(struct ice_pf *pf, enum ice_reset_req reset_type)
{
	struct ice_hw *hw = &pf->hw;
	struct ice_vsi *vsi;
	unsigned int i;

	dev_dbg(ice_pf_to_dev(pf), "reset_type=%d\n", reset_type);

	/* already prepared for reset */
	if (test_bit(ICE_PREPARED_FOR_RESET, pf->state))
		return;

	ice_unplug_aux_dev(pf);

	/* Notify VFs of impending reset */
	if (ice_check_sq_alive(hw, &hw->mailboxq))
		ice_vc_notify_reset(pf);

	/* Disable VFs until reset is completed */
	ice_for_each_vf(pf, i)
		ice_set_vf_state_qs_dis(&pf->vf[i]);

<<<<<<< HEAD
=======
	if (ice_is_eswitch_mode_switchdev(pf)) {
		if (reset_type != ICE_RESET_PFR)
			ice_clear_sw_switch_recipes(pf);
	}

>>>>>>> 754e0b0e
	/* release ADQ specific HW and SW resources */
	vsi = ice_get_main_vsi(pf);
	if (!vsi)
		goto skip;

	/* to be on safe side, reset orig_rss_size so that normal flow
	 * of deciding rss_size can take precedence
	 */
	vsi->orig_rss_size = 0;

	if (test_bit(ICE_FLAG_TC_MQPRIO, pf->flags)) {
		if (reset_type == ICE_RESET_PFR) {
			vsi->old_ena_tc = vsi->all_enatc;
			vsi->old_numtc = vsi->all_numtc;
		} else {
			ice_remove_q_channels(vsi, true);

			/* for other reset type, do not support channel rebuild
			 * hence reset needed info
			 */
			vsi->old_ena_tc = 0;
			vsi->all_enatc = 0;
			vsi->old_numtc = 0;
			vsi->all_numtc = 0;
			vsi->req_txq = 0;
			vsi->req_rxq = 0;
			clear_bit(ICE_FLAG_TC_MQPRIO, pf->flags);
			memset(&vsi->mqprio_qopt, 0, sizeof(vsi->mqprio_qopt));
		}
	}
skip:

	/* clear SW filtering DB */
	ice_clear_hw_tbls(hw);
	/* disable the VSIs and their queues that are not already DOWN */
	ice_pf_dis_all_vsi(pf, false);

	if (test_bit(ICE_FLAG_PTP_SUPPORTED, pf->flags))
		ice_ptp_prepare_for_reset(pf);

	if (hw->port_info)
		ice_sched_clear_port(hw->port_info);

	ice_shutdown_all_ctrlq(hw);

	set_bit(ICE_PREPARED_FOR_RESET, pf->state);
}

/**
 * ice_do_reset - Initiate one of many types of resets
 * @pf: board private structure
 * @reset_type: reset type requested before this function was called.
 */
static void ice_do_reset(struct ice_pf *pf, enum ice_reset_req reset_type)
{
	struct device *dev = ice_pf_to_dev(pf);
	struct ice_hw *hw = &pf->hw;

	dev_dbg(dev, "reset_type 0x%x requested\n", reset_type);

	ice_prepare_for_reset(pf, reset_type);

	/* trigger the reset */
	if (ice_reset(hw, reset_type)) {
		dev_err(dev, "reset %d failed\n", reset_type);
		set_bit(ICE_RESET_FAILED, pf->state);
		clear_bit(ICE_RESET_OICR_RECV, pf->state);
		clear_bit(ICE_PREPARED_FOR_RESET, pf->state);
		clear_bit(ICE_PFR_REQ, pf->state);
		clear_bit(ICE_CORER_REQ, pf->state);
		clear_bit(ICE_GLOBR_REQ, pf->state);
		wake_up(&pf->reset_wait_queue);
		return;
	}

	/* PFR is a bit of a special case because it doesn't result in an OICR
	 * interrupt. So for PFR, rebuild after the reset and clear the reset-
	 * associated state bits.
	 */
	if (reset_type == ICE_RESET_PFR) {
		pf->pfr_count++;
		ice_rebuild(pf, reset_type);
		clear_bit(ICE_PREPARED_FOR_RESET, pf->state);
		clear_bit(ICE_PFR_REQ, pf->state);
		wake_up(&pf->reset_wait_queue);
		ice_reset_all_vfs(pf, true);
	}
}

/**
 * ice_reset_subtask - Set up for resetting the device and driver
 * @pf: board private structure
 */
static void ice_reset_subtask(struct ice_pf *pf)
{
	enum ice_reset_req reset_type = ICE_RESET_INVAL;

	/* When a CORER/GLOBR/EMPR is about to happen, the hardware triggers an
	 * OICR interrupt. The OICR handler (ice_misc_intr) determines what type
	 * of reset is pending and sets bits in pf->state indicating the reset
	 * type and ICE_RESET_OICR_RECV. So, if the latter bit is set
	 * prepare for pending reset if not already (for PF software-initiated
	 * global resets the software should already be prepared for it as
	 * indicated by ICE_PREPARED_FOR_RESET; for global resets initiated
	 * by firmware or software on other PFs, that bit is not set so prepare
	 * for the reset now), poll for reset done, rebuild and return.
	 */
	if (test_bit(ICE_RESET_OICR_RECV, pf->state)) {
		/* Perform the largest reset requested */
		if (test_and_clear_bit(ICE_CORER_RECV, pf->state))
			reset_type = ICE_RESET_CORER;
		if (test_and_clear_bit(ICE_GLOBR_RECV, pf->state))
			reset_type = ICE_RESET_GLOBR;
		if (test_and_clear_bit(ICE_EMPR_RECV, pf->state))
			reset_type = ICE_RESET_EMPR;
		/* return if no valid reset type requested */
		if (reset_type == ICE_RESET_INVAL)
			return;
		ice_prepare_for_reset(pf, reset_type);

		/* make sure we are ready to rebuild */
		if (ice_check_reset(&pf->hw)) {
			set_bit(ICE_RESET_FAILED, pf->state);
		} else {
			/* done with reset. start rebuild */
			pf->hw.reset_ongoing = false;
			ice_rebuild(pf, reset_type);
			/* clear bit to resume normal operations, but
			 * ICE_NEEDS_RESTART bit is set in case rebuild failed
			 */
			clear_bit(ICE_RESET_OICR_RECV, pf->state);
			clear_bit(ICE_PREPARED_FOR_RESET, pf->state);
			clear_bit(ICE_PFR_REQ, pf->state);
			clear_bit(ICE_CORER_REQ, pf->state);
			clear_bit(ICE_GLOBR_REQ, pf->state);
			wake_up(&pf->reset_wait_queue);
			ice_reset_all_vfs(pf, true);
		}

		return;
	}

	/* No pending resets to finish processing. Check for new resets */
	if (test_bit(ICE_PFR_REQ, pf->state))
		reset_type = ICE_RESET_PFR;
	if (test_bit(ICE_CORER_REQ, pf->state))
		reset_type = ICE_RESET_CORER;
	if (test_bit(ICE_GLOBR_REQ, pf->state))
		reset_type = ICE_RESET_GLOBR;
	/* If no valid reset type requested just return */
	if (reset_type == ICE_RESET_INVAL)
		return;

	/* reset if not already down or busy */
	if (!test_bit(ICE_DOWN, pf->state) &&
	    !test_bit(ICE_CFG_BUSY, pf->state)) {
		ice_do_reset(pf, reset_type);
	}
}

/**
 * ice_print_topo_conflict - print topology conflict message
 * @vsi: the VSI whose topology status is being checked
 */
static void ice_print_topo_conflict(struct ice_vsi *vsi)
{
	switch (vsi->port_info->phy.link_info.topo_media_conflict) {
	case ICE_AQ_LINK_TOPO_CONFLICT:
	case ICE_AQ_LINK_MEDIA_CONFLICT:
	case ICE_AQ_LINK_TOPO_UNREACH_PRT:
	case ICE_AQ_LINK_TOPO_UNDRUTIL_PRT:
	case ICE_AQ_LINK_TOPO_UNDRUTIL_MEDIA:
		netdev_info(vsi->netdev, "Potential misconfiguration of the Ethernet port detected. If it was not intended, please use the Intel (R) Ethernet Port Configuration Tool to address the issue.\n");
		break;
	case ICE_AQ_LINK_TOPO_UNSUPP_MEDIA:
		if (test_bit(ICE_FLAG_LINK_LENIENT_MODE_ENA, vsi->back->flags))
			netdev_warn(vsi->netdev, "An unsupported module type was detected. Refer to the Intel(R) Ethernet Adapters and Devices User Guide for a list of supported modules\n");
		else
			netdev_err(vsi->netdev, "Rx/Tx is disabled on this device because an unsupported module type was detected. Refer to the Intel(R) Ethernet Adapters and Devices User Guide for a list of supported modules.\n");
		break;
	default:
		break;
	}
}

/**
 * ice_print_link_msg - print link up or down message
 * @vsi: the VSI whose link status is being queried
 * @isup: boolean for if the link is now up or down
 */
void ice_print_link_msg(struct ice_vsi *vsi, bool isup)
{
	struct ice_aqc_get_phy_caps_data *caps;
	const char *an_advertised;
	const char *fec_req;
	const char *speed;
	const char *fec;
	const char *fc;
	const char *an;
	int status;

	if (!vsi)
		return;

	if (vsi->current_isup == isup)
		return;

	vsi->current_isup = isup;

	if (!isup) {
		netdev_info(vsi->netdev, "NIC Link is Down\n");
		return;
	}

	switch (vsi->port_info->phy.link_info.link_speed) {
	case ICE_AQ_LINK_SPEED_100GB:
		speed = "100 G";
		break;
	case ICE_AQ_LINK_SPEED_50GB:
		speed = "50 G";
		break;
	case ICE_AQ_LINK_SPEED_40GB:
		speed = "40 G";
		break;
	case ICE_AQ_LINK_SPEED_25GB:
		speed = "25 G";
		break;
	case ICE_AQ_LINK_SPEED_20GB:
		speed = "20 G";
		break;
	case ICE_AQ_LINK_SPEED_10GB:
		speed = "10 G";
		break;
	case ICE_AQ_LINK_SPEED_5GB:
		speed = "5 G";
		break;
	case ICE_AQ_LINK_SPEED_2500MB:
		speed = "2.5 G";
		break;
	case ICE_AQ_LINK_SPEED_1000MB:
		speed = "1 G";
		break;
	case ICE_AQ_LINK_SPEED_100MB:
		speed = "100 M";
		break;
	default:
		speed = "Unknown ";
		break;
	}

	switch (vsi->port_info->fc.current_mode) {
	case ICE_FC_FULL:
		fc = "Rx/Tx";
		break;
	case ICE_FC_TX_PAUSE:
		fc = "Tx";
		break;
	case ICE_FC_RX_PAUSE:
		fc = "Rx";
		break;
	case ICE_FC_NONE:
		fc = "None";
		break;
	default:
		fc = "Unknown";
		break;
	}

	/* Get FEC mode based on negotiated link info */
	switch (vsi->port_info->phy.link_info.fec_info) {
	case ICE_AQ_LINK_25G_RS_528_FEC_EN:
	case ICE_AQ_LINK_25G_RS_544_FEC_EN:
		fec = "RS-FEC";
		break;
	case ICE_AQ_LINK_25G_KR_FEC_EN:
		fec = "FC-FEC/BASE-R";
		break;
	default:
		fec = "NONE";
		break;
	}

	/* check if autoneg completed, might be false due to not supported */
	if (vsi->port_info->phy.link_info.an_info & ICE_AQ_AN_COMPLETED)
		an = "True";
	else
		an = "False";

	/* Get FEC mode requested based on PHY caps last SW configuration */
	caps = kzalloc(sizeof(*caps), GFP_KERNEL);
	if (!caps) {
		fec_req = "Unknown";
		an_advertised = "Unknown";
		goto done;
	}

	status = ice_aq_get_phy_caps(vsi->port_info, false,
				     ICE_AQC_REPORT_ACTIVE_CFG, caps, NULL);
	if (status)
		netdev_info(vsi->netdev, "Get phy capability failed.\n");

	an_advertised = ice_is_phy_caps_an_enabled(caps) ? "On" : "Off";

	if (caps->link_fec_options & ICE_AQC_PHY_FEC_25G_RS_528_REQ ||
	    caps->link_fec_options & ICE_AQC_PHY_FEC_25G_RS_544_REQ)
		fec_req = "RS-FEC";
	else if (caps->link_fec_options & ICE_AQC_PHY_FEC_10G_KR_40G_KR4_REQ ||
		 caps->link_fec_options & ICE_AQC_PHY_FEC_25G_KR_REQ)
		fec_req = "FC-FEC/BASE-R";
	else
		fec_req = "NONE";

	kfree(caps);

done:
	netdev_info(vsi->netdev, "NIC Link is up %sbps Full Duplex, Requested FEC: %s, Negotiated FEC: %s, Autoneg Advertised: %s, Autoneg Negotiated: %s, Flow Control: %s\n",
		    speed, fec_req, fec, an_advertised, an, fc);
	ice_print_topo_conflict(vsi);
}

/**
 * ice_vsi_link_event - update the VSI's netdev
 * @vsi: the VSI on which the link event occurred
 * @link_up: whether or not the VSI needs to be set up or down
 */
static void ice_vsi_link_event(struct ice_vsi *vsi, bool link_up)
{
	if (!vsi)
		return;

	if (test_bit(ICE_VSI_DOWN, vsi->state) || !vsi->netdev)
		return;

	if (vsi->type == ICE_VSI_PF) {
		if (link_up == netif_carrier_ok(vsi->netdev))
			return;

		if (link_up) {
			netif_carrier_on(vsi->netdev);
			netif_tx_wake_all_queues(vsi->netdev);
		} else {
			netif_carrier_off(vsi->netdev);
			netif_tx_stop_all_queues(vsi->netdev);
		}
	}
}

/**
 * ice_set_dflt_mib - send a default config MIB to the FW
 * @pf: private PF struct
 *
 * This function sends a default configuration MIB to the FW.
 *
 * If this function errors out at any point, the driver is still able to
 * function.  The main impact is that LFC may not operate as expected.
 * Therefore an error state in this function should be treated with a DBG
 * message and continue on with driver rebuild/reenable.
 */
static void ice_set_dflt_mib(struct ice_pf *pf)
{
	struct device *dev = ice_pf_to_dev(pf);
	u8 mib_type, *buf, *lldpmib = NULL;
	u16 len, typelen, offset = 0;
	struct ice_lldp_org_tlv *tlv;
	struct ice_hw *hw = &pf->hw;
	u32 ouisubtype;

	mib_type = SET_LOCAL_MIB_TYPE_LOCAL_MIB;
	lldpmib = kzalloc(ICE_LLDPDU_SIZE, GFP_KERNEL);
	if (!lldpmib) {
		dev_dbg(dev, "%s Failed to allocate MIB memory\n",
			__func__);
		return;
	}

	/* Add ETS CFG TLV */
	tlv = (struct ice_lldp_org_tlv *)lldpmib;
	typelen = ((ICE_TLV_TYPE_ORG << ICE_LLDP_TLV_TYPE_S) |
		   ICE_IEEE_ETS_TLV_LEN);
	tlv->typelen = htons(typelen);
	ouisubtype = ((ICE_IEEE_8021QAZ_OUI << ICE_LLDP_TLV_OUI_S) |
		      ICE_IEEE_SUBTYPE_ETS_CFG);
	tlv->ouisubtype = htonl(ouisubtype);

	buf = tlv->tlvinfo;
	buf[0] = 0;

	/* ETS CFG all UPs map to TC 0. Next 4 (1 - 4) Octets = 0.
	 * Octets 5 - 12 are BW values, set octet 5 to 100% BW.
	 * Octets 13 - 20 are TSA values - leave as zeros
	 */
	buf[5] = 0x64;
	len = (typelen & ICE_LLDP_TLV_LEN_M) >> ICE_LLDP_TLV_LEN_S;
	offset += len + 2;
	tlv = (struct ice_lldp_org_tlv *)
		((char *)tlv + sizeof(tlv->typelen) + len);

	/* Add ETS REC TLV */
	buf = tlv->tlvinfo;
	tlv->typelen = htons(typelen);

	ouisubtype = ((ICE_IEEE_8021QAZ_OUI << ICE_LLDP_TLV_OUI_S) |
		      ICE_IEEE_SUBTYPE_ETS_REC);
	tlv->ouisubtype = htonl(ouisubtype);

	/* First octet of buf is reserved
	 * Octets 1 - 4 map UP to TC - all UPs map to zero
	 * Octets 5 - 12 are BW values - set TC 0 to 100%.
	 * Octets 13 - 20 are TSA value - leave as zeros
	 */
	buf[5] = 0x64;
	offset += len + 2;
	tlv = (struct ice_lldp_org_tlv *)
		((char *)tlv + sizeof(tlv->typelen) + len);

	/* Add PFC CFG TLV */
	typelen = ((ICE_TLV_TYPE_ORG << ICE_LLDP_TLV_TYPE_S) |
		   ICE_IEEE_PFC_TLV_LEN);
	tlv->typelen = htons(typelen);

	ouisubtype = ((ICE_IEEE_8021QAZ_OUI << ICE_LLDP_TLV_OUI_S) |
		      ICE_IEEE_SUBTYPE_PFC_CFG);
	tlv->ouisubtype = htonl(ouisubtype);

	/* Octet 1 left as all zeros - PFC disabled */
	buf[0] = 0x08;
	len = (typelen & ICE_LLDP_TLV_LEN_M) >> ICE_LLDP_TLV_LEN_S;
	offset += len + 2;

	if (ice_aq_set_lldp_mib(hw, mib_type, (void *)lldpmib, offset, NULL))
		dev_dbg(dev, "%s Failed to set default LLDP MIB\n", __func__);

	kfree(lldpmib);
}

/**
 * ice_check_phy_fw_load - check if PHY FW load failed
 * @pf: pointer to PF struct
 * @link_cfg_err: bitmap from the link info structure
 *
 * check if external PHY FW load failed and print an error message if it did
 */
static void ice_check_phy_fw_load(struct ice_pf *pf, u8 link_cfg_err)
{
	if (!(link_cfg_err & ICE_AQ_LINK_EXTERNAL_PHY_LOAD_FAILURE)) {
		clear_bit(ICE_FLAG_PHY_FW_LOAD_FAILED, pf->flags);
		return;
	}

	if (test_bit(ICE_FLAG_PHY_FW_LOAD_FAILED, pf->flags))
		return;

	if (link_cfg_err & ICE_AQ_LINK_EXTERNAL_PHY_LOAD_FAILURE) {
		dev_err(ice_pf_to_dev(pf), "Device failed to load the FW for the external PHY. Please download and install the latest NVM for your device and try again\n");
		set_bit(ICE_FLAG_PHY_FW_LOAD_FAILED, pf->flags);
	}
}

/**
 * ice_check_module_power
 * @pf: pointer to PF struct
 * @link_cfg_err: bitmap from the link info structure
 *
 * check module power level returned by a previous call to aq_get_link_info
 * and print error messages if module power level is not supported
 */
static void ice_check_module_power(struct ice_pf *pf, u8 link_cfg_err)
{
	/* if module power level is supported, clear the flag */
	if (!(link_cfg_err & (ICE_AQ_LINK_INVAL_MAX_POWER_LIMIT |
			      ICE_AQ_LINK_MODULE_POWER_UNSUPPORTED))) {
		clear_bit(ICE_FLAG_MOD_POWER_UNSUPPORTED, pf->flags);
		return;
	}

	/* if ICE_FLAG_MOD_POWER_UNSUPPORTED was previously set and the
	 * above block didn't clear this bit, there's nothing to do
	 */
	if (test_bit(ICE_FLAG_MOD_POWER_UNSUPPORTED, pf->flags))
		return;

	if (link_cfg_err & ICE_AQ_LINK_INVAL_MAX_POWER_LIMIT) {
		dev_err(ice_pf_to_dev(pf), "The installed module is incompatible with the device's NVM image. Cannot start link\n");
		set_bit(ICE_FLAG_MOD_POWER_UNSUPPORTED, pf->flags);
	} else if (link_cfg_err & ICE_AQ_LINK_MODULE_POWER_UNSUPPORTED) {
		dev_err(ice_pf_to_dev(pf), "The module's power requirements exceed the device's power supply. Cannot start link\n");
		set_bit(ICE_FLAG_MOD_POWER_UNSUPPORTED, pf->flags);
	}
}

/**
 * ice_check_link_cfg_err - check if link configuration failed
 * @pf: pointer to the PF struct
 * @link_cfg_err: bitmap from the link info structure
 *
 * print if any link configuration failure happens due to the value in the
 * link_cfg_err parameter in the link info structure
 */
static void ice_check_link_cfg_err(struct ice_pf *pf, u8 link_cfg_err)
{
	ice_check_module_power(pf, link_cfg_err);
	ice_check_phy_fw_load(pf, link_cfg_err);
}

/**
 * ice_link_event - process the link event
 * @pf: PF that the link event is associated with
 * @pi: port_info for the port that the link event is associated with
 * @link_up: true if the physical link is up and false if it is down
 * @link_speed: current link speed received from the link event
 *
 * Returns 0 on success and negative on failure
 */
static int
ice_link_event(struct ice_pf *pf, struct ice_port_info *pi, bool link_up,
	       u16 link_speed)
{
	struct device *dev = ice_pf_to_dev(pf);
	struct ice_phy_info *phy_info;
	struct ice_vsi *vsi;
	u16 old_link_speed;
	bool old_link;
	int status;

	phy_info = &pi->phy;
	phy_info->link_info_old = phy_info->link_info;

	old_link = !!(phy_info->link_info_old.link_info & ICE_AQ_LINK_UP);
	old_link_speed = phy_info->link_info_old.link_speed;

	/* update the link info structures and re-enable link events,
	 * don't bail on failure due to other book keeping needed
	 */
	status = ice_update_link_info(pi);
	if (status)
		dev_dbg(dev, "Failed to update link status on port %d, err %d aq_err %s\n",
			pi->lport, status,
			ice_aq_str(pi->hw->adminq.sq_last_status));

	ice_check_link_cfg_err(pf, pi->phy.link_info.link_cfg_err);

	/* Check if the link state is up after updating link info, and treat
	 * this event as an UP event since the link is actually UP now.
	 */
	if (phy_info->link_info.link_info & ICE_AQ_LINK_UP)
		link_up = true;

	vsi = ice_get_main_vsi(pf);
	if (!vsi || !vsi->port_info)
		return -EINVAL;

	/* turn off PHY if media was removed */
	if (!test_bit(ICE_FLAG_NO_MEDIA, pf->flags) &&
	    !(pi->phy.link_info.link_info & ICE_AQ_MEDIA_AVAILABLE)) {
		set_bit(ICE_FLAG_NO_MEDIA, pf->flags);
		ice_set_link(vsi, false);
	}

	/* if the old link up/down and speed is the same as the new */
	if (link_up == old_link && link_speed == old_link_speed)
		return 0;

	if (!ice_is_e810(&pf->hw))
		ice_ptp_link_change(pf, pf->hw.pf_id, link_up);

	if (ice_is_dcb_active(pf)) {
		if (test_bit(ICE_FLAG_DCB_ENA, pf->flags))
			ice_dcb_rebuild(pf);
	} else {
		if (link_up)
			ice_set_dflt_mib(pf);
	}
	ice_vsi_link_event(vsi, link_up);
	ice_print_link_msg(vsi, link_up);

	ice_vc_notify_link_state(pf);

	return 0;
}

/**
 * ice_watchdog_subtask - periodic tasks not using event driven scheduling
 * @pf: board private structure
 */
static void ice_watchdog_subtask(struct ice_pf *pf)
{
	int i;

	/* if interface is down do nothing */
	if (test_bit(ICE_DOWN, pf->state) ||
	    test_bit(ICE_CFG_BUSY, pf->state))
		return;

	/* make sure we don't do these things too often */
	if (time_before(jiffies,
			pf->serv_tmr_prev + pf->serv_tmr_period))
		return;

	pf->serv_tmr_prev = jiffies;

	/* Update the stats for active netdevs so the network stack
	 * can look at updated numbers whenever it cares to
	 */
	ice_update_pf_stats(pf);
	ice_for_each_vsi(pf, i)
		if (pf->vsi[i] && pf->vsi[i]->netdev)
			ice_update_vsi_stats(pf->vsi[i]);
}

/**
 * ice_init_link_events - enable/initialize link events
 * @pi: pointer to the port_info instance
 *
 * Returns -EIO on failure, 0 on success
 */
static int ice_init_link_events(struct ice_port_info *pi)
{
	u16 mask;

	mask = ~((u16)(ICE_AQ_LINK_EVENT_UPDOWN | ICE_AQ_LINK_EVENT_MEDIA_NA |
		       ICE_AQ_LINK_EVENT_MODULE_QUAL_FAIL |
		       ICE_AQ_LINK_EVENT_PHY_FW_LOAD_FAIL));

	if (ice_aq_set_event_mask(pi->hw, pi->lport, mask, NULL)) {
		dev_dbg(ice_hw_to_dev(pi->hw), "Failed to set link event mask for port %d\n",
			pi->lport);
		return -EIO;
	}

	if (ice_aq_get_link_info(pi, true, NULL, NULL)) {
		dev_dbg(ice_hw_to_dev(pi->hw), "Failed to enable link events for port %d\n",
			pi->lport);
		return -EIO;
	}

	return 0;
}

/**
 * ice_handle_link_event - handle link event via ARQ
 * @pf: PF that the link event is associated with
 * @event: event structure containing link status info
 */
static int
ice_handle_link_event(struct ice_pf *pf, struct ice_rq_event_info *event)
{
	struct ice_aqc_get_link_status_data *link_data;
	struct ice_port_info *port_info;
	int status;

	link_data = (struct ice_aqc_get_link_status_data *)event->msg_buf;
	port_info = pf->hw.port_info;
	if (!port_info)
		return -EINVAL;

	status = ice_link_event(pf, port_info,
				!!(link_data->link_info & ICE_AQ_LINK_UP),
				le16_to_cpu(link_data->link_speed));
	if (status)
		dev_dbg(ice_pf_to_dev(pf), "Could not process link event, error %d\n",
			status);

	return status;
}

enum ice_aq_task_state {
	ICE_AQ_TASK_WAITING = 0,
	ICE_AQ_TASK_COMPLETE,
	ICE_AQ_TASK_CANCELED,
};

struct ice_aq_task {
	struct hlist_node entry;

	u16 opcode;
	struct ice_rq_event_info *event;
	enum ice_aq_task_state state;
};

/**
 * ice_aq_wait_for_event - Wait for an AdminQ event from firmware
 * @pf: pointer to the PF private structure
 * @opcode: the opcode to wait for
 * @timeout: how long to wait, in jiffies
 * @event: storage for the event info
 *
 * Waits for a specific AdminQ completion event on the ARQ for a given PF. The
 * current thread will be put to sleep until the specified event occurs or
 * until the given timeout is reached.
 *
 * To obtain only the descriptor contents, pass an event without an allocated
 * msg_buf. If the complete data buffer is desired, allocate the
 * event->msg_buf with enough space ahead of time.
 *
 * Returns: zero on success, or a negative error code on failure.
 */
int ice_aq_wait_for_event(struct ice_pf *pf, u16 opcode, unsigned long timeout,
			  struct ice_rq_event_info *event)
{
	struct device *dev = ice_pf_to_dev(pf);
	struct ice_aq_task *task;
	unsigned long start;
	long ret;
	int err;

	task = kzalloc(sizeof(*task), GFP_KERNEL);
	if (!task)
		return -ENOMEM;

	INIT_HLIST_NODE(&task->entry);
	task->opcode = opcode;
	task->event = event;
	task->state = ICE_AQ_TASK_WAITING;

	spin_lock_bh(&pf->aq_wait_lock);
	hlist_add_head(&task->entry, &pf->aq_wait_list);
	spin_unlock_bh(&pf->aq_wait_lock);

	start = jiffies;

	ret = wait_event_interruptible_timeout(pf->aq_wait_queue, task->state,
					       timeout);
	switch (task->state) {
	case ICE_AQ_TASK_WAITING:
		err = ret < 0 ? ret : -ETIMEDOUT;
		break;
	case ICE_AQ_TASK_CANCELED:
		err = ret < 0 ? ret : -ECANCELED;
		break;
	case ICE_AQ_TASK_COMPLETE:
		err = ret < 0 ? ret : 0;
		break;
	default:
		WARN(1, "Unexpected AdminQ wait task state %u", task->state);
		err = -EINVAL;
		break;
	}

	dev_dbg(dev, "Waited %u msecs (max %u msecs) for firmware response to op 0x%04x\n",
		jiffies_to_msecs(jiffies - start),
		jiffies_to_msecs(timeout),
		opcode);

	spin_lock_bh(&pf->aq_wait_lock);
	hlist_del(&task->entry);
	spin_unlock_bh(&pf->aq_wait_lock);
	kfree(task);

	return err;
}

/**
 * ice_aq_check_events - Check if any thread is waiting for an AdminQ event
 * @pf: pointer to the PF private structure
 * @opcode: the opcode of the event
 * @event: the event to check
 *
 * Loops over the current list of pending threads waiting for an AdminQ event.
 * For each matching task, copy the contents of the event into the task
 * structure and wake up the thread.
 *
 * If multiple threads wait for the same opcode, they will all be woken up.
 *
 * Note that event->msg_buf will only be duplicated if the event has a buffer
 * with enough space already allocated. Otherwise, only the descriptor and
 * message length will be copied.
 *
 * Returns: true if an event was found, false otherwise
 */
static void ice_aq_check_events(struct ice_pf *pf, u16 opcode,
				struct ice_rq_event_info *event)
{
	struct ice_aq_task *task;
	bool found = false;

	spin_lock_bh(&pf->aq_wait_lock);
	hlist_for_each_entry(task, &pf->aq_wait_list, entry) {
		if (task->state || task->opcode != opcode)
			continue;

		memcpy(&task->event->desc, &event->desc, sizeof(event->desc));
		task->event->msg_len = event->msg_len;

		/* Only copy the data buffer if a destination was set */
		if (task->event->msg_buf &&
		    task->event->buf_len > event->buf_len) {
			memcpy(task->event->msg_buf, event->msg_buf,
			       event->buf_len);
			task->event->buf_len = event->buf_len;
		}

		task->state = ICE_AQ_TASK_COMPLETE;
		found = true;
	}
	spin_unlock_bh(&pf->aq_wait_lock);

	if (found)
		wake_up(&pf->aq_wait_queue);
}

/**
 * ice_aq_cancel_waiting_tasks - Immediately cancel all waiting tasks
 * @pf: the PF private structure
 *
 * Set all waiting tasks to ICE_AQ_TASK_CANCELED, and wake up their threads.
 * This will then cause ice_aq_wait_for_event to exit with -ECANCELED.
 */
static void ice_aq_cancel_waiting_tasks(struct ice_pf *pf)
{
	struct ice_aq_task *task;

	spin_lock_bh(&pf->aq_wait_lock);
	hlist_for_each_entry(task, &pf->aq_wait_list, entry)
		task->state = ICE_AQ_TASK_CANCELED;
	spin_unlock_bh(&pf->aq_wait_lock);

	wake_up(&pf->aq_wait_queue);
}

/**
 * __ice_clean_ctrlq - helper function to clean controlq rings
 * @pf: ptr to struct ice_pf
 * @q_type: specific Control queue type
 */
static int __ice_clean_ctrlq(struct ice_pf *pf, enum ice_ctl_q q_type)
{
	struct device *dev = ice_pf_to_dev(pf);
	struct ice_rq_event_info event;
	struct ice_hw *hw = &pf->hw;
	struct ice_ctl_q_info *cq;
	u16 pending, i = 0;
	const char *qtype;
	u32 oldval, val;

	/* Do not clean control queue if/when PF reset fails */
	if (test_bit(ICE_RESET_FAILED, pf->state))
		return 0;

	switch (q_type) {
	case ICE_CTL_Q_ADMIN:
		cq = &hw->adminq;
		qtype = "Admin";
		break;
	case ICE_CTL_Q_SB:
		cq = &hw->sbq;
		qtype = "Sideband";
		break;
	case ICE_CTL_Q_MAILBOX:
		cq = &hw->mailboxq;
		qtype = "Mailbox";
		/* we are going to try to detect a malicious VF, so set the
		 * state to begin detection
		 */
		hw->mbx_snapshot.mbx_buf.state = ICE_MAL_VF_DETECT_STATE_NEW_SNAPSHOT;
		break;
	default:
		dev_warn(dev, "Unknown control queue type 0x%x\n", q_type);
		return 0;
	}

	/* check for error indications - PF_xx_AxQLEN register layout for
	 * FW/MBX/SB are identical so just use defines for PF_FW_AxQLEN.
	 */
	val = rd32(hw, cq->rq.len);
	if (val & (PF_FW_ARQLEN_ARQVFE_M | PF_FW_ARQLEN_ARQOVFL_M |
		   PF_FW_ARQLEN_ARQCRIT_M)) {
		oldval = val;
		if (val & PF_FW_ARQLEN_ARQVFE_M)
			dev_dbg(dev, "%s Receive Queue VF Error detected\n",
				qtype);
		if (val & PF_FW_ARQLEN_ARQOVFL_M) {
			dev_dbg(dev, "%s Receive Queue Overflow Error detected\n",
				qtype);
		}
		if (val & PF_FW_ARQLEN_ARQCRIT_M)
			dev_dbg(dev, "%s Receive Queue Critical Error detected\n",
				qtype);
		val &= ~(PF_FW_ARQLEN_ARQVFE_M | PF_FW_ARQLEN_ARQOVFL_M |
			 PF_FW_ARQLEN_ARQCRIT_M);
		if (oldval != val)
			wr32(hw, cq->rq.len, val);
	}

	val = rd32(hw, cq->sq.len);
	if (val & (PF_FW_ATQLEN_ATQVFE_M | PF_FW_ATQLEN_ATQOVFL_M |
		   PF_FW_ATQLEN_ATQCRIT_M)) {
		oldval = val;
		if (val & PF_FW_ATQLEN_ATQVFE_M)
			dev_dbg(dev, "%s Send Queue VF Error detected\n",
				qtype);
		if (val & PF_FW_ATQLEN_ATQOVFL_M) {
			dev_dbg(dev, "%s Send Queue Overflow Error detected\n",
				qtype);
		}
		if (val & PF_FW_ATQLEN_ATQCRIT_M)
			dev_dbg(dev, "%s Send Queue Critical Error detected\n",
				qtype);
		val &= ~(PF_FW_ATQLEN_ATQVFE_M | PF_FW_ATQLEN_ATQOVFL_M |
			 PF_FW_ATQLEN_ATQCRIT_M);
		if (oldval != val)
			wr32(hw, cq->sq.len, val);
	}

	event.buf_len = cq->rq_buf_size;
	event.msg_buf = kzalloc(event.buf_len, GFP_KERNEL);
	if (!event.msg_buf)
		return 0;

	do {
		u16 opcode;
		int ret;

		ret = ice_clean_rq_elem(hw, cq, &event, &pending);
		if (ret == -EALREADY)
			break;
		if (ret) {
			dev_err(dev, "%s Receive Queue event error %d\n", qtype,
				ret);
			break;
		}

		opcode = le16_to_cpu(event.desc.opcode);

		/* Notify any thread that might be waiting for this event */
		ice_aq_check_events(pf, opcode, &event);

		switch (opcode) {
		case ice_aqc_opc_get_link_status:
			if (ice_handle_link_event(pf, &event))
				dev_err(dev, "Could not handle link event\n");
			break;
		case ice_aqc_opc_event_lan_overflow:
			ice_vf_lan_overflow_event(pf, &event);
			break;
		case ice_mbx_opc_send_msg_to_pf:
			if (!ice_is_malicious_vf(pf, &event, i, pending))
				ice_vc_process_vf_msg(pf, &event);
			break;
		case ice_aqc_opc_fw_logging:
			ice_output_fw_log(hw, &event.desc, event.msg_buf);
			break;
		case ice_aqc_opc_lldp_set_mib_change:
			ice_dcb_process_lldp_set_mib_change(pf, &event);
			break;
		default:
			dev_dbg(dev, "%s Receive Queue unknown event 0x%04x ignored\n",
				qtype, opcode);
			break;
		}
	} while (pending && (i++ < ICE_DFLT_IRQ_WORK));

	kfree(event.msg_buf);

	return pending && (i == ICE_DFLT_IRQ_WORK);
}

/**
 * ice_ctrlq_pending - check if there is a difference between ntc and ntu
 * @hw: pointer to hardware info
 * @cq: control queue information
 *
 * returns true if there are pending messages in a queue, false if there aren't
 */
static bool ice_ctrlq_pending(struct ice_hw *hw, struct ice_ctl_q_info *cq)
{
	u16 ntu;

	ntu = (u16)(rd32(hw, cq->rq.head) & cq->rq.head_mask);
	return cq->rq.next_to_clean != ntu;
}

/**
 * ice_clean_adminq_subtask - clean the AdminQ rings
 * @pf: board private structure
 */
static void ice_clean_adminq_subtask(struct ice_pf *pf)
{
	struct ice_hw *hw = &pf->hw;

	if (!test_bit(ICE_ADMINQ_EVENT_PENDING, pf->state))
		return;

	if (__ice_clean_ctrlq(pf, ICE_CTL_Q_ADMIN))
		return;

	clear_bit(ICE_ADMINQ_EVENT_PENDING, pf->state);

	/* There might be a situation where new messages arrive to a control
	 * queue between processing the last message and clearing the
	 * EVENT_PENDING bit. So before exiting, check queue head again (using
	 * ice_ctrlq_pending) and process new messages if any.
	 */
	if (ice_ctrlq_pending(hw, &hw->adminq))
		__ice_clean_ctrlq(pf, ICE_CTL_Q_ADMIN);

	ice_flush(hw);
}

/**
 * ice_clean_mailboxq_subtask - clean the MailboxQ rings
 * @pf: board private structure
 */
static void ice_clean_mailboxq_subtask(struct ice_pf *pf)
{
	struct ice_hw *hw = &pf->hw;

	if (!test_bit(ICE_MAILBOXQ_EVENT_PENDING, pf->state))
		return;

	if (__ice_clean_ctrlq(pf, ICE_CTL_Q_MAILBOX))
		return;

	clear_bit(ICE_MAILBOXQ_EVENT_PENDING, pf->state);

	if (ice_ctrlq_pending(hw, &hw->mailboxq))
		__ice_clean_ctrlq(pf, ICE_CTL_Q_MAILBOX);

	ice_flush(hw);
}

/**
 * ice_clean_sbq_subtask - clean the Sideband Queue rings
 * @pf: board private structure
 */
static void ice_clean_sbq_subtask(struct ice_pf *pf)
{
	struct ice_hw *hw = &pf->hw;

	/* Nothing to do here if sideband queue is not supported */
	if (!ice_is_sbq_supported(hw)) {
		clear_bit(ICE_SIDEBANDQ_EVENT_PENDING, pf->state);
		return;
	}

	if (!test_bit(ICE_SIDEBANDQ_EVENT_PENDING, pf->state))
		return;

	if (__ice_clean_ctrlq(pf, ICE_CTL_Q_SB))
		return;

	clear_bit(ICE_SIDEBANDQ_EVENT_PENDING, pf->state);

	if (ice_ctrlq_pending(hw, &hw->sbq))
		__ice_clean_ctrlq(pf, ICE_CTL_Q_SB);

	ice_flush(hw);
}

/**
 * ice_service_task_schedule - schedule the service task to wake up
 * @pf: board private structure
 *
 * If not already scheduled, this puts the task into the work queue.
 */
void ice_service_task_schedule(struct ice_pf *pf)
{
	if (!test_bit(ICE_SERVICE_DIS, pf->state) &&
	    !test_and_set_bit(ICE_SERVICE_SCHED, pf->state) &&
	    !test_bit(ICE_NEEDS_RESTART, pf->state))
		queue_work(ice_wq, &pf->serv_task);
}

/**
 * ice_service_task_complete - finish up the service task
 * @pf: board private structure
 */
static void ice_service_task_complete(struct ice_pf *pf)
{
	WARN_ON(!test_bit(ICE_SERVICE_SCHED, pf->state));

	/* force memory (pf->state) to sync before next service task */
	smp_mb__before_atomic();
	clear_bit(ICE_SERVICE_SCHED, pf->state);
}

/**
 * ice_service_task_stop - stop service task and cancel works
 * @pf: board private structure
 *
 * Return 0 if the ICE_SERVICE_DIS bit was not already set,
 * 1 otherwise.
 */
static int ice_service_task_stop(struct ice_pf *pf)
{
	int ret;

	ret = test_and_set_bit(ICE_SERVICE_DIS, pf->state);

	if (pf->serv_tmr.function)
		del_timer_sync(&pf->serv_tmr);
	if (pf->serv_task.func)
		cancel_work_sync(&pf->serv_task);

	clear_bit(ICE_SERVICE_SCHED, pf->state);
	return ret;
}

/**
 * ice_service_task_restart - restart service task and schedule works
 * @pf: board private structure
 *
 * This function is needed for suspend and resume works (e.g WoL scenario)
 */
static void ice_service_task_restart(struct ice_pf *pf)
{
	clear_bit(ICE_SERVICE_DIS, pf->state);
	ice_service_task_schedule(pf);
}

/**
 * ice_service_timer - timer callback to schedule service task
 * @t: pointer to timer_list
 */
static void ice_service_timer(struct timer_list *t)
{
	struct ice_pf *pf = from_timer(pf, t, serv_tmr);

	mod_timer(&pf->serv_tmr, round_jiffies(pf->serv_tmr_period + jiffies));
	ice_service_task_schedule(pf);
}

/**
 * ice_handle_mdd_event - handle malicious driver detect event
 * @pf: pointer to the PF structure
 *
 * Called from service task. OICR interrupt handler indicates MDD event.
 * VF MDD logging is guarded by net_ratelimit. Additional PF and VF log
 * messages are wrapped by netif_msg_[rx|tx]_err. Since VF Rx MDD events
 * disable the queue, the PF can be configured to reset the VF using ethtool
 * private flag mdd-auto-reset-vf.
 */
static void ice_handle_mdd_event(struct ice_pf *pf)
{
	struct device *dev = ice_pf_to_dev(pf);
	struct ice_hw *hw = &pf->hw;
	unsigned int i;
	u32 reg;

	if (!test_and_clear_bit(ICE_MDD_EVENT_PENDING, pf->state)) {
		/* Since the VF MDD event logging is rate limited, check if
		 * there are pending MDD events.
		 */
		ice_print_vfs_mdd_events(pf);
		return;
	}

	/* find what triggered an MDD event */
	reg = rd32(hw, GL_MDET_TX_PQM);
	if (reg & GL_MDET_TX_PQM_VALID_M) {
		u8 pf_num = (reg & GL_MDET_TX_PQM_PF_NUM_M) >>
				GL_MDET_TX_PQM_PF_NUM_S;
		u16 vf_num = (reg & GL_MDET_TX_PQM_VF_NUM_M) >>
				GL_MDET_TX_PQM_VF_NUM_S;
		u8 event = (reg & GL_MDET_TX_PQM_MAL_TYPE_M) >>
				GL_MDET_TX_PQM_MAL_TYPE_S;
		u16 queue = ((reg & GL_MDET_TX_PQM_QNUM_M) >>
				GL_MDET_TX_PQM_QNUM_S);

		if (netif_msg_tx_err(pf))
			dev_info(dev, "Malicious Driver Detection event %d on TX queue %d PF# %d VF# %d\n",
				 event, queue, pf_num, vf_num);
		wr32(hw, GL_MDET_TX_PQM, 0xffffffff);
	}

	reg = rd32(hw, GL_MDET_TX_TCLAN);
	if (reg & GL_MDET_TX_TCLAN_VALID_M) {
		u8 pf_num = (reg & GL_MDET_TX_TCLAN_PF_NUM_M) >>
				GL_MDET_TX_TCLAN_PF_NUM_S;
		u16 vf_num = (reg & GL_MDET_TX_TCLAN_VF_NUM_M) >>
				GL_MDET_TX_TCLAN_VF_NUM_S;
		u8 event = (reg & GL_MDET_TX_TCLAN_MAL_TYPE_M) >>
				GL_MDET_TX_TCLAN_MAL_TYPE_S;
		u16 queue = ((reg & GL_MDET_TX_TCLAN_QNUM_M) >>
				GL_MDET_TX_TCLAN_QNUM_S);

		if (netif_msg_tx_err(pf))
			dev_info(dev, "Malicious Driver Detection event %d on TX queue %d PF# %d VF# %d\n",
				 event, queue, pf_num, vf_num);
		wr32(hw, GL_MDET_TX_TCLAN, 0xffffffff);
	}

	reg = rd32(hw, GL_MDET_RX);
	if (reg & GL_MDET_RX_VALID_M) {
		u8 pf_num = (reg & GL_MDET_RX_PF_NUM_M) >>
				GL_MDET_RX_PF_NUM_S;
		u16 vf_num = (reg & GL_MDET_RX_VF_NUM_M) >>
				GL_MDET_RX_VF_NUM_S;
		u8 event = (reg & GL_MDET_RX_MAL_TYPE_M) >>
				GL_MDET_RX_MAL_TYPE_S;
		u16 queue = ((reg & GL_MDET_RX_QNUM_M) >>
				GL_MDET_RX_QNUM_S);

		if (netif_msg_rx_err(pf))
			dev_info(dev, "Malicious Driver Detection event %d on RX queue %d PF# %d VF# %d\n",
				 event, queue, pf_num, vf_num);
		wr32(hw, GL_MDET_RX, 0xffffffff);
	}

	/* check to see if this PF caused an MDD event */
	reg = rd32(hw, PF_MDET_TX_PQM);
	if (reg & PF_MDET_TX_PQM_VALID_M) {
		wr32(hw, PF_MDET_TX_PQM, 0xFFFF);
		if (netif_msg_tx_err(pf))
			dev_info(dev, "Malicious Driver Detection event TX_PQM detected on PF\n");
	}

	reg = rd32(hw, PF_MDET_TX_TCLAN);
	if (reg & PF_MDET_TX_TCLAN_VALID_M) {
		wr32(hw, PF_MDET_TX_TCLAN, 0xFFFF);
		if (netif_msg_tx_err(pf))
			dev_info(dev, "Malicious Driver Detection event TX_TCLAN detected on PF\n");
	}

	reg = rd32(hw, PF_MDET_RX);
	if (reg & PF_MDET_RX_VALID_M) {
		wr32(hw, PF_MDET_RX, 0xFFFF);
		if (netif_msg_rx_err(pf))
			dev_info(dev, "Malicious Driver Detection event RX detected on PF\n");
	}

	/* Check to see if one of the VFs caused an MDD event, and then
	 * increment counters and set print pending
	 */
	ice_for_each_vf(pf, i) {
		struct ice_vf *vf = &pf->vf[i];

		reg = rd32(hw, VP_MDET_TX_PQM(i));
		if (reg & VP_MDET_TX_PQM_VALID_M) {
			wr32(hw, VP_MDET_TX_PQM(i), 0xFFFF);
			vf->mdd_tx_events.count++;
			set_bit(ICE_MDD_VF_PRINT_PENDING, pf->state);
			if (netif_msg_tx_err(pf))
				dev_info(dev, "Malicious Driver Detection event TX_PQM detected on VF %d\n",
					 i);
		}

		reg = rd32(hw, VP_MDET_TX_TCLAN(i));
		if (reg & VP_MDET_TX_TCLAN_VALID_M) {
			wr32(hw, VP_MDET_TX_TCLAN(i), 0xFFFF);
			vf->mdd_tx_events.count++;
			set_bit(ICE_MDD_VF_PRINT_PENDING, pf->state);
			if (netif_msg_tx_err(pf))
				dev_info(dev, "Malicious Driver Detection event TX_TCLAN detected on VF %d\n",
					 i);
		}

		reg = rd32(hw, VP_MDET_TX_TDPU(i));
		if (reg & VP_MDET_TX_TDPU_VALID_M) {
			wr32(hw, VP_MDET_TX_TDPU(i), 0xFFFF);
			vf->mdd_tx_events.count++;
			set_bit(ICE_MDD_VF_PRINT_PENDING, pf->state);
			if (netif_msg_tx_err(pf))
				dev_info(dev, "Malicious Driver Detection event TX_TDPU detected on VF %d\n",
					 i);
		}

		reg = rd32(hw, VP_MDET_RX(i));
		if (reg & VP_MDET_RX_VALID_M) {
			wr32(hw, VP_MDET_RX(i), 0xFFFF);
			vf->mdd_rx_events.count++;
			set_bit(ICE_MDD_VF_PRINT_PENDING, pf->state);
			if (netif_msg_rx_err(pf))
				dev_info(dev, "Malicious Driver Detection event RX detected on VF %d\n",
					 i);

			/* Since the queue is disabled on VF Rx MDD events, the
			 * PF can be configured to reset the VF through ethtool
			 * private flag mdd-auto-reset-vf.
			 */
			if (test_bit(ICE_FLAG_MDD_AUTO_RESET_VF, pf->flags)) {
				/* VF MDD event counters will be cleared by
				 * reset, so print the event prior to reset.
				 */
				ice_print_vf_rx_mdd_event(vf);
				ice_reset_vf(&pf->vf[i], false);
			}
		}
	}

	ice_print_vfs_mdd_events(pf);
}

/**
 * ice_force_phys_link_state - Force the physical link state
 * @vsi: VSI to force the physical link state to up/down
 * @link_up: true/false indicates to set the physical link to up/down
 *
 * Force the physical link state by getting the current PHY capabilities from
 * hardware and setting the PHY config based on the determined capabilities. If
 * link changes a link event will be triggered because both the Enable Automatic
 * Link Update and LESM Enable bits are set when setting the PHY capabilities.
 *
 * Returns 0 on success, negative on failure
 */
static int ice_force_phys_link_state(struct ice_vsi *vsi, bool link_up)
{
	struct ice_aqc_get_phy_caps_data *pcaps;
	struct ice_aqc_set_phy_cfg_data *cfg;
	struct ice_port_info *pi;
	struct device *dev;
	int retcode;

	if (!vsi || !vsi->port_info || !vsi->back)
		return -EINVAL;
	if (vsi->type != ICE_VSI_PF)
		return 0;

	dev = ice_pf_to_dev(vsi->back);

	pi = vsi->port_info;

	pcaps = kzalloc(sizeof(*pcaps), GFP_KERNEL);
	if (!pcaps)
		return -ENOMEM;

	retcode = ice_aq_get_phy_caps(pi, false, ICE_AQC_REPORT_ACTIVE_CFG, pcaps,
				      NULL);
	if (retcode) {
		dev_err(dev, "Failed to get phy capabilities, VSI %d error %d\n",
			vsi->vsi_num, retcode);
		retcode = -EIO;
		goto out;
	}

	/* No change in link */
	if (link_up == !!(pcaps->caps & ICE_AQC_PHY_EN_LINK) &&
	    link_up == !!(pi->phy.link_info.link_info & ICE_AQ_LINK_UP))
		goto out;

	/* Use the current user PHY configuration. The current user PHY
	 * configuration is initialized during probe from PHY capabilities
	 * software mode, and updated on set PHY configuration.
	 */
	cfg = kmemdup(&pi->phy.curr_user_phy_cfg, sizeof(*cfg), GFP_KERNEL);
	if (!cfg) {
		retcode = -ENOMEM;
		goto out;
	}

	cfg->caps |= ICE_AQ_PHY_ENA_AUTO_LINK_UPDT;
	if (link_up)
		cfg->caps |= ICE_AQ_PHY_ENA_LINK;
	else
		cfg->caps &= ~ICE_AQ_PHY_ENA_LINK;

	retcode = ice_aq_set_phy_cfg(&vsi->back->hw, pi, cfg, NULL);
	if (retcode) {
		dev_err(dev, "Failed to set phy config, VSI %d error %d\n",
			vsi->vsi_num, retcode);
		retcode = -EIO;
	}

	kfree(cfg);
out:
	kfree(pcaps);
	return retcode;
}

/**
 * ice_init_nvm_phy_type - Initialize the NVM PHY type
 * @pi: port info structure
 *
 * Initialize nvm_phy_type_[low|high] for link lenient mode support
 */
static int ice_init_nvm_phy_type(struct ice_port_info *pi)
{
	struct ice_aqc_get_phy_caps_data *pcaps;
	struct ice_pf *pf = pi->hw->back;
	int err;

	pcaps = kzalloc(sizeof(*pcaps), GFP_KERNEL);
	if (!pcaps)
		return -ENOMEM;

	err = ice_aq_get_phy_caps(pi, false, ICE_AQC_REPORT_TOPO_CAP_NO_MEDIA,
				  pcaps, NULL);

	if (err) {
		dev_err(ice_pf_to_dev(pf), "Get PHY capability failed.\n");
		goto out;
	}

	pf->nvm_phy_type_hi = pcaps->phy_type_high;
	pf->nvm_phy_type_lo = pcaps->phy_type_low;

out:
	kfree(pcaps);
	return err;
}

/**
 * ice_init_link_dflt_override - Initialize link default override
 * @pi: port info structure
 *
 * Initialize link default override and PHY total port shutdown during probe
 */
static void ice_init_link_dflt_override(struct ice_port_info *pi)
{
	struct ice_link_default_override_tlv *ldo;
	struct ice_pf *pf = pi->hw->back;

	ldo = &pf->link_dflt_override;
	if (ice_get_link_default_override(ldo, pi))
		return;

	if (!(ldo->options & ICE_LINK_OVERRIDE_PORT_DIS))
		return;

	/* Enable Total Port Shutdown (override/replace link-down-on-close
	 * ethtool private flag) for ports with Port Disable bit set.
	 */
	set_bit(ICE_FLAG_TOTAL_PORT_SHUTDOWN_ENA, pf->flags);
	set_bit(ICE_FLAG_LINK_DOWN_ON_CLOSE_ENA, pf->flags);
}

/**
 * ice_init_phy_cfg_dflt_override - Initialize PHY cfg default override settings
 * @pi: port info structure
 *
 * If default override is enabled, initialize the user PHY cfg speed and FEC
 * settings using the default override mask from the NVM.
 *
 * The PHY should only be configured with the default override settings the
 * first time media is available. The ICE_LINK_DEFAULT_OVERRIDE_PENDING state
 * is used to indicate that the user PHY cfg default override is initialized
 * and the PHY has not been configured with the default override settings. The
 * state is set here, and cleared in ice_configure_phy the first time the PHY is
 * configured.
 *
 * This function should be called only if the FW doesn't support default
 * configuration mode, as reported by ice_fw_supports_report_dflt_cfg.
 */
static void ice_init_phy_cfg_dflt_override(struct ice_port_info *pi)
{
	struct ice_link_default_override_tlv *ldo;
	struct ice_aqc_set_phy_cfg_data *cfg;
	struct ice_phy_info *phy = &pi->phy;
	struct ice_pf *pf = pi->hw->back;

	ldo = &pf->link_dflt_override;

	/* If link default override is enabled, use to mask NVM PHY capabilities
	 * for speed and FEC default configuration.
	 */
	cfg = &phy->curr_user_phy_cfg;

	if (ldo->phy_type_low || ldo->phy_type_high) {
		cfg->phy_type_low = pf->nvm_phy_type_lo &
				    cpu_to_le64(ldo->phy_type_low);
		cfg->phy_type_high = pf->nvm_phy_type_hi &
				     cpu_to_le64(ldo->phy_type_high);
	}
	cfg->link_fec_opt = ldo->fec_options;
	phy->curr_user_fec_req = ICE_FEC_AUTO;

	set_bit(ICE_LINK_DEFAULT_OVERRIDE_PENDING, pf->state);
}

/**
 * ice_init_phy_user_cfg - Initialize the PHY user configuration
 * @pi: port info structure
 *
 * Initialize the current user PHY configuration, speed, FEC, and FC requested
 * mode to default. The PHY defaults are from get PHY capabilities topology
 * with media so call when media is first available. An error is returned if
 * called when media is not available. The PHY initialization completed state is
 * set here.
 *
 * These configurations are used when setting PHY
 * configuration. The user PHY configuration is updated on set PHY
 * configuration. Returns 0 on success, negative on failure
 */
static int ice_init_phy_user_cfg(struct ice_port_info *pi)
{
	struct ice_aqc_get_phy_caps_data *pcaps;
	struct ice_phy_info *phy = &pi->phy;
	struct ice_pf *pf = pi->hw->back;
	int err;

	if (!(phy->link_info.link_info & ICE_AQ_MEDIA_AVAILABLE))
		return -EIO;

	pcaps = kzalloc(sizeof(*pcaps), GFP_KERNEL);
	if (!pcaps)
		return -ENOMEM;

	if (ice_fw_supports_report_dflt_cfg(pi->hw))
		err = ice_aq_get_phy_caps(pi, false, ICE_AQC_REPORT_DFLT_CFG,
					  pcaps, NULL);
	else
		err = ice_aq_get_phy_caps(pi, false, ICE_AQC_REPORT_TOPO_CAP_MEDIA,
					  pcaps, NULL);
	if (err) {
		dev_err(ice_pf_to_dev(pf), "Get PHY capability failed.\n");
		goto err_out;
	}

	ice_copy_phy_caps_to_cfg(pi, pcaps, &pi->phy.curr_user_phy_cfg);

	/* check if lenient mode is supported and enabled */
	if (ice_fw_supports_link_override(pi->hw) &&
	    !(pcaps->module_compliance_enforcement &
	      ICE_AQC_MOD_ENFORCE_STRICT_MODE)) {
		set_bit(ICE_FLAG_LINK_LENIENT_MODE_ENA, pf->flags);

		/* if the FW supports default PHY configuration mode, then the driver
		 * does not have to apply link override settings. If not,
		 * initialize user PHY configuration with link override values
		 */
		if (!ice_fw_supports_report_dflt_cfg(pi->hw) &&
		    (pf->link_dflt_override.options & ICE_LINK_OVERRIDE_EN)) {
			ice_init_phy_cfg_dflt_override(pi);
			goto out;
		}
	}

	/* if link default override is not enabled, set user flow control and
	 * FEC settings based on what get_phy_caps returned
	 */
	phy->curr_user_fec_req = ice_caps_to_fec_mode(pcaps->caps,
						      pcaps->link_fec_options);
	phy->curr_user_fc_req = ice_caps_to_fc_mode(pcaps->caps);

out:
	phy->curr_user_speed_req = ICE_AQ_LINK_SPEED_M;
	set_bit(ICE_PHY_INIT_COMPLETE, pf->state);
err_out:
	kfree(pcaps);
	return err;
}

/**
 * ice_configure_phy - configure PHY
 * @vsi: VSI of PHY
 *
 * Set the PHY configuration. If the current PHY configuration is the same as
 * the curr_user_phy_cfg, then do nothing to avoid link flap. Otherwise
 * configure the based get PHY capabilities for topology with media.
 */
static int ice_configure_phy(struct ice_vsi *vsi)
{
	struct device *dev = ice_pf_to_dev(vsi->back);
	struct ice_port_info *pi = vsi->port_info;
	struct ice_aqc_get_phy_caps_data *pcaps;
	struct ice_aqc_set_phy_cfg_data *cfg;
	struct ice_phy_info *phy = &pi->phy;
	struct ice_pf *pf = vsi->back;
	int err;

	/* Ensure we have media as we cannot configure a medialess port */
	if (!(phy->link_info.link_info & ICE_AQ_MEDIA_AVAILABLE))
		return -EPERM;

	ice_print_topo_conflict(vsi);

	if (!test_bit(ICE_FLAG_LINK_LENIENT_MODE_ENA, pf->flags) &&
	    phy->link_info.topo_media_conflict == ICE_AQ_LINK_TOPO_UNSUPP_MEDIA)
		return -EPERM;

	if (test_bit(ICE_FLAG_LINK_DOWN_ON_CLOSE_ENA, pf->flags))
		return ice_force_phys_link_state(vsi, true);

	pcaps = kzalloc(sizeof(*pcaps), GFP_KERNEL);
	if (!pcaps)
		return -ENOMEM;

	/* Get current PHY config */
	err = ice_aq_get_phy_caps(pi, false, ICE_AQC_REPORT_ACTIVE_CFG, pcaps,
				  NULL);
	if (err) {
		dev_err(dev, "Failed to get PHY configuration, VSI %d error %d\n",
			vsi->vsi_num, err);
		goto done;
	}

	/* If PHY enable link is configured and configuration has not changed,
	 * there's nothing to do
	 */
	if (pcaps->caps & ICE_AQC_PHY_EN_LINK &&
	    ice_phy_caps_equals_cfg(pcaps, &phy->curr_user_phy_cfg))
		goto done;

	/* Use PHY topology as baseline for configuration */
	memset(pcaps, 0, sizeof(*pcaps));
	if (ice_fw_supports_report_dflt_cfg(pi->hw))
		err = ice_aq_get_phy_caps(pi, false, ICE_AQC_REPORT_DFLT_CFG,
					  pcaps, NULL);
	else
		err = ice_aq_get_phy_caps(pi, false, ICE_AQC_REPORT_TOPO_CAP_MEDIA,
					  pcaps, NULL);
	if (err) {
		dev_err(dev, "Failed to get PHY caps, VSI %d error %d\n",
			vsi->vsi_num, err);
		goto done;
	}

	cfg = kzalloc(sizeof(*cfg), GFP_KERNEL);
	if (!cfg) {
		err = -ENOMEM;
		goto done;
	}

	ice_copy_phy_caps_to_cfg(pi, pcaps, cfg);

	/* Speed - If default override pending, use curr_user_phy_cfg set in
	 * ice_init_phy_user_cfg_ldo.
	 */
	if (test_and_clear_bit(ICE_LINK_DEFAULT_OVERRIDE_PENDING,
			       vsi->back->state)) {
		cfg->phy_type_low = phy->curr_user_phy_cfg.phy_type_low;
		cfg->phy_type_high = phy->curr_user_phy_cfg.phy_type_high;
	} else {
		u64 phy_low = 0, phy_high = 0;

		ice_update_phy_type(&phy_low, &phy_high,
				    pi->phy.curr_user_speed_req);
		cfg->phy_type_low = pcaps->phy_type_low & cpu_to_le64(phy_low);
		cfg->phy_type_high = pcaps->phy_type_high &
				     cpu_to_le64(phy_high);
	}

	/* Can't provide what was requested; use PHY capabilities */
	if (!cfg->phy_type_low && !cfg->phy_type_high) {
		cfg->phy_type_low = pcaps->phy_type_low;
		cfg->phy_type_high = pcaps->phy_type_high;
	}

	/* FEC */
	ice_cfg_phy_fec(pi, cfg, phy->curr_user_fec_req);

	/* Can't provide what was requested; use PHY capabilities */
	if (cfg->link_fec_opt !=
	    (cfg->link_fec_opt & pcaps->link_fec_options)) {
		cfg->caps |= pcaps->caps & ICE_AQC_PHY_EN_AUTO_FEC;
		cfg->link_fec_opt = pcaps->link_fec_options;
	}

	/* Flow Control - always supported; no need to check against
	 * capabilities
	 */
	ice_cfg_phy_fc(pi, cfg, phy->curr_user_fc_req);

	/* Enable link and link update */
	cfg->caps |= ICE_AQ_PHY_ENA_AUTO_LINK_UPDT | ICE_AQ_PHY_ENA_LINK;

	err = ice_aq_set_phy_cfg(&pf->hw, pi, cfg, NULL);
	if (err)
		dev_err(dev, "Failed to set phy config, VSI %d error %d\n",
			vsi->vsi_num, err);

	kfree(cfg);
done:
	kfree(pcaps);
	return err;
}

/**
 * ice_check_media_subtask - Check for media
 * @pf: pointer to PF struct
 *
 * If media is available, then initialize PHY user configuration if it is not
 * been, and configure the PHY if the interface is up.
 */
static void ice_check_media_subtask(struct ice_pf *pf)
{
	struct ice_port_info *pi;
	struct ice_vsi *vsi;
	int err;

	/* No need to check for media if it's already present */
	if (!test_bit(ICE_FLAG_NO_MEDIA, pf->flags))
		return;

	vsi = ice_get_main_vsi(pf);
	if (!vsi)
		return;

	/* Refresh link info and check if media is present */
	pi = vsi->port_info;
	err = ice_update_link_info(pi);
	if (err)
		return;

	ice_check_link_cfg_err(pf, pi->phy.link_info.link_cfg_err);

	if (pi->phy.link_info.link_info & ICE_AQ_MEDIA_AVAILABLE) {
		if (!test_bit(ICE_PHY_INIT_COMPLETE, pf->state))
			ice_init_phy_user_cfg(pi);

		/* PHY settings are reset on media insertion, reconfigure
		 * PHY to preserve settings.
		 */
		if (test_bit(ICE_VSI_DOWN, vsi->state) &&
		    test_bit(ICE_FLAG_LINK_DOWN_ON_CLOSE_ENA, vsi->back->flags))
			return;

		err = ice_configure_phy(vsi);
		if (!err)
			clear_bit(ICE_FLAG_NO_MEDIA, pf->flags);

		/* A Link Status Event will be generated; the event handler
		 * will complete bringing the interface up
		 */
	}
}

/**
 * ice_service_task - manage and run subtasks
 * @work: pointer to work_struct contained by the PF struct
 */
static void ice_service_task(struct work_struct *work)
{
	struct ice_pf *pf = container_of(work, struct ice_pf, serv_task);
	unsigned long start_time = jiffies;

	/* subtasks */

	/* process reset requests first */
	ice_reset_subtask(pf);

	/* bail if a reset/recovery cycle is pending or rebuild failed */
	if (ice_is_reset_in_progress(pf->state) ||
	    test_bit(ICE_SUSPENDED, pf->state) ||
	    test_bit(ICE_NEEDS_RESTART, pf->state)) {
		ice_service_task_complete(pf);
		return;
	}

	if (test_and_clear_bit(ICE_FLAG_PLUG_AUX_DEV, pf->flags))
		ice_plug_aux_dev(pf);

	ice_clean_adminq_subtask(pf);
	ice_check_media_subtask(pf);
	ice_check_for_hang_subtask(pf);
	ice_sync_fltr_subtask(pf);
	ice_handle_mdd_event(pf);
	ice_watchdog_subtask(pf);

	if (ice_is_safe_mode(pf)) {
		ice_service_task_complete(pf);
		return;
	}

	ice_process_vflr_event(pf);
	ice_clean_mailboxq_subtask(pf);
	ice_clean_sbq_subtask(pf);
	ice_sync_arfs_fltrs(pf);
	ice_flush_fdir_ctx(pf);

	/* Clear ICE_SERVICE_SCHED flag to allow scheduling next event */
	ice_service_task_complete(pf);

	/* If the tasks have taken longer than one service timer period
	 * or there is more work to be done, reset the service timer to
	 * schedule the service task now.
	 */
	if (time_after(jiffies, (start_time + pf->serv_tmr_period)) ||
	    test_bit(ICE_MDD_EVENT_PENDING, pf->state) ||
	    test_bit(ICE_VFLR_EVENT_PENDING, pf->state) ||
	    test_bit(ICE_MAILBOXQ_EVENT_PENDING, pf->state) ||
	    test_bit(ICE_FD_VF_FLUSH_CTX, pf->state) ||
	    test_bit(ICE_SIDEBANDQ_EVENT_PENDING, pf->state) ||
	    test_bit(ICE_ADMINQ_EVENT_PENDING, pf->state))
		mod_timer(&pf->serv_tmr, jiffies);
}

/**
 * ice_set_ctrlq_len - helper function to set controlq length
 * @hw: pointer to the HW instance
 */
static void ice_set_ctrlq_len(struct ice_hw *hw)
{
	hw->adminq.num_rq_entries = ICE_AQ_LEN;
	hw->adminq.num_sq_entries = ICE_AQ_LEN;
	hw->adminq.rq_buf_size = ICE_AQ_MAX_BUF_LEN;
	hw->adminq.sq_buf_size = ICE_AQ_MAX_BUF_LEN;
	hw->mailboxq.num_rq_entries = PF_MBX_ARQLEN_ARQLEN_M;
	hw->mailboxq.num_sq_entries = ICE_MBXSQ_LEN;
	hw->mailboxq.rq_buf_size = ICE_MBXQ_MAX_BUF_LEN;
	hw->mailboxq.sq_buf_size = ICE_MBXQ_MAX_BUF_LEN;
	hw->sbq.num_rq_entries = ICE_SBQ_LEN;
	hw->sbq.num_sq_entries = ICE_SBQ_LEN;
	hw->sbq.rq_buf_size = ICE_SBQ_MAX_BUF_LEN;
	hw->sbq.sq_buf_size = ICE_SBQ_MAX_BUF_LEN;
}

/**
 * ice_schedule_reset - schedule a reset
 * @pf: board private structure
 * @reset: reset being requested
 */
int ice_schedule_reset(struct ice_pf *pf, enum ice_reset_req reset)
{
	struct device *dev = ice_pf_to_dev(pf);

	/* bail out if earlier reset has failed */
	if (test_bit(ICE_RESET_FAILED, pf->state)) {
		dev_dbg(dev, "earlier reset has failed\n");
		return -EIO;
	}
	/* bail if reset/recovery already in progress */
	if (ice_is_reset_in_progress(pf->state)) {
		dev_dbg(dev, "Reset already in progress\n");
		return -EBUSY;
	}

	ice_unplug_aux_dev(pf);

	switch (reset) {
	case ICE_RESET_PFR:
		set_bit(ICE_PFR_REQ, pf->state);
		break;
	case ICE_RESET_CORER:
		set_bit(ICE_CORER_REQ, pf->state);
		break;
	case ICE_RESET_GLOBR:
		set_bit(ICE_GLOBR_REQ, pf->state);
		break;
	default:
		return -EINVAL;
	}

	ice_service_task_schedule(pf);
	return 0;
}

/**
 * ice_irq_affinity_notify - Callback for affinity changes
 * @notify: context as to what irq was changed
 * @mask: the new affinity mask
 *
 * This is a callback function used by the irq_set_affinity_notifier function
 * so that we may register to receive changes to the irq affinity masks.
 */
static void
ice_irq_affinity_notify(struct irq_affinity_notify *notify,
			const cpumask_t *mask)
{
	struct ice_q_vector *q_vector =
		container_of(notify, struct ice_q_vector, affinity_notify);

	cpumask_copy(&q_vector->affinity_mask, mask);
}

/**
 * ice_irq_affinity_release - Callback for affinity notifier release
 * @ref: internal core kernel usage
 *
 * This is a callback function used by the irq_set_affinity_notifier function
 * to inform the current notification subscriber that they will no longer
 * receive notifications.
 */
static void ice_irq_affinity_release(struct kref __always_unused *ref) {}

/**
 * ice_vsi_ena_irq - Enable IRQ for the given VSI
 * @vsi: the VSI being configured
 */
static int ice_vsi_ena_irq(struct ice_vsi *vsi)
{
	struct ice_hw *hw = &vsi->back->hw;
	int i;

	ice_for_each_q_vector(vsi, i)
		ice_irq_dynamic_ena(hw, vsi, vsi->q_vectors[i]);

	ice_flush(hw);
	return 0;
}

/**
 * ice_vsi_req_irq_msix - get MSI-X vectors from the OS for the VSI
 * @vsi: the VSI being configured
 * @basename: name for the vector
 */
static int ice_vsi_req_irq_msix(struct ice_vsi *vsi, char *basename)
{
	int q_vectors = vsi->num_q_vectors;
	struct ice_pf *pf = vsi->back;
	int base = vsi->base_vector;
	struct device *dev;
	int rx_int_idx = 0;
	int tx_int_idx = 0;
	int vector, err;
	int irq_num;

	dev = ice_pf_to_dev(pf);
	for (vector = 0; vector < q_vectors; vector++) {
		struct ice_q_vector *q_vector = vsi->q_vectors[vector];

		irq_num = pf->msix_entries[base + vector].vector;

		if (q_vector->tx.tx_ring && q_vector->rx.rx_ring) {
			snprintf(q_vector->name, sizeof(q_vector->name) - 1,
				 "%s-%s-%d", basename, "TxRx", rx_int_idx++);
			tx_int_idx++;
		} else if (q_vector->rx.rx_ring) {
			snprintf(q_vector->name, sizeof(q_vector->name) - 1,
				 "%s-%s-%d", basename, "rx", rx_int_idx++);
		} else if (q_vector->tx.tx_ring) {
			snprintf(q_vector->name, sizeof(q_vector->name) - 1,
				 "%s-%s-%d", basename, "tx", tx_int_idx++);
		} else {
			/* skip this unused q_vector */
			continue;
		}
		if (vsi->type == ICE_VSI_CTRL && vsi->vf_id != ICE_INVAL_VFID)
			err = devm_request_irq(dev, irq_num, vsi->irq_handler,
					       IRQF_SHARED, q_vector->name,
					       q_vector);
		else
			err = devm_request_irq(dev, irq_num, vsi->irq_handler,
					       0, q_vector->name, q_vector);
		if (err) {
			netdev_err(vsi->netdev, "MSIX request_irq failed, error: %d\n",
				   err);
			goto free_q_irqs;
		}

		/* register for affinity change notifications */
		if (!IS_ENABLED(CONFIG_RFS_ACCEL)) {
			struct irq_affinity_notify *affinity_notify;

			affinity_notify = &q_vector->affinity_notify;
			affinity_notify->notify = ice_irq_affinity_notify;
			affinity_notify->release = ice_irq_affinity_release;
			irq_set_affinity_notifier(irq_num, affinity_notify);
		}

		/* assign the mask for this irq */
		irq_set_affinity_hint(irq_num, &q_vector->affinity_mask);
	}

	vsi->irqs_ready = true;
	return 0;

free_q_irqs:
	while (vector) {
		vector--;
		irq_num = pf->msix_entries[base + vector].vector;
		if (!IS_ENABLED(CONFIG_RFS_ACCEL))
			irq_set_affinity_notifier(irq_num, NULL);
		irq_set_affinity_hint(irq_num, NULL);
		devm_free_irq(dev, irq_num, &vsi->q_vectors[vector]);
	}
	return err;
}

/**
 * ice_xdp_alloc_setup_rings - Allocate and setup Tx rings for XDP
 * @vsi: VSI to setup Tx rings used by XDP
 *
 * Return 0 on success and negative value on error
 */
static int ice_xdp_alloc_setup_rings(struct ice_vsi *vsi)
{
	struct device *dev = ice_pf_to_dev(vsi->back);
	struct ice_tx_desc *tx_desc;
	int i, j;

	ice_for_each_xdp_txq(vsi, i) {
		u16 xdp_q_idx = vsi->alloc_txq + i;
		struct ice_tx_ring *xdp_ring;

		xdp_ring = kzalloc(sizeof(*xdp_ring), GFP_KERNEL);

		if (!xdp_ring)
			goto free_xdp_rings;

		xdp_ring->q_index = xdp_q_idx;
		xdp_ring->reg_idx = vsi->txq_map[xdp_q_idx];
		xdp_ring->vsi = vsi;
		xdp_ring->netdev = NULL;
		xdp_ring->next_dd = ICE_TX_THRESH - 1;
		xdp_ring->next_rs = ICE_TX_THRESH - 1;
		xdp_ring->dev = dev;
		xdp_ring->count = vsi->num_tx_desc;
		WRITE_ONCE(vsi->xdp_rings[i], xdp_ring);
		if (ice_setup_tx_ring(xdp_ring))
			goto free_xdp_rings;
		ice_set_ring_xdp(xdp_ring);
		xdp_ring->xsk_pool = ice_tx_xsk_pool(xdp_ring);
		spin_lock_init(&xdp_ring->tx_lock);
		for (j = 0; j < xdp_ring->count; j++) {
			tx_desc = ICE_TX_DESC(xdp_ring, j);
			tx_desc->cmd_type_offset_bsz = cpu_to_le64(ICE_TX_DESC_DTYPE_DESC_DONE);
		}
	}

	ice_for_each_rxq(vsi, i) {
		if (static_key_enabled(&ice_xdp_locking_key))
			vsi->rx_rings[i]->xdp_ring = vsi->xdp_rings[i % vsi->num_xdp_txq];
		else
			vsi->rx_rings[i]->xdp_ring = vsi->xdp_rings[i];
	}

	return 0;

free_xdp_rings:
	for (; i >= 0; i--)
		if (vsi->xdp_rings[i] && vsi->xdp_rings[i]->desc)
			ice_free_tx_ring(vsi->xdp_rings[i]);
	return -ENOMEM;
}

/**
 * ice_vsi_assign_bpf_prog - set or clear bpf prog pointer on VSI
 * @vsi: VSI to set the bpf prog on
 * @prog: the bpf prog pointer
 */
static void ice_vsi_assign_bpf_prog(struct ice_vsi *vsi, struct bpf_prog *prog)
{
	struct bpf_prog *old_prog;
	int i;

	old_prog = xchg(&vsi->xdp_prog, prog);
	if (old_prog)
		bpf_prog_put(old_prog);

	ice_for_each_rxq(vsi, i)
		WRITE_ONCE(vsi->rx_rings[i]->xdp_prog, vsi->xdp_prog);
}

/**
 * ice_prepare_xdp_rings - Allocate, configure and setup Tx rings for XDP
 * @vsi: VSI to bring up Tx rings used by XDP
 * @prog: bpf program that will be assigned to VSI
 *
 * Return 0 on success and negative value on error
 */
int ice_prepare_xdp_rings(struct ice_vsi *vsi, struct bpf_prog *prog)
{
	u16 max_txqs[ICE_MAX_TRAFFIC_CLASS] = { 0 };
	int xdp_rings_rem = vsi->num_xdp_txq;
	struct ice_pf *pf = vsi->back;
	struct ice_qs_cfg xdp_qs_cfg = {
		.qs_mutex = &pf->avail_q_mutex,
		.pf_map = pf->avail_txqs,
		.pf_map_size = pf->max_pf_txqs,
		.q_count = vsi->num_xdp_txq,
		.scatter_count = ICE_MAX_SCATTER_TXQS,
		.vsi_map = vsi->txq_map,
		.vsi_map_offset = vsi->alloc_txq,
		.mapping_mode = ICE_VSI_MAP_CONTIG
	};
	struct device *dev;
	int i, v_idx;
	int status;

	dev = ice_pf_to_dev(pf);
	vsi->xdp_rings = devm_kcalloc(dev, vsi->num_xdp_txq,
				      sizeof(*vsi->xdp_rings), GFP_KERNEL);
	if (!vsi->xdp_rings)
		return -ENOMEM;

	vsi->xdp_mapping_mode = xdp_qs_cfg.mapping_mode;
	if (__ice_vsi_get_qs(&xdp_qs_cfg))
		goto err_map_xdp;

	if (static_key_enabled(&ice_xdp_locking_key))
		netdev_warn(vsi->netdev,
			    "Could not allocate one XDP Tx ring per CPU, XDP_TX/XDP_REDIRECT actions will be slower\n");

	if (ice_xdp_alloc_setup_rings(vsi))
		goto clear_xdp_rings;

	/* follow the logic from ice_vsi_map_rings_to_vectors */
	ice_for_each_q_vector(vsi, v_idx) {
		struct ice_q_vector *q_vector = vsi->q_vectors[v_idx];
		int xdp_rings_per_v, q_id, q_base;

		xdp_rings_per_v = DIV_ROUND_UP(xdp_rings_rem,
					       vsi->num_q_vectors - v_idx);
		q_base = vsi->num_xdp_txq - xdp_rings_rem;

		for (q_id = q_base; q_id < (q_base + xdp_rings_per_v); q_id++) {
			struct ice_tx_ring *xdp_ring = vsi->xdp_rings[q_id];

			xdp_ring->q_vector = q_vector;
			xdp_ring->next = q_vector->tx.tx_ring;
			q_vector->tx.tx_ring = xdp_ring;
		}
		xdp_rings_rem -= xdp_rings_per_v;
	}

	/* omit the scheduler update if in reset path; XDP queues will be
	 * taken into account at the end of ice_vsi_rebuild, where
	 * ice_cfg_vsi_lan is being called
	 */
	if (ice_is_reset_in_progress(pf->state))
		return 0;

	/* tell the Tx scheduler that right now we have
	 * additional queues
	 */
	for (i = 0; i < vsi->tc_cfg.numtc; i++)
		max_txqs[i] = vsi->num_txq + vsi->num_xdp_txq;

	status = ice_cfg_vsi_lan(vsi->port_info, vsi->idx, vsi->tc_cfg.ena_tc,
				 max_txqs);
	if (status) {
		dev_err(dev, "Failed VSI LAN queue config for XDP, error: %d\n",
			status);
		goto clear_xdp_rings;
	}

	/* assign the prog only when it's not already present on VSI;
	 * this flow is a subject of both ethtool -L and ndo_bpf flows;
	 * VSI rebuild that happens under ethtool -L can expose us to
	 * the bpf_prog refcount issues as we would be swapping same
	 * bpf_prog pointers from vsi->xdp_prog and calling bpf_prog_put
	 * on it as it would be treated as an 'old_prog'; for ndo_bpf
	 * this is not harmful as dev_xdp_install bumps the refcount
	 * before calling the op exposed by the driver;
	 */
	if (!ice_is_xdp_ena_vsi(vsi))
		ice_vsi_assign_bpf_prog(vsi, prog);

	return 0;
clear_xdp_rings:
	ice_for_each_xdp_txq(vsi, i)
		if (vsi->xdp_rings[i]) {
			kfree_rcu(vsi->xdp_rings[i], rcu);
			vsi->xdp_rings[i] = NULL;
		}

err_map_xdp:
	mutex_lock(&pf->avail_q_mutex);
	ice_for_each_xdp_txq(vsi, i) {
		clear_bit(vsi->txq_map[i + vsi->alloc_txq], pf->avail_txqs);
		vsi->txq_map[i + vsi->alloc_txq] = ICE_INVAL_Q_INDEX;
	}
	mutex_unlock(&pf->avail_q_mutex);

	devm_kfree(dev, vsi->xdp_rings);
	return -ENOMEM;
}

/**
 * ice_destroy_xdp_rings - undo the configuration made by ice_prepare_xdp_rings
 * @vsi: VSI to remove XDP rings
 *
 * Detach XDP rings from irq vectors, clean up the PF bitmap and free
 * resources
 */
int ice_destroy_xdp_rings(struct ice_vsi *vsi)
{
	u16 max_txqs[ICE_MAX_TRAFFIC_CLASS] = { 0 };
	struct ice_pf *pf = vsi->back;
	int i, v_idx;

	/* q_vectors are freed in reset path so there's no point in detaching
	 * rings; in case of rebuild being triggered not from reset bits
	 * in pf->state won't be set, so additionally check first q_vector
	 * against NULL
	 */
	if (ice_is_reset_in_progress(pf->state) || !vsi->q_vectors[0])
		goto free_qmap;

	ice_for_each_q_vector(vsi, v_idx) {
		struct ice_q_vector *q_vector = vsi->q_vectors[v_idx];
		struct ice_tx_ring *ring;

		ice_for_each_tx_ring(ring, q_vector->tx)
			if (!ring->tx_buf || !ice_ring_is_xdp(ring))
				break;

		/* restore the value of last node prior to XDP setup */
		q_vector->tx.tx_ring = ring;
	}

free_qmap:
	mutex_lock(&pf->avail_q_mutex);
	ice_for_each_xdp_txq(vsi, i) {
		clear_bit(vsi->txq_map[i + vsi->alloc_txq], pf->avail_txqs);
		vsi->txq_map[i + vsi->alloc_txq] = ICE_INVAL_Q_INDEX;
	}
	mutex_unlock(&pf->avail_q_mutex);

	ice_for_each_xdp_txq(vsi, i)
		if (vsi->xdp_rings[i]) {
			if (vsi->xdp_rings[i]->desc)
				ice_free_tx_ring(vsi->xdp_rings[i]);
			kfree_rcu(vsi->xdp_rings[i], rcu);
			vsi->xdp_rings[i] = NULL;
		}

	devm_kfree(ice_pf_to_dev(pf), vsi->xdp_rings);
	vsi->xdp_rings = NULL;

	if (static_key_enabled(&ice_xdp_locking_key))
		static_branch_dec(&ice_xdp_locking_key);

	if (ice_is_reset_in_progress(pf->state) || !vsi->q_vectors[0])
		return 0;

	ice_vsi_assign_bpf_prog(vsi, NULL);

	/* notify Tx scheduler that we destroyed XDP queues and bring
	 * back the old number of child nodes
	 */
	for (i = 0; i < vsi->tc_cfg.numtc; i++)
		max_txqs[i] = vsi->num_txq;

	/* change number of XDP Tx queues to 0 */
	vsi->num_xdp_txq = 0;

	return ice_cfg_vsi_lan(vsi->port_info, vsi->idx, vsi->tc_cfg.ena_tc,
			       max_txqs);
}

/**
 * ice_vsi_rx_napi_schedule - Schedule napi on RX queues from VSI
 * @vsi: VSI to schedule napi on
 */
static void ice_vsi_rx_napi_schedule(struct ice_vsi *vsi)
{
	int i;

	ice_for_each_rxq(vsi, i) {
		struct ice_rx_ring *rx_ring = vsi->rx_rings[i];

		if (rx_ring->xsk_pool)
			napi_schedule(&rx_ring->q_vector->napi);
	}
}

/**
 * ice_vsi_determine_xdp_res - figure out how many Tx qs can XDP have
 * @vsi: VSI to determine the count of XDP Tx qs
 *
 * returns 0 if Tx qs count is higher than at least half of CPU count,
 * -ENOMEM otherwise
 */
int ice_vsi_determine_xdp_res(struct ice_vsi *vsi)
{
	u16 avail = ice_get_avail_txq_count(vsi->back);
	u16 cpus = num_possible_cpus();

	if (avail < cpus / 2)
		return -ENOMEM;

	vsi->num_xdp_txq = min_t(u16, avail, cpus);

	if (vsi->num_xdp_txq < cpus)
		static_branch_inc(&ice_xdp_locking_key);

	return 0;
}

/**
 * ice_xdp_setup_prog - Add or remove XDP eBPF program
 * @vsi: VSI to setup XDP for
 * @prog: XDP program
 * @extack: netlink extended ack
 */
static int
ice_xdp_setup_prog(struct ice_vsi *vsi, struct bpf_prog *prog,
		   struct netlink_ext_ack *extack)
{
	int frame_size = vsi->netdev->mtu + ICE_ETH_PKT_HDR_PAD;
	bool if_running = netif_running(vsi->netdev);
	int ret = 0, xdp_ring_err = 0;

	if (frame_size > vsi->rx_buf_len) {
		NL_SET_ERR_MSG_MOD(extack, "MTU too large for loading XDP");
		return -EOPNOTSUPP;
	}

	/* need to stop netdev while setting up the program for Rx rings */
	if (if_running && !test_and_set_bit(ICE_VSI_DOWN, vsi->state)) {
		ret = ice_down(vsi);
		if (ret) {
			NL_SET_ERR_MSG_MOD(extack, "Preparing device for XDP attach failed");
			return ret;
		}
	}

	if (!ice_is_xdp_ena_vsi(vsi) && prog) {
		xdp_ring_err = ice_vsi_determine_xdp_res(vsi);
		if (xdp_ring_err) {
			NL_SET_ERR_MSG_MOD(extack, "Not enough Tx resources for XDP");
		} else {
			xdp_ring_err = ice_prepare_xdp_rings(vsi, prog);
			if (xdp_ring_err)
				NL_SET_ERR_MSG_MOD(extack, "Setting up XDP Tx resources failed");
		}
	} else if (ice_is_xdp_ena_vsi(vsi) && !prog) {
		xdp_ring_err = ice_destroy_xdp_rings(vsi);
		if (xdp_ring_err)
			NL_SET_ERR_MSG_MOD(extack, "Freeing XDP Tx resources failed");
	} else {
		/* safe to call even when prog == vsi->xdp_prog as
		 * dev_xdp_install in net/core/dev.c incremented prog's
		 * refcount so corresponding bpf_prog_put won't cause
		 * underflow
		 */
		ice_vsi_assign_bpf_prog(vsi, prog);
	}

	if (if_running)
		ret = ice_up(vsi);

	if (!ret && prog)
		ice_vsi_rx_napi_schedule(vsi);

	return (ret || xdp_ring_err) ? -ENOMEM : 0;
}

/**
 * ice_xdp_safe_mode - XDP handler for safe mode
 * @dev: netdevice
 * @xdp: XDP command
 */
static int ice_xdp_safe_mode(struct net_device __always_unused *dev,
			     struct netdev_bpf *xdp)
{
	NL_SET_ERR_MSG_MOD(xdp->extack,
			   "Please provide working DDP firmware package in order to use XDP\n"
			   "Refer to Documentation/networking/device_drivers/ethernet/intel/ice.rst");
	return -EOPNOTSUPP;
}

/**
 * ice_xdp - implements XDP handler
 * @dev: netdevice
 * @xdp: XDP command
 */
static int ice_xdp(struct net_device *dev, struct netdev_bpf *xdp)
{
	struct ice_netdev_priv *np = netdev_priv(dev);
	struct ice_vsi *vsi = np->vsi;

	if (vsi->type != ICE_VSI_PF) {
		NL_SET_ERR_MSG_MOD(xdp->extack, "XDP can be loaded only on PF VSI");
		return -EINVAL;
	}

	switch (xdp->command) {
	case XDP_SETUP_PROG:
		return ice_xdp_setup_prog(vsi, xdp->prog, xdp->extack);
	case XDP_SETUP_XSK_POOL:
		return ice_xsk_pool_setup(vsi, xdp->xsk.pool,
					  xdp->xsk.queue_id);
	default:
		return -EINVAL;
	}
}

/**
 * ice_ena_misc_vector - enable the non-queue interrupts
 * @pf: board private structure
 */
static void ice_ena_misc_vector(struct ice_pf *pf)
{
	struct ice_hw *hw = &pf->hw;
	u32 val;

	/* Disable anti-spoof detection interrupt to prevent spurious event
	 * interrupts during a function reset. Anti-spoof functionally is
	 * still supported.
	 */
	val = rd32(hw, GL_MDCK_TX_TDPU);
	val |= GL_MDCK_TX_TDPU_RCU_ANTISPOOF_ITR_DIS_M;
	wr32(hw, GL_MDCK_TX_TDPU, val);

	/* clear things first */
	wr32(hw, PFINT_OICR_ENA, 0);	/* disable all */
	rd32(hw, PFINT_OICR);		/* read to clear */

	val = (PFINT_OICR_ECC_ERR_M |
	       PFINT_OICR_MAL_DETECT_M |
	       PFINT_OICR_GRST_M |
	       PFINT_OICR_PCI_EXCEPTION_M |
	       PFINT_OICR_VFLR_M |
	       PFINT_OICR_HMC_ERR_M |
	       PFINT_OICR_PE_PUSH_M |
	       PFINT_OICR_PE_CRITERR_M);

	wr32(hw, PFINT_OICR_ENA, val);

	/* SW_ITR_IDX = 0, but don't change INTENA */
	wr32(hw, GLINT_DYN_CTL(pf->oicr_idx),
	     GLINT_DYN_CTL_SW_ITR_INDX_M | GLINT_DYN_CTL_INTENA_MSK_M);
}

/**
 * ice_misc_intr - misc interrupt handler
 * @irq: interrupt number
 * @data: pointer to a q_vector
 */
static irqreturn_t ice_misc_intr(int __always_unused irq, void *data)
{
	struct ice_pf *pf = (struct ice_pf *)data;
	struct ice_hw *hw = &pf->hw;
	irqreturn_t ret = IRQ_NONE;
	struct device *dev;
	u32 oicr, ena_mask;

	dev = ice_pf_to_dev(pf);
	set_bit(ICE_ADMINQ_EVENT_PENDING, pf->state);
	set_bit(ICE_MAILBOXQ_EVENT_PENDING, pf->state);
	set_bit(ICE_SIDEBANDQ_EVENT_PENDING, pf->state);

	oicr = rd32(hw, PFINT_OICR);
	ena_mask = rd32(hw, PFINT_OICR_ENA);

	if (oicr & PFINT_OICR_SWINT_M) {
		ena_mask &= ~PFINT_OICR_SWINT_M;
		pf->sw_int_count++;
	}

	if (oicr & PFINT_OICR_MAL_DETECT_M) {
		ena_mask &= ~PFINT_OICR_MAL_DETECT_M;
		set_bit(ICE_MDD_EVENT_PENDING, pf->state);
	}
	if (oicr & PFINT_OICR_VFLR_M) {
		/* disable any further VFLR event notifications */
		if (test_bit(ICE_VF_RESETS_DISABLED, pf->state)) {
			u32 reg = rd32(hw, PFINT_OICR_ENA);

			reg &= ~PFINT_OICR_VFLR_M;
			wr32(hw, PFINT_OICR_ENA, reg);
		} else {
			ena_mask &= ~PFINT_OICR_VFLR_M;
			set_bit(ICE_VFLR_EVENT_PENDING, pf->state);
		}
	}

	if (oicr & PFINT_OICR_GRST_M) {
		u32 reset;

		/* we have a reset warning */
		ena_mask &= ~PFINT_OICR_GRST_M;
		reset = (rd32(hw, GLGEN_RSTAT) & GLGEN_RSTAT_RESET_TYPE_M) >>
			GLGEN_RSTAT_RESET_TYPE_S;

		if (reset == ICE_RESET_CORER)
			pf->corer_count++;
		else if (reset == ICE_RESET_GLOBR)
			pf->globr_count++;
		else if (reset == ICE_RESET_EMPR)
			pf->empr_count++;
		else
			dev_dbg(dev, "Invalid reset type %d\n", reset);

		/* If a reset cycle isn't already in progress, we set a bit in
		 * pf->state so that the service task can start a reset/rebuild.
		 */
		if (!test_and_set_bit(ICE_RESET_OICR_RECV, pf->state)) {
			if (reset == ICE_RESET_CORER)
				set_bit(ICE_CORER_RECV, pf->state);
			else if (reset == ICE_RESET_GLOBR)
				set_bit(ICE_GLOBR_RECV, pf->state);
			else
				set_bit(ICE_EMPR_RECV, pf->state);

			/* There are couple of different bits at play here.
			 * hw->reset_ongoing indicates whether the hardware is
			 * in reset. This is set to true when a reset interrupt
			 * is received and set back to false after the driver
			 * has determined that the hardware is out of reset.
			 *
			 * ICE_RESET_OICR_RECV in pf->state indicates
			 * that a post reset rebuild is required before the
			 * driver is operational again. This is set above.
			 *
			 * As this is the start of the reset/rebuild cycle, set
			 * both to indicate that.
			 */
			hw->reset_ongoing = true;
		}
	}

	if (oicr & PFINT_OICR_TSYN_TX_M) {
		ena_mask &= ~PFINT_OICR_TSYN_TX_M;
		ice_ptp_process_ts(pf);
	}

	if (oicr & PFINT_OICR_TSYN_EVNT_M) {
		u8 tmr_idx = hw->func_caps.ts_func_info.tmr_index_owned;
		u32 gltsyn_stat = rd32(hw, GLTSYN_STAT(tmr_idx));

		/* Save EVENTs from GTSYN register */
		pf->ptp.ext_ts_irq |= gltsyn_stat & (GLTSYN_STAT_EVENT0_M |
						     GLTSYN_STAT_EVENT1_M |
						     GLTSYN_STAT_EVENT2_M);
		ena_mask &= ~PFINT_OICR_TSYN_EVNT_M;
		kthread_queue_work(pf->ptp.kworker, &pf->ptp.extts_work);
	}

#define ICE_AUX_CRIT_ERR (PFINT_OICR_PE_CRITERR_M | PFINT_OICR_HMC_ERR_M | PFINT_OICR_PE_PUSH_M)
	if (oicr & ICE_AUX_CRIT_ERR) {
		struct iidc_event *event;

		ena_mask &= ~ICE_AUX_CRIT_ERR;
		event = kzalloc(sizeof(*event), GFP_KERNEL);
		if (event) {
			set_bit(IIDC_EVENT_CRIT_ERR, event->type);
			/* report the entire OICR value to AUX driver */
			event->reg = oicr;
			ice_send_event_to_aux(pf, event);
			kfree(event);
		}
	}

	/* Report any remaining unexpected interrupts */
	oicr &= ena_mask;
	if (oicr) {
		dev_dbg(dev, "unhandled interrupt oicr=0x%08x\n", oicr);
		/* If a critical error is pending there is no choice but to
		 * reset the device.
		 */
		if (oicr & (PFINT_OICR_PCI_EXCEPTION_M |
			    PFINT_OICR_ECC_ERR_M)) {
			set_bit(ICE_PFR_REQ, pf->state);
			ice_service_task_schedule(pf);
		}
	}
	ret = IRQ_HANDLED;

	ice_service_task_schedule(pf);
	ice_irq_dynamic_ena(hw, NULL, NULL);

	return ret;
}

/**
 * ice_dis_ctrlq_interrupts - disable control queue interrupts
 * @hw: pointer to HW structure
 */
static void ice_dis_ctrlq_interrupts(struct ice_hw *hw)
{
	/* disable Admin queue Interrupt causes */
	wr32(hw, PFINT_FW_CTL,
	     rd32(hw, PFINT_FW_CTL) & ~PFINT_FW_CTL_CAUSE_ENA_M);

	/* disable Mailbox queue Interrupt causes */
	wr32(hw, PFINT_MBX_CTL,
	     rd32(hw, PFINT_MBX_CTL) & ~PFINT_MBX_CTL_CAUSE_ENA_M);

	wr32(hw, PFINT_SB_CTL,
	     rd32(hw, PFINT_SB_CTL) & ~PFINT_SB_CTL_CAUSE_ENA_M);

	/* disable Control queue Interrupt causes */
	wr32(hw, PFINT_OICR_CTL,
	     rd32(hw, PFINT_OICR_CTL) & ~PFINT_OICR_CTL_CAUSE_ENA_M);

	ice_flush(hw);
}

/**
 * ice_free_irq_msix_misc - Unroll misc vector setup
 * @pf: board private structure
 */
static void ice_free_irq_msix_misc(struct ice_pf *pf)
{
	struct ice_hw *hw = &pf->hw;

	ice_dis_ctrlq_interrupts(hw);

	/* disable OICR interrupt */
	wr32(hw, PFINT_OICR_ENA, 0);
	ice_flush(hw);

	if (pf->msix_entries) {
		synchronize_irq(pf->msix_entries[pf->oicr_idx].vector);
		devm_free_irq(ice_pf_to_dev(pf),
			      pf->msix_entries[pf->oicr_idx].vector, pf);
	}

	pf->num_avail_sw_msix += 1;
	ice_free_res(pf->irq_tracker, pf->oicr_idx, ICE_RES_MISC_VEC_ID);
}

/**
 * ice_ena_ctrlq_interrupts - enable control queue interrupts
 * @hw: pointer to HW structure
 * @reg_idx: HW vector index to associate the control queue interrupts with
 */
static void ice_ena_ctrlq_interrupts(struct ice_hw *hw, u16 reg_idx)
{
	u32 val;

	val = ((reg_idx & PFINT_OICR_CTL_MSIX_INDX_M) |
	       PFINT_OICR_CTL_CAUSE_ENA_M);
	wr32(hw, PFINT_OICR_CTL, val);

	/* enable Admin queue Interrupt causes */
	val = ((reg_idx & PFINT_FW_CTL_MSIX_INDX_M) |
	       PFINT_FW_CTL_CAUSE_ENA_M);
	wr32(hw, PFINT_FW_CTL, val);

	/* enable Mailbox queue Interrupt causes */
	val = ((reg_idx & PFINT_MBX_CTL_MSIX_INDX_M) |
	       PFINT_MBX_CTL_CAUSE_ENA_M);
	wr32(hw, PFINT_MBX_CTL, val);

	/* This enables Sideband queue Interrupt causes */
	val = ((reg_idx & PFINT_SB_CTL_MSIX_INDX_M) |
	       PFINT_SB_CTL_CAUSE_ENA_M);
	wr32(hw, PFINT_SB_CTL, val);

	ice_flush(hw);
}

/**
 * ice_req_irq_msix_misc - Setup the misc vector to handle non queue events
 * @pf: board private structure
 *
 * This sets up the handler for MSIX 0, which is used to manage the
 * non-queue interrupts, e.g. AdminQ and errors. This is not used
 * when in MSI or Legacy interrupt mode.
 */
static int ice_req_irq_msix_misc(struct ice_pf *pf)
{
	struct device *dev = ice_pf_to_dev(pf);
	struct ice_hw *hw = &pf->hw;
	int oicr_idx, err = 0;

	if (!pf->int_name[0])
		snprintf(pf->int_name, sizeof(pf->int_name) - 1, "%s-%s:misc",
			 dev_driver_string(dev), dev_name(dev));

	/* Do not request IRQ but do enable OICR interrupt since settings are
	 * lost during reset. Note that this function is called only during
	 * rebuild path and not while reset is in progress.
	 */
	if (ice_is_reset_in_progress(pf->state))
		goto skip_req_irq;

	/* reserve one vector in irq_tracker for misc interrupts */
	oicr_idx = ice_get_res(pf, pf->irq_tracker, 1, ICE_RES_MISC_VEC_ID);
	if (oicr_idx < 0)
		return oicr_idx;

	pf->num_avail_sw_msix -= 1;
	pf->oicr_idx = (u16)oicr_idx;

	err = devm_request_irq(dev, pf->msix_entries[pf->oicr_idx].vector,
			       ice_misc_intr, 0, pf->int_name, pf);
	if (err) {
		dev_err(dev, "devm_request_irq for %s failed: %d\n",
			pf->int_name, err);
		ice_free_res(pf->irq_tracker, 1, ICE_RES_MISC_VEC_ID);
		pf->num_avail_sw_msix += 1;
		return err;
	}

skip_req_irq:
	ice_ena_misc_vector(pf);

	ice_ena_ctrlq_interrupts(hw, pf->oicr_idx);
	wr32(hw, GLINT_ITR(ICE_RX_ITR, pf->oicr_idx),
	     ITR_REG_ALIGN(ICE_ITR_8K) >> ICE_ITR_GRAN_S);

	ice_flush(hw);
	ice_irq_dynamic_ena(hw, NULL, NULL);

	return 0;
}

/**
 * ice_napi_add - register NAPI handler for the VSI
 * @vsi: VSI for which NAPI handler is to be registered
 *
 * This function is only called in the driver's load path. Registering the NAPI
 * handler is done in ice_vsi_alloc_q_vector() for all other cases (i.e. resume,
 * reset/rebuild, etc.)
 */
static void ice_napi_add(struct ice_vsi *vsi)
{
	int v_idx;

	if (!vsi->netdev)
		return;

	ice_for_each_q_vector(vsi, v_idx)
		netif_napi_add(vsi->netdev, &vsi->q_vectors[v_idx]->napi,
			       ice_napi_poll, NAPI_POLL_WEIGHT);
}

/**
 * ice_set_ops - set netdev and ethtools ops for the given netdev
 * @netdev: netdev instance
 */
static void ice_set_ops(struct net_device *netdev)
{
	struct ice_pf *pf = ice_netdev_to_pf(netdev);

	if (ice_is_safe_mode(pf)) {
		netdev->netdev_ops = &ice_netdev_safe_mode_ops;
		ice_set_ethtool_safe_mode_ops(netdev);
		return;
	}

	netdev->netdev_ops = &ice_netdev_ops;
	netdev->udp_tunnel_nic_info = &pf->hw.udp_tunnel_nic;
	ice_set_ethtool_ops(netdev);
}

/**
 * ice_set_netdev_features - set features for the given netdev
 * @netdev: netdev instance
 */
static void ice_set_netdev_features(struct net_device *netdev)
{
	struct ice_pf *pf = ice_netdev_to_pf(netdev);
	netdev_features_t csumo_features;
	netdev_features_t vlano_features;
	netdev_features_t dflt_features;
	netdev_features_t tso_features;

	if (ice_is_safe_mode(pf)) {
		/* safe mode */
		netdev->features = NETIF_F_SG | NETIF_F_HIGHDMA;
		netdev->hw_features = netdev->features;
		return;
	}

	dflt_features = NETIF_F_SG	|
			NETIF_F_HIGHDMA	|
			NETIF_F_NTUPLE	|
			NETIF_F_RXHASH;

	csumo_features = NETIF_F_RXCSUM	  |
			 NETIF_F_IP_CSUM  |
			 NETIF_F_SCTP_CRC |
			 NETIF_F_IPV6_CSUM;

	vlano_features = NETIF_F_HW_VLAN_CTAG_FILTER |
			 NETIF_F_HW_VLAN_CTAG_TX     |
			 NETIF_F_HW_VLAN_CTAG_RX;

	tso_features = NETIF_F_TSO			|
		       NETIF_F_TSO_ECN			|
		       NETIF_F_TSO6			|
		       NETIF_F_GSO_GRE			|
		       NETIF_F_GSO_UDP_TUNNEL		|
		       NETIF_F_GSO_GRE_CSUM		|
		       NETIF_F_GSO_UDP_TUNNEL_CSUM	|
		       NETIF_F_GSO_PARTIAL		|
		       NETIF_F_GSO_IPXIP4		|
		       NETIF_F_GSO_IPXIP6		|
		       NETIF_F_GSO_UDP_L4;

	netdev->gso_partial_features |= NETIF_F_GSO_UDP_TUNNEL_CSUM |
					NETIF_F_GSO_GRE_CSUM;
	/* set features that user can change */
	netdev->hw_features = dflt_features | csumo_features |
			      vlano_features | tso_features;

	/* add support for HW_CSUM on packets with MPLS header */
	netdev->mpls_features =  NETIF_F_HW_CSUM;

	/* enable features */
	netdev->features |= netdev->hw_features;

	netdev->hw_features |= NETIF_F_HW_TC;

	/* encap and VLAN devices inherit default, csumo and tso features */
	netdev->hw_enc_features |= dflt_features | csumo_features |
				   tso_features;
	netdev->vlan_features |= dflt_features | csumo_features |
				 tso_features;
}

/**
 * ice_cfg_netdev - Allocate, configure and register a netdev
 * @vsi: the VSI associated with the new netdev
 *
 * Returns 0 on success, negative value on failure
 */
static int ice_cfg_netdev(struct ice_vsi *vsi)
{
	struct ice_netdev_priv *np;
	struct net_device *netdev;
	u8 mac_addr[ETH_ALEN];

	netdev = alloc_etherdev_mqs(sizeof(*np), vsi->alloc_txq,
				    vsi->alloc_rxq);
	if (!netdev)
		return -ENOMEM;

	set_bit(ICE_VSI_NETDEV_ALLOCD, vsi->state);
	vsi->netdev = netdev;
	np = netdev_priv(netdev);
	np->vsi = vsi;

	ice_set_netdev_features(netdev);

	ice_set_ops(netdev);

	if (vsi->type == ICE_VSI_PF) {
		SET_NETDEV_DEV(netdev, ice_pf_to_dev(vsi->back));
		ether_addr_copy(mac_addr, vsi->port_info->mac.perm_addr);
		eth_hw_addr_set(netdev, mac_addr);
		ether_addr_copy(netdev->perm_addr, mac_addr);
	}

	netdev->priv_flags |= IFF_UNICAST_FLT;

	/* Setup netdev TC information */
	ice_vsi_cfg_netdev_tc(vsi, vsi->tc_cfg.ena_tc);

	/* setup watchdog timeout value to be 5 second */
	netdev->watchdog_timeo = 5 * HZ;

	netdev->min_mtu = ETH_MIN_MTU;
	netdev->max_mtu = ICE_MAX_MTU;

	return 0;
}

/**
 * ice_fill_rss_lut - Fill the RSS lookup table with default values
 * @lut: Lookup table
 * @rss_table_size: Lookup table size
 * @rss_size: Range of queue number for hashing
 */
void ice_fill_rss_lut(u8 *lut, u16 rss_table_size, u16 rss_size)
{
	u16 i;

	for (i = 0; i < rss_table_size; i++)
		lut[i] = i % rss_size;
}

/**
 * ice_pf_vsi_setup - Set up a PF VSI
 * @pf: board private structure
 * @pi: pointer to the port_info instance
 *
 * Returns pointer to the successfully allocated VSI software struct
 * on success, otherwise returns NULL on failure.
 */
static struct ice_vsi *
ice_pf_vsi_setup(struct ice_pf *pf, struct ice_port_info *pi)
{
	return ice_vsi_setup(pf, pi, ICE_VSI_PF, ICE_INVAL_VFID, NULL);
}

static struct ice_vsi *
ice_chnl_vsi_setup(struct ice_pf *pf, struct ice_port_info *pi,
		   struct ice_channel *ch)
{
	return ice_vsi_setup(pf, pi, ICE_VSI_CHNL, ICE_INVAL_VFID, ch);
}

/**
 * ice_ctrl_vsi_setup - Set up a control VSI
 * @pf: board private structure
 * @pi: pointer to the port_info instance
 *
 * Returns pointer to the successfully allocated VSI software struct
 * on success, otherwise returns NULL on failure.
 */
static struct ice_vsi *
ice_ctrl_vsi_setup(struct ice_pf *pf, struct ice_port_info *pi)
{
	return ice_vsi_setup(pf, pi, ICE_VSI_CTRL, ICE_INVAL_VFID, NULL);
}

/**
 * ice_lb_vsi_setup - Set up a loopback VSI
 * @pf: board private structure
 * @pi: pointer to the port_info instance
 *
 * Returns pointer to the successfully allocated VSI software struct
 * on success, otherwise returns NULL on failure.
 */
struct ice_vsi *
ice_lb_vsi_setup(struct ice_pf *pf, struct ice_port_info *pi)
{
	return ice_vsi_setup(pf, pi, ICE_VSI_LB, ICE_INVAL_VFID, NULL);
}

/**
 * ice_vlan_rx_add_vid - Add a VLAN ID filter to HW offload
 * @netdev: network interface to be adjusted
 * @proto: unused protocol
 * @vid: VLAN ID to be added
 *
 * net_device_ops implementation for adding VLAN IDs
 */
static int
ice_vlan_rx_add_vid(struct net_device *netdev, __always_unused __be16 proto,
		    u16 vid)
{
	struct ice_netdev_priv *np = netdev_priv(netdev);
	struct ice_vsi *vsi = np->vsi;
	int ret;

	/* VLAN 0 is added by default during load/reset */
	if (!vid)
		return 0;

	/* Enable VLAN pruning when a VLAN other than 0 is added */
	if (!ice_vsi_is_vlan_pruning_ena(vsi)) {
		ret = ice_cfg_vlan_pruning(vsi, true);
		if (ret)
			return ret;
	}

	/* Add a switch rule for this VLAN ID so its corresponding VLAN tagged
	 * packets aren't pruned by the device's internal switch on Rx
	 */
	ret = ice_vsi_add_vlan(vsi, vid, ICE_FWD_TO_VSI);
	if (!ret)
		set_bit(ICE_VSI_VLAN_FLTR_CHANGED, vsi->state);

	return ret;
}

/**
 * ice_vlan_rx_kill_vid - Remove a VLAN ID filter from HW offload
 * @netdev: network interface to be adjusted
 * @proto: unused protocol
 * @vid: VLAN ID to be removed
 *
 * net_device_ops implementation for removing VLAN IDs
 */
static int
ice_vlan_rx_kill_vid(struct net_device *netdev, __always_unused __be16 proto,
		     u16 vid)
{
	struct ice_netdev_priv *np = netdev_priv(netdev);
	struct ice_vsi *vsi = np->vsi;
	int ret;

	/* don't allow removal of VLAN 0 */
	if (!vid)
		return 0;

	/* Make sure ice_vsi_kill_vlan is successful before updating VLAN
	 * information
	 */
	ret = ice_vsi_kill_vlan(vsi, vid);
	if (ret)
		return ret;

	/* Disable pruning when VLAN 0 is the only VLAN rule */
	if (vsi->num_vlan == 1 && ice_vsi_is_vlan_pruning_ena(vsi))
		ret = ice_cfg_vlan_pruning(vsi, false);

	set_bit(ICE_VSI_VLAN_FLTR_CHANGED, vsi->state);
	return ret;
}

/**
 * ice_rep_indr_tc_block_unbind
 * @cb_priv: indirection block private data
 */
static void ice_rep_indr_tc_block_unbind(void *cb_priv)
{
	struct ice_indr_block_priv *indr_priv = cb_priv;

	list_del(&indr_priv->list);
	kfree(indr_priv);
}

/**
 * ice_tc_indir_block_unregister - Unregister TC indirect block notifications
 * @vsi: VSI struct which has the netdev
 */
static void ice_tc_indir_block_unregister(struct ice_vsi *vsi)
{
	struct ice_netdev_priv *np = netdev_priv(vsi->netdev);

	flow_indr_dev_unregister(ice_indr_setup_tc_cb, np,
				 ice_rep_indr_tc_block_unbind);
}

/**
 * ice_tc_indir_block_remove - clean indirect TC block notifications
 * @pf: PF structure
 */
static void ice_tc_indir_block_remove(struct ice_pf *pf)
{
	struct ice_vsi *pf_vsi = ice_get_main_vsi(pf);

	if (!pf_vsi)
		return;

	ice_tc_indir_block_unregister(pf_vsi);
}

/**
 * ice_tc_indir_block_register - Register TC indirect block notifications
 * @vsi: VSI struct which has the netdev
 *
 * Returns 0 on success, negative value on failure
 */
static int ice_tc_indir_block_register(struct ice_vsi *vsi)
{
	struct ice_netdev_priv *np;

	if (!vsi || !vsi->netdev)
		return -EINVAL;

	np = netdev_priv(vsi->netdev);

	INIT_LIST_HEAD(&np->tc_indr_block_priv_list);
	return flow_indr_dev_register(ice_indr_setup_tc_cb, np);
}

/**
 * ice_setup_pf_sw - Setup the HW switch on startup or after reset
 * @pf: board private structure
 *
 * Returns 0 on success, negative value on failure
 */
static int ice_setup_pf_sw(struct ice_pf *pf)
{
	struct device *dev = ice_pf_to_dev(pf);
	struct ice_vsi *vsi;
	int status;

	if (ice_is_reset_in_progress(pf->state))
		return -EBUSY;

	vsi = ice_pf_vsi_setup(pf, pf->hw.port_info);
	if (!vsi)
		return -ENOMEM;

	/* init channel list */
	INIT_LIST_HEAD(&vsi->ch_list);

	status = ice_cfg_netdev(vsi);
	if (status)
		goto unroll_vsi_setup;
	/* netdev has to be configured before setting frame size */
	ice_vsi_cfg_frame_size(vsi);

	/* init indirect block notifications */
	status = ice_tc_indir_block_register(vsi);
	if (status) {
		dev_err(dev, "Failed to register netdev notifier\n");
		goto unroll_cfg_netdev;
	}

	/* Setup DCB netlink interface */
	ice_dcbnl_setup(vsi);

	/* registering the NAPI handler requires both the queues and
	 * netdev to be created, which are done in ice_pf_vsi_setup()
	 * and ice_cfg_netdev() respectively
	 */
	ice_napi_add(vsi);

	status = ice_set_cpu_rx_rmap(vsi);
	if (status) {
		dev_err(dev, "Failed to set CPU Rx map VSI %d error %d\n",
			vsi->vsi_num, status);
		goto unroll_napi_add;
	}
	status = ice_init_mac_fltr(pf);
	if (status)
		goto free_cpu_rx_map;

	return 0;

free_cpu_rx_map:
	ice_free_cpu_rx_rmap(vsi);
unroll_napi_add:
	ice_tc_indir_block_unregister(vsi);
unroll_cfg_netdev:
	if (vsi) {
		ice_napi_del(vsi);
		if (vsi->netdev) {
			clear_bit(ICE_VSI_NETDEV_ALLOCD, vsi->state);
			free_netdev(vsi->netdev);
			vsi->netdev = NULL;
		}
	}

unroll_vsi_setup:
	ice_vsi_release(vsi);
	return status;
}

/**
 * ice_get_avail_q_count - Get count of queues in use
 * @pf_qmap: bitmap to get queue use count from
 * @lock: pointer to a mutex that protects access to pf_qmap
 * @size: size of the bitmap
 */
static u16
ice_get_avail_q_count(unsigned long *pf_qmap, struct mutex *lock, u16 size)
{
	unsigned long bit;
	u16 count = 0;

	mutex_lock(lock);
	for_each_clear_bit(bit, pf_qmap, size)
		count++;
	mutex_unlock(lock);

	return count;
}

/**
 * ice_get_avail_txq_count - Get count of Tx queues in use
 * @pf: pointer to an ice_pf instance
 */
u16 ice_get_avail_txq_count(struct ice_pf *pf)
{
	return ice_get_avail_q_count(pf->avail_txqs, &pf->avail_q_mutex,
				     pf->max_pf_txqs);
}

/**
 * ice_get_avail_rxq_count - Get count of Rx queues in use
 * @pf: pointer to an ice_pf instance
 */
u16 ice_get_avail_rxq_count(struct ice_pf *pf)
{
	return ice_get_avail_q_count(pf->avail_rxqs, &pf->avail_q_mutex,
				     pf->max_pf_rxqs);
}

/**
 * ice_deinit_pf - Unrolls initialziations done by ice_init_pf
 * @pf: board private structure to initialize
 */
static void ice_deinit_pf(struct ice_pf *pf)
{
	ice_service_task_stop(pf);
	mutex_destroy(&pf->sw_mutex);
	mutex_destroy(&pf->tc_mutex);
	mutex_destroy(&pf->avail_q_mutex);

	if (pf->avail_txqs) {
		bitmap_free(pf->avail_txqs);
		pf->avail_txqs = NULL;
	}

	if (pf->avail_rxqs) {
		bitmap_free(pf->avail_rxqs);
		pf->avail_rxqs = NULL;
	}

	if (pf->ptp.clock)
		ptp_clock_unregister(pf->ptp.clock);
}

/**
 * ice_set_pf_caps - set PFs capability flags
 * @pf: pointer to the PF instance
 */
static void ice_set_pf_caps(struct ice_pf *pf)
{
	struct ice_hw_func_caps *func_caps = &pf->hw.func_caps;

	clear_bit(ICE_FLAG_RDMA_ENA, pf->flags);
	clear_bit(ICE_FLAG_AUX_ENA, pf->flags);
	if (func_caps->common_cap.rdma) {
		set_bit(ICE_FLAG_RDMA_ENA, pf->flags);
		set_bit(ICE_FLAG_AUX_ENA, pf->flags);
	}
	clear_bit(ICE_FLAG_DCB_CAPABLE, pf->flags);
	if (func_caps->common_cap.dcb)
		set_bit(ICE_FLAG_DCB_CAPABLE, pf->flags);
	clear_bit(ICE_FLAG_SRIOV_CAPABLE, pf->flags);
	if (func_caps->common_cap.sr_iov_1_1) {
		set_bit(ICE_FLAG_SRIOV_CAPABLE, pf->flags);
		pf->num_vfs_supported = min_t(int, func_caps->num_allocd_vfs,
					      ICE_MAX_VF_COUNT);
	}
	clear_bit(ICE_FLAG_RSS_ENA, pf->flags);
	if (func_caps->common_cap.rss_table_size)
		set_bit(ICE_FLAG_RSS_ENA, pf->flags);

	clear_bit(ICE_FLAG_FD_ENA, pf->flags);
	if (func_caps->fd_fltr_guar > 0 || func_caps->fd_fltr_best_effort > 0) {
		u16 unused;

		/* ctrl_vsi_idx will be set to a valid value when flow director
		 * is setup by ice_init_fdir
		 */
		pf->ctrl_vsi_idx = ICE_NO_VSI;
		set_bit(ICE_FLAG_FD_ENA, pf->flags);
		/* force guaranteed filter pool for PF */
		ice_alloc_fd_guar_item(&pf->hw, &unused,
				       func_caps->fd_fltr_guar);
		/* force shared filter pool for PF */
		ice_alloc_fd_shrd_item(&pf->hw, &unused,
				       func_caps->fd_fltr_best_effort);
	}

	clear_bit(ICE_FLAG_PTP_SUPPORTED, pf->flags);
	if (func_caps->common_cap.ieee_1588)
		set_bit(ICE_FLAG_PTP_SUPPORTED, pf->flags);

	pf->max_pf_txqs = func_caps->common_cap.num_txq;
	pf->max_pf_rxqs = func_caps->common_cap.num_rxq;
}

/**
 * ice_init_pf - Initialize general software structures (struct ice_pf)
 * @pf: board private structure to initialize
 */
static int ice_init_pf(struct ice_pf *pf)
{
	ice_set_pf_caps(pf);

	mutex_init(&pf->sw_mutex);
	mutex_init(&pf->tc_mutex);

	INIT_HLIST_HEAD(&pf->aq_wait_list);
	spin_lock_init(&pf->aq_wait_lock);
	init_waitqueue_head(&pf->aq_wait_queue);

	init_waitqueue_head(&pf->reset_wait_queue);

	/* setup service timer and periodic service task */
	timer_setup(&pf->serv_tmr, ice_service_timer, 0);
	pf->serv_tmr_period = HZ;
	INIT_WORK(&pf->serv_task, ice_service_task);
	clear_bit(ICE_SERVICE_SCHED, pf->state);

	mutex_init(&pf->avail_q_mutex);
	pf->avail_txqs = bitmap_zalloc(pf->max_pf_txqs, GFP_KERNEL);
	if (!pf->avail_txqs)
		return -ENOMEM;

	pf->avail_rxqs = bitmap_zalloc(pf->max_pf_rxqs, GFP_KERNEL);
	if (!pf->avail_rxqs) {
		devm_kfree(ice_pf_to_dev(pf), pf->avail_txqs);
		pf->avail_txqs = NULL;
		return -ENOMEM;
	}

	return 0;
}

/**
 * ice_ena_msix_range - Request a range of MSIX vectors from the OS
 * @pf: board private structure
 *
 * compute the number of MSIX vectors required (v_budget) and request from
 * the OS. Return the number of vectors reserved or negative on failure
 */
static int ice_ena_msix_range(struct ice_pf *pf)
{
	int num_cpus, v_left, v_actual, v_other, v_budget = 0;
	struct device *dev = ice_pf_to_dev(pf);
	int needed, err, i;

	v_left = pf->hw.func_caps.common_cap.num_msix_vectors;
	num_cpus = num_online_cpus();

	/* reserve for LAN miscellaneous handler */
	needed = ICE_MIN_LAN_OICR_MSIX;
	if (v_left < needed)
		goto no_hw_vecs_left_err;
	v_budget += needed;
	v_left -= needed;

	/* reserve for flow director */
	if (test_bit(ICE_FLAG_FD_ENA, pf->flags)) {
		needed = ICE_FDIR_MSIX;
		if (v_left < needed)
			goto no_hw_vecs_left_err;
		v_budget += needed;
		v_left -= needed;
	}

	/* reserve for switchdev */
	needed = ICE_ESWITCH_MSIX;
	if (v_left < needed)
		goto no_hw_vecs_left_err;
	v_budget += needed;
	v_left -= needed;

	/* total used for non-traffic vectors */
	v_other = v_budget;

	/* reserve vectors for LAN traffic */
	needed = num_cpus;
	if (v_left < needed)
		goto no_hw_vecs_left_err;
	pf->num_lan_msix = needed;
	v_budget += needed;
	v_left -= needed;

	/* reserve vectors for RDMA auxiliary driver */
	if (test_bit(ICE_FLAG_RDMA_ENA, pf->flags)) {
		needed = num_cpus + ICE_RDMA_NUM_AEQ_MSIX;
		if (v_left < needed)
			goto no_hw_vecs_left_err;
		pf->num_rdma_msix = needed;
		v_budget += needed;
		v_left -= needed;
	}

	pf->msix_entries = devm_kcalloc(dev, v_budget,
					sizeof(*pf->msix_entries), GFP_KERNEL);
	if (!pf->msix_entries) {
		err = -ENOMEM;
		goto exit_err;
	}

	for (i = 0; i < v_budget; i++)
		pf->msix_entries[i].entry = i;

	/* actually reserve the vectors */
	v_actual = pci_enable_msix_range(pf->pdev, pf->msix_entries,
					 ICE_MIN_MSIX, v_budget);
	if (v_actual < 0) {
		dev_err(dev, "unable to reserve MSI-X vectors\n");
		err = v_actual;
		goto msix_err;
	}

	if (v_actual < v_budget) {
		dev_warn(dev, "not enough OS MSI-X vectors. requested = %d, obtained = %d\n",
			 v_budget, v_actual);

		if (v_actual < ICE_MIN_MSIX) {
			/* error if we can't get minimum vectors */
			pci_disable_msix(pf->pdev);
			err = -ERANGE;
			goto msix_err;
		} else {
			int v_remain = v_actual - v_other;
			int v_rdma = 0, v_min_rdma = 0;

			if (test_bit(ICE_FLAG_RDMA_ENA, pf->flags)) {
				/* Need at least 1 interrupt in addition to
				 * AEQ MSIX
				 */
				v_rdma = ICE_RDMA_NUM_AEQ_MSIX + 1;
				v_min_rdma = ICE_MIN_RDMA_MSIX;
			}

			if (v_actual == ICE_MIN_MSIX ||
			    v_remain < ICE_MIN_LAN_TXRX_MSIX + v_min_rdma) {
				dev_warn(dev, "Not enough MSI-X vectors to support RDMA.\n");
				clear_bit(ICE_FLAG_RDMA_ENA, pf->flags);

				pf->num_rdma_msix = 0;
				pf->num_lan_msix = ICE_MIN_LAN_TXRX_MSIX;
			} else if ((v_remain < ICE_MIN_LAN_TXRX_MSIX + v_rdma) ||
				   (v_remain - v_rdma < v_rdma)) {
				/* Support minimum RDMA and give remaining
				 * vectors to LAN MSIX
				 */
				pf->num_rdma_msix = v_min_rdma;
				pf->num_lan_msix = v_remain - v_min_rdma;
			} else {
				/* Split remaining MSIX with RDMA after
				 * accounting for AEQ MSIX
				 */
				pf->num_rdma_msix = (v_remain - ICE_RDMA_NUM_AEQ_MSIX) / 2 +
						    ICE_RDMA_NUM_AEQ_MSIX;
				pf->num_lan_msix = v_remain - pf->num_rdma_msix;
			}

			dev_notice(dev, "Enabled %d MSI-X vectors for LAN traffic.\n",
				   pf->num_lan_msix);

			if (test_bit(ICE_FLAG_RDMA_ENA, pf->flags))
				dev_notice(dev, "Enabled %d MSI-X vectors for RDMA.\n",
					   pf->num_rdma_msix);
		}
	}

	return v_actual;

msix_err:
	devm_kfree(dev, pf->msix_entries);
	goto exit_err;

no_hw_vecs_left_err:
	dev_err(dev, "not enough device MSI-X vectors. requested = %d, available = %d\n",
		needed, v_left);
	err = -ERANGE;
exit_err:
	pf->num_rdma_msix = 0;
	pf->num_lan_msix = 0;
	return err;
}

/**
 * ice_dis_msix - Disable MSI-X interrupt setup in OS
 * @pf: board private structure
 */
static void ice_dis_msix(struct ice_pf *pf)
{
	pci_disable_msix(pf->pdev);
	devm_kfree(ice_pf_to_dev(pf), pf->msix_entries);
	pf->msix_entries = NULL;
}

/**
 * ice_clear_interrupt_scheme - Undo things done by ice_init_interrupt_scheme
 * @pf: board private structure
 */
static void ice_clear_interrupt_scheme(struct ice_pf *pf)
{
	ice_dis_msix(pf);

	if (pf->irq_tracker) {
		devm_kfree(ice_pf_to_dev(pf), pf->irq_tracker);
		pf->irq_tracker = NULL;
	}
}

/**
 * ice_init_interrupt_scheme - Determine proper interrupt scheme
 * @pf: board private structure to initialize
 */
static int ice_init_interrupt_scheme(struct ice_pf *pf)
{
	int vectors;

	vectors = ice_ena_msix_range(pf);

	if (vectors < 0)
		return vectors;

	/* set up vector assignment tracking */
	pf->irq_tracker = devm_kzalloc(ice_pf_to_dev(pf),
				       struct_size(pf->irq_tracker, list, vectors),
				       GFP_KERNEL);
	if (!pf->irq_tracker) {
		ice_dis_msix(pf);
		return -ENOMEM;
	}

	/* populate SW interrupts pool with number of OS granted IRQs. */
	pf->num_avail_sw_msix = (u16)vectors;
	pf->irq_tracker->num_entries = (u16)vectors;
	pf->irq_tracker->end = pf->irq_tracker->num_entries;

	return 0;
}

/**
 * ice_is_wol_supported - check if WoL is supported
 * @hw: pointer to hardware info
 *
 * Check if WoL is supported based on the HW configuration.
 * Returns true if NVM supports and enables WoL for this port, false otherwise
 */
bool ice_is_wol_supported(struct ice_hw *hw)
{
	u16 wol_ctrl;

	/* A bit set to 1 in the NVM Software Reserved Word 2 (WoL control
	 * word) indicates WoL is not supported on the corresponding PF ID.
	 */
	if (ice_read_sr_word(hw, ICE_SR_NVM_WOL_CFG, &wol_ctrl))
		return false;

	return !(BIT(hw->port_info->lport) & wol_ctrl);
}

/**
 * ice_vsi_recfg_qs - Change the number of queues on a VSI
 * @vsi: VSI being changed
 * @new_rx: new number of Rx queues
 * @new_tx: new number of Tx queues
 *
 * Only change the number of queues if new_tx, or new_rx is non-0.
 *
 * Returns 0 on success.
 */
int ice_vsi_recfg_qs(struct ice_vsi *vsi, int new_rx, int new_tx)
{
	struct ice_pf *pf = vsi->back;
	int err = 0, timeout = 50;

	if (!new_rx && !new_tx)
		return -EINVAL;

	while (test_and_set_bit(ICE_CFG_BUSY, pf->state)) {
		timeout--;
		if (!timeout)
			return -EBUSY;
		usleep_range(1000, 2000);
	}

	if (new_tx)
		vsi->req_txq = (u16)new_tx;
	if (new_rx)
		vsi->req_rxq = (u16)new_rx;

	/* set for the next time the netdev is started */
	if (!netif_running(vsi->netdev)) {
		ice_vsi_rebuild(vsi, false);
		dev_dbg(ice_pf_to_dev(pf), "Link is down, queue count change happens when link is brought up\n");
		goto done;
	}

	ice_vsi_close(vsi);
	ice_vsi_rebuild(vsi, false);
	ice_pf_dcb_recfg(pf);
	ice_vsi_open(vsi);
done:
	clear_bit(ICE_CFG_BUSY, pf->state);
	return err;
}

/**
 * ice_set_safe_mode_vlan_cfg - configure PF VSI to allow all VLANs in safe mode
 * @pf: PF to configure
 *
 * No VLAN offloads/filtering are advertised in safe mode so make sure the PF
 * VSI can still Tx/Rx VLAN tagged packets.
 */
static void ice_set_safe_mode_vlan_cfg(struct ice_pf *pf)
{
	struct ice_vsi *vsi = ice_get_main_vsi(pf);
	struct ice_vsi_ctx *ctxt;
	struct ice_hw *hw;
	int status;

	if (!vsi)
		return;

	ctxt = kzalloc(sizeof(*ctxt), GFP_KERNEL);
	if (!ctxt)
		return;

	hw = &pf->hw;
	ctxt->info = vsi->info;

	ctxt->info.valid_sections =
		cpu_to_le16(ICE_AQ_VSI_PROP_VLAN_VALID |
			    ICE_AQ_VSI_PROP_SECURITY_VALID |
			    ICE_AQ_VSI_PROP_SW_VALID);

	/* disable VLAN anti-spoof */
	ctxt->info.sec_flags &= ~(ICE_AQ_VSI_SEC_TX_VLAN_PRUNE_ENA <<
				  ICE_AQ_VSI_SEC_TX_PRUNE_ENA_S);

	/* disable VLAN pruning and keep all other settings */
	ctxt->info.sw_flags2 &= ~ICE_AQ_VSI_SW_FLAG_RX_VLAN_PRUNE_ENA;

	/* allow all VLANs on Tx and don't strip on Rx */
	ctxt->info.vlan_flags = ICE_AQ_VSI_VLAN_MODE_ALL |
		ICE_AQ_VSI_VLAN_EMOD_NOTHING;

	status = ice_update_vsi(hw, vsi->idx, ctxt, NULL);
	if (status) {
		dev_err(ice_pf_to_dev(vsi->back), "Failed to update VSI for safe mode VLANs, err %d aq_err %s\n",
			status, ice_aq_str(hw->adminq.sq_last_status));
	} else {
		vsi->info.sec_flags = ctxt->info.sec_flags;
		vsi->info.sw_flags2 = ctxt->info.sw_flags2;
		vsi->info.vlan_flags = ctxt->info.vlan_flags;
	}

	kfree(ctxt);
}

/**
 * ice_log_pkg_init - log result of DDP package load
 * @hw: pointer to hardware info
 * @state: state of package load
 */
static void ice_log_pkg_init(struct ice_hw *hw, enum ice_ddp_state state)
{
	struct ice_pf *pf = hw->back;
	struct device *dev;

	dev = ice_pf_to_dev(pf);

	switch (state) {
	case ICE_DDP_PKG_SUCCESS:
		dev_info(dev, "The DDP package was successfully loaded: %s version %d.%d.%d.%d\n",
			 hw->active_pkg_name,
			 hw->active_pkg_ver.major,
			 hw->active_pkg_ver.minor,
			 hw->active_pkg_ver.update,
			 hw->active_pkg_ver.draft);
		break;
	case ICE_DDP_PKG_SAME_VERSION_ALREADY_LOADED:
		dev_info(dev, "DDP package already present on device: %s version %d.%d.%d.%d\n",
			 hw->active_pkg_name,
			 hw->active_pkg_ver.major,
			 hw->active_pkg_ver.minor,
			 hw->active_pkg_ver.update,
			 hw->active_pkg_ver.draft);
		break;
	case ICE_DDP_PKG_ALREADY_LOADED_NOT_SUPPORTED:
		dev_err(dev, "The device has a DDP package that is not supported by the driver.  The device has package '%s' version %d.%d.x.x.  The driver requires version %d.%d.x.x.  Entering Safe Mode.\n",
			hw->active_pkg_name,
			hw->active_pkg_ver.major,
			hw->active_pkg_ver.minor,
			ICE_PKG_SUPP_VER_MAJ, ICE_PKG_SUPP_VER_MNR);
		break;
	case ICE_DDP_PKG_COMPATIBLE_ALREADY_LOADED:
		dev_info(dev, "The driver could not load the DDP package file because a compatible DDP package is already present on the device.  The device has package '%s' version %d.%d.%d.%d.  The package file found by the driver: '%s' version %d.%d.%d.%d.\n",
			 hw->active_pkg_name,
			 hw->active_pkg_ver.major,
			 hw->active_pkg_ver.minor,
			 hw->active_pkg_ver.update,
			 hw->active_pkg_ver.draft,
			 hw->pkg_name,
			 hw->pkg_ver.major,
			 hw->pkg_ver.minor,
			 hw->pkg_ver.update,
			 hw->pkg_ver.draft);
		break;
	case ICE_DDP_PKG_FW_MISMATCH:
		dev_err(dev, "The firmware loaded on the device is not compatible with the DDP package.  Please update the device's NVM.  Entering safe mode.\n");
		break;
	case ICE_DDP_PKG_INVALID_FILE:
		dev_err(dev, "The DDP package file is invalid. Entering Safe Mode.\n");
		break;
	case ICE_DDP_PKG_FILE_VERSION_TOO_HIGH:
		dev_err(dev, "The DDP package file version is higher than the driver supports.  Please use an updated driver.  Entering Safe Mode.\n");
		break;
	case ICE_DDP_PKG_FILE_VERSION_TOO_LOW:
		dev_err(dev, "The DDP package file version is lower than the driver supports.  The driver requires version %d.%d.x.x.  Please use an updated DDP Package file.  Entering Safe Mode.\n",
			ICE_PKG_SUPP_VER_MAJ, ICE_PKG_SUPP_VER_MNR);
		break;
	case ICE_DDP_PKG_FILE_SIGNATURE_INVALID:
		dev_err(dev, "The DDP package could not be loaded because its signature is not valid.  Please use a valid DDP Package.  Entering Safe Mode.\n");
		break;
	case ICE_DDP_PKG_FILE_REVISION_TOO_LOW:
		dev_err(dev, "The DDP Package could not be loaded because its security revision is too low.  Please use an updated DDP Package.  Entering Safe Mode.\n");
		break;
	case ICE_DDP_PKG_LOAD_ERROR:
		dev_err(dev, "An error occurred on the device while loading the DDP package.  The device will be reset.\n");
		/* poll for reset to complete */
		if (ice_check_reset(hw))
			dev_err(dev, "Error resetting device. Please reload the driver\n");
		break;
	case ICE_DDP_PKG_ERR:
	default:
		dev_err(dev, "An unknown error occurred when loading the DDP package.  Entering Safe Mode.\n");
		break;
	}
}

/**
 * ice_load_pkg - load/reload the DDP Package file
 * @firmware: firmware structure when firmware requested or NULL for reload
 * @pf: pointer to the PF instance
 *
 * Called on probe and post CORER/GLOBR rebuild to load DDP Package and
 * initialize HW tables.
 */
static void
ice_load_pkg(const struct firmware *firmware, struct ice_pf *pf)
{
	enum ice_ddp_state state = ICE_DDP_PKG_ERR;
	struct device *dev = ice_pf_to_dev(pf);
	struct ice_hw *hw = &pf->hw;

	/* Load DDP Package */
	if (firmware && !hw->pkg_copy) {
		state = ice_copy_and_init_pkg(hw, firmware->data,
					      firmware->size);
		ice_log_pkg_init(hw, state);
	} else if (!firmware && hw->pkg_copy) {
		/* Reload package during rebuild after CORER/GLOBR reset */
		state = ice_init_pkg(hw, hw->pkg_copy, hw->pkg_size);
		ice_log_pkg_init(hw, state);
	} else {
		dev_err(dev, "The DDP package file failed to load. Entering Safe Mode.\n");
	}

	if (!ice_is_init_pkg_successful(state)) {
		/* Safe Mode */
		clear_bit(ICE_FLAG_ADV_FEATURES, pf->flags);
		return;
	}

	/* Successful download package is the precondition for advanced
	 * features, hence setting the ICE_FLAG_ADV_FEATURES flag
	 */
	set_bit(ICE_FLAG_ADV_FEATURES, pf->flags);
}

/**
 * ice_verify_cacheline_size - verify driver's assumption of 64 Byte cache lines
 * @pf: pointer to the PF structure
 *
 * There is no error returned here because the driver should be able to handle
 * 128 Byte cache lines, so we only print a warning in case issues are seen,
 * specifically with Tx.
 */
static void ice_verify_cacheline_size(struct ice_pf *pf)
{
	if (rd32(&pf->hw, GLPCI_CNF2) & GLPCI_CNF2_CACHELINE_SIZE_M)
		dev_warn(ice_pf_to_dev(pf), "%d Byte cache line assumption is invalid, driver may have Tx timeouts!\n",
			 ICE_CACHE_LINE_BYTES);
}

/**
 * ice_send_version - update firmware with driver version
 * @pf: PF struct
 *
 * Returns 0 on success, else error code
 */
static int ice_send_version(struct ice_pf *pf)
{
	struct ice_driver_ver dv;

	dv.major_ver = 0xff;
	dv.minor_ver = 0xff;
	dv.build_ver = 0xff;
	dv.subbuild_ver = 0;
	strscpy((char *)dv.driver_string, UTS_RELEASE,
		sizeof(dv.driver_string));
	return ice_aq_send_driver_ver(&pf->hw, &dv, NULL);
}

/**
 * ice_init_fdir - Initialize flow director VSI and configuration
 * @pf: pointer to the PF instance
 *
 * returns 0 on success, negative on error
 */
static int ice_init_fdir(struct ice_pf *pf)
{
	struct device *dev = ice_pf_to_dev(pf);
	struct ice_vsi *ctrl_vsi;
	int err;

	/* Side Band Flow Director needs to have a control VSI.
	 * Allocate it and store it in the PF.
	 */
	ctrl_vsi = ice_ctrl_vsi_setup(pf, pf->hw.port_info);
	if (!ctrl_vsi) {
		dev_dbg(dev, "could not create control VSI\n");
		return -ENOMEM;
	}

	err = ice_vsi_open_ctrl(ctrl_vsi);
	if (err) {
		dev_dbg(dev, "could not open control VSI\n");
		goto err_vsi_open;
	}

	mutex_init(&pf->hw.fdir_fltr_lock);

	err = ice_fdir_create_dflt_rules(pf);
	if (err)
		goto err_fdir_rule;

	return 0;

err_fdir_rule:
	ice_fdir_release_flows(&pf->hw);
	ice_vsi_close(ctrl_vsi);
err_vsi_open:
	ice_vsi_release(ctrl_vsi);
	if (pf->ctrl_vsi_idx != ICE_NO_VSI) {
		pf->vsi[pf->ctrl_vsi_idx] = NULL;
		pf->ctrl_vsi_idx = ICE_NO_VSI;
	}
	return err;
}

/**
 * ice_get_opt_fw_name - return optional firmware file name or NULL
 * @pf: pointer to the PF instance
 */
static char *ice_get_opt_fw_name(struct ice_pf *pf)
{
	/* Optional firmware name same as default with additional dash
	 * followed by a EUI-64 identifier (PCIe Device Serial Number)
	 */
	struct pci_dev *pdev = pf->pdev;
	char *opt_fw_filename;
	u64 dsn;

	/* Determine the name of the optional file using the DSN (two
	 * dwords following the start of the DSN Capability).
	 */
	dsn = pci_get_dsn(pdev);
	if (!dsn)
		return NULL;

	opt_fw_filename = kzalloc(NAME_MAX, GFP_KERNEL);
	if (!opt_fw_filename)
		return NULL;

	snprintf(opt_fw_filename, NAME_MAX, "%sice-%016llx.pkg",
		 ICE_DDP_PKG_PATH, dsn);

	return opt_fw_filename;
}

/**
 * ice_request_fw - Device initialization routine
 * @pf: pointer to the PF instance
 */
static void ice_request_fw(struct ice_pf *pf)
{
	char *opt_fw_filename = ice_get_opt_fw_name(pf);
	const struct firmware *firmware = NULL;
	struct device *dev = ice_pf_to_dev(pf);
	int err = 0;

	/* optional device-specific DDP (if present) overrides the default DDP
	 * package file. kernel logs a debug message if the file doesn't exist,
	 * and warning messages for other errors.
	 */
	if (opt_fw_filename) {
		err = firmware_request_nowarn(&firmware, opt_fw_filename, dev);
		if (err) {
			kfree(opt_fw_filename);
			goto dflt_pkg_load;
		}

		/* request for firmware was successful. Download to device */
		ice_load_pkg(firmware, pf);
		kfree(opt_fw_filename);
		release_firmware(firmware);
		return;
	}

dflt_pkg_load:
	err = request_firmware(&firmware, ICE_DDP_PKG_FILE, dev);
	if (err) {
		dev_err(dev, "The DDP package file was not found or could not be read. Entering Safe Mode\n");
		return;
	}

	/* request for firmware was successful. Download to device */
	ice_load_pkg(firmware, pf);
	release_firmware(firmware);
}

/**
 * ice_print_wake_reason - show the wake up cause in the log
 * @pf: pointer to the PF struct
 */
static void ice_print_wake_reason(struct ice_pf *pf)
{
	u32 wus = pf->wakeup_reason;
	const char *wake_str;

	/* if no wake event, nothing to print */
	if (!wus)
		return;

	if (wus & PFPM_WUS_LNKC_M)
		wake_str = "Link\n";
	else if (wus & PFPM_WUS_MAG_M)
		wake_str = "Magic Packet\n";
	else if (wus & PFPM_WUS_MNG_M)
		wake_str = "Management\n";
	else if (wus & PFPM_WUS_FW_RST_WK_M)
		wake_str = "Firmware Reset\n";
	else
		wake_str = "Unknown\n";

	dev_info(ice_pf_to_dev(pf), "Wake reason: %s", wake_str);
}

/**
 * ice_register_netdev - register netdev and devlink port
 * @pf: pointer to the PF struct
 */
static int ice_register_netdev(struct ice_pf *pf)
{
	struct ice_vsi *vsi;
	int err = 0;

	vsi = ice_get_main_vsi(pf);
	if (!vsi || !vsi->netdev)
		return -EIO;

	err = register_netdev(vsi->netdev);
	if (err)
		goto err_register_netdev;

	set_bit(ICE_VSI_NETDEV_REGISTERED, vsi->state);
	netif_carrier_off(vsi->netdev);
	netif_tx_stop_all_queues(vsi->netdev);
	err = ice_devlink_create_pf_port(pf);
	if (err)
		goto err_devlink_create;

	devlink_port_type_eth_set(&pf->devlink_port, vsi->netdev);

	return 0;
err_devlink_create:
	unregister_netdev(vsi->netdev);
	clear_bit(ICE_VSI_NETDEV_REGISTERED, vsi->state);
err_register_netdev:
	free_netdev(vsi->netdev);
	vsi->netdev = NULL;
	clear_bit(ICE_VSI_NETDEV_ALLOCD, vsi->state);
	return err;
}

/**
 * ice_probe - Device initialization routine
 * @pdev: PCI device information struct
 * @ent: entry in ice_pci_tbl
 *
 * Returns 0 on success, negative on failure
 */
static int
ice_probe(struct pci_dev *pdev, const struct pci_device_id __always_unused *ent)
{
	struct device *dev = &pdev->dev;
	struct ice_pf *pf;
	struct ice_hw *hw;
	int i, err;

	if (pdev->is_virtfn) {
		dev_err(dev, "can't probe a virtual function\n");
		return -EINVAL;
	}

	/* this driver uses devres, see
	 * Documentation/driver-api/driver-model/devres.rst
	 */
	err = pcim_enable_device(pdev);
	if (err)
		return err;

	err = pcim_iomap_regions(pdev, BIT(ICE_BAR0), dev_driver_string(dev));
	if (err) {
		dev_err(dev, "BAR0 I/O map error %d\n", err);
		return err;
	}

	pf = ice_allocate_pf(dev);
	if (!pf)
		return -ENOMEM;

	/* initialize Auxiliary index to invalid value */
	pf->aux_idx = -1;

	/* set up for high or low DMA */
	err = dma_set_mask_and_coherent(dev, DMA_BIT_MASK(64));
	if (err)
		err = dma_set_mask_and_coherent(dev, DMA_BIT_MASK(32));
	if (err) {
		dev_err(dev, "DMA configuration failed: 0x%x\n", err);
		return err;
	}

	pci_enable_pcie_error_reporting(pdev);
	pci_set_master(pdev);

	pf->pdev = pdev;
	pci_set_drvdata(pdev, pf);
	set_bit(ICE_DOWN, pf->state);
	/* Disable service task until DOWN bit is cleared */
	set_bit(ICE_SERVICE_DIS, pf->state);

	hw = &pf->hw;
	hw->hw_addr = pcim_iomap_table(pdev)[ICE_BAR0];
	pci_save_state(pdev);

	hw->back = pf;
	hw->vendor_id = pdev->vendor;
	hw->device_id = pdev->device;
	pci_read_config_byte(pdev, PCI_REVISION_ID, &hw->revision_id);
	hw->subsystem_vendor_id = pdev->subsystem_vendor;
	hw->subsystem_device_id = pdev->subsystem_device;
	hw->bus.device = PCI_SLOT(pdev->devfn);
	hw->bus.func = PCI_FUNC(pdev->devfn);
	ice_set_ctrlq_len(hw);

	pf->msg_enable = netif_msg_init(debug, ICE_DFLT_NETIF_M);

#ifndef CONFIG_DYNAMIC_DEBUG
	if (debug < -1)
		hw->debug_mask = debug;
#endif

	err = ice_init_hw(hw);
	if (err) {
		dev_err(dev, "ice_init_hw failed: %d\n", err);
		err = -EIO;
		goto err_exit_unroll;
	}

	ice_init_feature_support(pf);

	ice_request_fw(pf);

	/* if ice_request_fw fails, ICE_FLAG_ADV_FEATURES bit won't be
	 * set in pf->state, which will cause ice_is_safe_mode to return
	 * true
	 */
	if (ice_is_safe_mode(pf)) {
		/* we already got function/device capabilities but these don't
		 * reflect what the driver needs to do in safe mode. Instead of
		 * adding conditional logic everywhere to ignore these
		 * device/function capabilities, override them.
		 */
		ice_set_safe_mode_caps(hw);
	}

	err = ice_init_pf(pf);
	if (err) {
		dev_err(dev, "ice_init_pf failed: %d\n", err);
		goto err_init_pf_unroll;
	}

	ice_devlink_init_regions(pf);

	pf->hw.udp_tunnel_nic.set_port = ice_udp_tunnel_set_port;
	pf->hw.udp_tunnel_nic.unset_port = ice_udp_tunnel_unset_port;
	pf->hw.udp_tunnel_nic.flags = UDP_TUNNEL_NIC_INFO_MAY_SLEEP;
	pf->hw.udp_tunnel_nic.shared = &pf->hw.udp_tunnel_shared;
	i = 0;
	if (pf->hw.tnl.valid_count[TNL_VXLAN]) {
		pf->hw.udp_tunnel_nic.tables[i].n_entries =
			pf->hw.tnl.valid_count[TNL_VXLAN];
		pf->hw.udp_tunnel_nic.tables[i].tunnel_types =
			UDP_TUNNEL_TYPE_VXLAN;
		i++;
	}
	if (pf->hw.tnl.valid_count[TNL_GENEVE]) {
		pf->hw.udp_tunnel_nic.tables[i].n_entries =
			pf->hw.tnl.valid_count[TNL_GENEVE];
		pf->hw.udp_tunnel_nic.tables[i].tunnel_types =
			UDP_TUNNEL_TYPE_GENEVE;
		i++;
	}

	pf->num_alloc_vsi = hw->func_caps.guar_num_vsi;
	if (!pf->num_alloc_vsi) {
		err = -EIO;
		goto err_init_pf_unroll;
	}
	if (pf->num_alloc_vsi > UDP_TUNNEL_NIC_MAX_SHARING_DEVICES) {
		dev_warn(&pf->pdev->dev,
			 "limiting the VSI count due to UDP tunnel limitation %d > %d\n",
			 pf->num_alloc_vsi, UDP_TUNNEL_NIC_MAX_SHARING_DEVICES);
		pf->num_alloc_vsi = UDP_TUNNEL_NIC_MAX_SHARING_DEVICES;
	}

	pf->vsi = devm_kcalloc(dev, pf->num_alloc_vsi, sizeof(*pf->vsi),
			       GFP_KERNEL);
	if (!pf->vsi) {
		err = -ENOMEM;
		goto err_init_pf_unroll;
	}

	err = ice_init_interrupt_scheme(pf);
	if (err) {
		dev_err(dev, "ice_init_interrupt_scheme failed: %d\n", err);
		err = -EIO;
		goto err_init_vsi_unroll;
	}

	/* In case of MSIX we are going to setup the misc vector right here
	 * to handle admin queue events etc. In case of legacy and MSI
	 * the misc functionality and queue processing is combined in
	 * the same vector and that gets setup at open.
	 */
	err = ice_req_irq_msix_misc(pf);
	if (err) {
		dev_err(dev, "setup of misc vector failed: %d\n", err);
		goto err_init_interrupt_unroll;
	}

	/* create switch struct for the switch element created by FW on boot */
	pf->first_sw = devm_kzalloc(dev, sizeof(*pf->first_sw), GFP_KERNEL);
	if (!pf->first_sw) {
		err = -ENOMEM;
		goto err_msix_misc_unroll;
	}

	if (hw->evb_veb)
		pf->first_sw->bridge_mode = BRIDGE_MODE_VEB;
	else
		pf->first_sw->bridge_mode = BRIDGE_MODE_VEPA;

	pf->first_sw->pf = pf;

	/* record the sw_id available for later use */
	pf->first_sw->sw_id = hw->port_info->sw_id;

	err = ice_setup_pf_sw(pf);
	if (err) {
		dev_err(dev, "probe failed due to setup PF switch: %d\n", err);
		goto err_alloc_sw_unroll;
	}

	clear_bit(ICE_SERVICE_DIS, pf->state);

	/* tell the firmware we are up */
	err = ice_send_version(pf);
	if (err) {
		dev_err(dev, "probe failed sending driver version %s. error: %d\n",
			UTS_RELEASE, err);
		goto err_send_version_unroll;
	}

	/* since everything is good, start the service timer */
	mod_timer(&pf->serv_tmr, round_jiffies(jiffies + pf->serv_tmr_period));

	err = ice_init_link_events(pf->hw.port_info);
	if (err) {
		dev_err(dev, "ice_init_link_events failed: %d\n", err);
		goto err_send_version_unroll;
	}

	/* not a fatal error if this fails */
	err = ice_init_nvm_phy_type(pf->hw.port_info);
	if (err)
		dev_err(dev, "ice_init_nvm_phy_type failed: %d\n", err);

	/* not a fatal error if this fails */
	err = ice_update_link_info(pf->hw.port_info);
	if (err)
		dev_err(dev, "ice_update_link_info failed: %d\n", err);

	ice_init_link_dflt_override(pf->hw.port_info);

	ice_check_link_cfg_err(pf,
			       pf->hw.port_info->phy.link_info.link_cfg_err);

	/* if media available, initialize PHY settings */
	if (pf->hw.port_info->phy.link_info.link_info &
	    ICE_AQ_MEDIA_AVAILABLE) {
		/* not a fatal error if this fails */
		err = ice_init_phy_user_cfg(pf->hw.port_info);
		if (err)
			dev_err(dev, "ice_init_phy_user_cfg failed: %d\n", err);

		if (!test_bit(ICE_FLAG_LINK_DOWN_ON_CLOSE_ENA, pf->flags)) {
			struct ice_vsi *vsi = ice_get_main_vsi(pf);

			if (vsi)
				ice_configure_phy(vsi);
		}
	} else {
		set_bit(ICE_FLAG_NO_MEDIA, pf->flags);
	}

	ice_verify_cacheline_size(pf);

	/* Save wakeup reason register for later use */
	pf->wakeup_reason = rd32(hw, PFPM_WUS);

	/* check for a power management event */
	ice_print_wake_reason(pf);

	/* clear wake status, all bits */
	wr32(hw, PFPM_WUS, U32_MAX);

	/* Disable WoL at init, wait for user to enable */
	device_set_wakeup_enable(dev, false);

	if (ice_is_safe_mode(pf)) {
		ice_set_safe_mode_vlan_cfg(pf);
		goto probe_done;
	}

	/* initialize DDP driven features */
	if (test_bit(ICE_FLAG_PTP_SUPPORTED, pf->flags))
		ice_ptp_init(pf);

	/* Note: Flow director init failure is non-fatal to load */
	if (ice_init_fdir(pf))
		dev_err(dev, "could not initialize flow director\n");

	/* Note: DCB init failure is non-fatal to load */
	if (ice_init_pf_dcb(pf, false)) {
		clear_bit(ICE_FLAG_DCB_CAPABLE, pf->flags);
		clear_bit(ICE_FLAG_DCB_ENA, pf->flags);
	} else {
		ice_cfg_lldp_mib_change(&pf->hw, true);
	}

	if (ice_init_lag(pf))
		dev_warn(dev, "Failed to init link aggregation support\n");

	/* print PCI link speed and width */
	pcie_print_link_status(pf->pdev);

probe_done:
	err = ice_register_netdev(pf);
	if (err)
		goto err_netdev_reg;

	err = ice_devlink_register_params(pf);
	if (err)
		goto err_netdev_reg;

	/* ready to go, so clear down state bit */
	clear_bit(ICE_DOWN, pf->state);
	if (ice_is_aux_ena(pf)) {
		pf->aux_idx = ida_alloc(&ice_aux_ida, GFP_KERNEL);
		if (pf->aux_idx < 0) {
			dev_err(dev, "Failed to allocate device ID for AUX driver\n");
			err = -ENOMEM;
			goto err_devlink_reg_param;
		}

		err = ice_init_rdma(pf);
		if (err) {
			dev_err(dev, "Failed to initialize RDMA: %d\n", err);
			err = -EIO;
			goto err_init_aux_unroll;
		}
	} else {
		dev_warn(dev, "RDMA is not supported on this device\n");
	}

	ice_devlink_register(pf);
	return 0;

err_init_aux_unroll:
	pf->adev = NULL;
	ida_free(&ice_aux_ida, pf->aux_idx);
err_devlink_reg_param:
	ice_devlink_unregister_params(pf);
err_netdev_reg:
err_send_version_unroll:
	ice_vsi_release_all(pf);
err_alloc_sw_unroll:
	set_bit(ICE_SERVICE_DIS, pf->state);
	set_bit(ICE_DOWN, pf->state);
	devm_kfree(dev, pf->first_sw);
err_msix_misc_unroll:
	ice_free_irq_msix_misc(pf);
err_init_interrupt_unroll:
	ice_clear_interrupt_scheme(pf);
err_init_vsi_unroll:
	devm_kfree(dev, pf->vsi);
err_init_pf_unroll:
	ice_deinit_pf(pf);
	ice_devlink_destroy_regions(pf);
	ice_deinit_hw(hw);
err_exit_unroll:
	pci_disable_pcie_error_reporting(pdev);
	pci_disable_device(pdev);
	return err;
}

/**
 * ice_set_wake - enable or disable Wake on LAN
 * @pf: pointer to the PF struct
 *
 * Simple helper for WoL control
 */
static void ice_set_wake(struct ice_pf *pf)
{
	struct ice_hw *hw = &pf->hw;
	bool wol = pf->wol_ena;

	/* clear wake state, otherwise new wake events won't fire */
	wr32(hw, PFPM_WUS, U32_MAX);

	/* enable / disable APM wake up, no RMW needed */
	wr32(hw, PFPM_APM, wol ? PFPM_APM_APME_M : 0);

	/* set magic packet filter enabled */
	wr32(hw, PFPM_WUFC, wol ? PFPM_WUFC_MAG_M : 0);
}

/**
 * ice_setup_mc_magic_wake - setup device to wake on multicast magic packet
 * @pf: pointer to the PF struct
 *
 * Issue firmware command to enable multicast magic wake, making
 * sure that any locally administered address (LAA) is used for
 * wake, and that PF reset doesn't undo the LAA.
 */
static void ice_setup_mc_magic_wake(struct ice_pf *pf)
{
	struct device *dev = ice_pf_to_dev(pf);
	struct ice_hw *hw = &pf->hw;
	u8 mac_addr[ETH_ALEN];
	struct ice_vsi *vsi;
	int status;
	u8 flags;

	if (!pf->wol_ena)
		return;

	vsi = ice_get_main_vsi(pf);
	if (!vsi)
		return;

	/* Get current MAC address in case it's an LAA */
	if (vsi->netdev)
		ether_addr_copy(mac_addr, vsi->netdev->dev_addr);
	else
		ether_addr_copy(mac_addr, vsi->port_info->mac.perm_addr);

	flags = ICE_AQC_MAN_MAC_WR_MC_MAG_EN |
		ICE_AQC_MAN_MAC_UPDATE_LAA_WOL |
		ICE_AQC_MAN_MAC_WR_WOL_LAA_PFR_KEEP;

	status = ice_aq_manage_mac_write(hw, mac_addr, flags, NULL);
	if (status)
		dev_err(dev, "Failed to enable Multicast Magic Packet wake, err %d aq_err %s\n",
			status, ice_aq_str(hw->adminq.sq_last_status));
}

/**
 * ice_remove - Device removal routine
 * @pdev: PCI device information struct
 */
static void ice_remove(struct pci_dev *pdev)
{
	struct ice_pf *pf = pci_get_drvdata(pdev);
	int i;

	ice_devlink_unregister(pf);
	for (i = 0; i < ICE_MAX_RESET_WAIT; i++) {
		if (!ice_is_reset_in_progress(pf->state))
			break;
		msleep(100);
	}

	ice_tc_indir_block_remove(pf);

	if (test_bit(ICE_FLAG_SRIOV_ENA, pf->flags)) {
		set_bit(ICE_VF_RESETS_DISABLED, pf->state);
		ice_free_vfs(pf);
	}

	ice_service_task_stop(pf);

	ice_aq_cancel_waiting_tasks(pf);
	ice_unplug_aux_dev(pf);
	if (pf->aux_idx >= 0)
		ida_free(&ice_aux_ida, pf->aux_idx);
	ice_devlink_unregister_params(pf);
	set_bit(ICE_DOWN, pf->state);

	mutex_destroy(&(&pf->hw)->fdir_fltr_lock);
	ice_deinit_lag(pf);
	if (test_bit(ICE_FLAG_PTP_SUPPORTED, pf->flags))
		ice_ptp_release(pf);
	if (!ice_is_safe_mode(pf))
		ice_remove_arfs(pf);
	ice_setup_mc_magic_wake(pf);
	ice_vsi_release_all(pf);
	ice_set_wake(pf);
	ice_free_irq_msix_misc(pf);
	ice_for_each_vsi(pf, i) {
		if (!pf->vsi[i])
			continue;
		ice_vsi_free_q_vectors(pf->vsi[i]);
	}
	ice_deinit_pf(pf);
	ice_devlink_destroy_regions(pf);
	ice_deinit_hw(&pf->hw);

	/* Issue a PFR as part of the prescribed driver unload flow.  Do not
	 * do it via ice_schedule_reset() since there is no need to rebuild
	 * and the service task is already stopped.
	 */
	ice_reset(&pf->hw, ICE_RESET_PFR);
	pci_wait_for_pending_transaction(pdev);
	ice_clear_interrupt_scheme(pf);
	pci_disable_pcie_error_reporting(pdev);
	pci_disable_device(pdev);
}

/**
 * ice_shutdown - PCI callback for shutting down device
 * @pdev: PCI device information struct
 */
static void ice_shutdown(struct pci_dev *pdev)
{
	struct ice_pf *pf = pci_get_drvdata(pdev);

	ice_remove(pdev);

	if (system_state == SYSTEM_POWER_OFF) {
		pci_wake_from_d3(pdev, pf->wol_ena);
		pci_set_power_state(pdev, PCI_D3hot);
	}
}

#ifdef CONFIG_PM
/**
 * ice_prepare_for_shutdown - prep for PCI shutdown
 * @pf: board private structure
 *
 * Inform or close all dependent features in prep for PCI device shutdown
 */
static void ice_prepare_for_shutdown(struct ice_pf *pf)
{
	struct ice_hw *hw = &pf->hw;
	u32 v;

	/* Notify VFs of impending reset */
	if (ice_check_sq_alive(hw, &hw->mailboxq))
		ice_vc_notify_reset(pf);

	dev_dbg(ice_pf_to_dev(pf), "Tearing down internal switch for shutdown\n");

	/* disable the VSIs and their queues that are not already DOWN */
	ice_pf_dis_all_vsi(pf, false);

	ice_for_each_vsi(pf, v)
		if (pf->vsi[v])
			pf->vsi[v]->vsi_num = 0;

	ice_shutdown_all_ctrlq(hw);
}

/**
 * ice_reinit_interrupt_scheme - Reinitialize interrupt scheme
 * @pf: board private structure to reinitialize
 *
 * This routine reinitialize interrupt scheme that was cleared during
 * power management suspend callback.
 *
 * This should be called during resume routine to re-allocate the q_vectors
 * and reacquire interrupts.
 */
static int ice_reinit_interrupt_scheme(struct ice_pf *pf)
{
	struct device *dev = ice_pf_to_dev(pf);
	int ret, v;

	/* Since we clear MSIX flag during suspend, we need to
	 * set it back during resume...
	 */

	ret = ice_init_interrupt_scheme(pf);
	if (ret) {
		dev_err(dev, "Failed to re-initialize interrupt %d\n", ret);
		return ret;
	}

	/* Remap vectors and rings, after successful re-init interrupts */
	ice_for_each_vsi(pf, v) {
		if (!pf->vsi[v])
			continue;

		ret = ice_vsi_alloc_q_vectors(pf->vsi[v]);
		if (ret)
			goto err_reinit;
		ice_vsi_map_rings_to_vectors(pf->vsi[v]);
	}

	ret = ice_req_irq_msix_misc(pf);
	if (ret) {
		dev_err(dev, "Setting up misc vector failed after device suspend %d\n",
			ret);
		goto err_reinit;
	}

	return 0;

err_reinit:
	while (v--)
		if (pf->vsi[v])
			ice_vsi_free_q_vectors(pf->vsi[v]);

	return ret;
}

/**
 * ice_suspend
 * @dev: generic device information structure
 *
 * Power Management callback to quiesce the device and prepare
 * for D3 transition.
 */
static int __maybe_unused ice_suspend(struct device *dev)
{
	struct pci_dev *pdev = to_pci_dev(dev);
	struct ice_pf *pf;
	int disabled, v;

	pf = pci_get_drvdata(pdev);

	if (!ice_pf_state_is_nominal(pf)) {
		dev_err(dev, "Device is not ready, no need to suspend it\n");
		return -EBUSY;
	}

	/* Stop watchdog tasks until resume completion.
	 * Even though it is most likely that the service task is
	 * disabled if the device is suspended or down, the service task's
	 * state is controlled by a different state bit, and we should
	 * store and honor whatever state that bit is in at this point.
	 */
	disabled = ice_service_task_stop(pf);

	ice_unplug_aux_dev(pf);

	/* Already suspended?, then there is nothing to do */
	if (test_and_set_bit(ICE_SUSPENDED, pf->state)) {
		if (!disabled)
			ice_service_task_restart(pf);
		return 0;
	}

	if (test_bit(ICE_DOWN, pf->state) ||
	    ice_is_reset_in_progress(pf->state)) {
		dev_err(dev, "can't suspend device in reset or already down\n");
		if (!disabled)
			ice_service_task_restart(pf);
		return 0;
	}

	ice_setup_mc_magic_wake(pf);

	ice_prepare_for_shutdown(pf);

	ice_set_wake(pf);

	/* Free vectors, clear the interrupt scheme and release IRQs
	 * for proper hibernation, especially with large number of CPUs.
	 * Otherwise hibernation might fail when mapping all the vectors back
	 * to CPU0.
	 */
	ice_free_irq_msix_misc(pf);
	ice_for_each_vsi(pf, v) {
		if (!pf->vsi[v])
			continue;
		ice_vsi_free_q_vectors(pf->vsi[v]);
	}
	ice_free_cpu_rx_rmap(ice_get_main_vsi(pf));
	ice_clear_interrupt_scheme(pf);

	pci_save_state(pdev);
	pci_wake_from_d3(pdev, pf->wol_ena);
	pci_set_power_state(pdev, PCI_D3hot);
	return 0;
}

/**
 * ice_resume - PM callback for waking up from D3
 * @dev: generic device information structure
 */
static int __maybe_unused ice_resume(struct device *dev)
{
	struct pci_dev *pdev = to_pci_dev(dev);
	enum ice_reset_req reset_type;
	struct ice_pf *pf;
	struct ice_hw *hw;
	int ret;

	pci_set_power_state(pdev, PCI_D0);
	pci_restore_state(pdev);
	pci_save_state(pdev);

	if (!pci_device_is_present(pdev))
		return -ENODEV;

	ret = pci_enable_device_mem(pdev);
	if (ret) {
		dev_err(dev, "Cannot enable device after suspend\n");
		return ret;
	}

	pf = pci_get_drvdata(pdev);
	hw = &pf->hw;

	pf->wakeup_reason = rd32(hw, PFPM_WUS);
	ice_print_wake_reason(pf);

	/* We cleared the interrupt scheme when we suspended, so we need to
	 * restore it now to resume device functionality.
	 */
	ret = ice_reinit_interrupt_scheme(pf);
	if (ret)
		dev_err(dev, "Cannot restore interrupt scheme: %d\n", ret);

	clear_bit(ICE_DOWN, pf->state);
	/* Now perform PF reset and rebuild */
	reset_type = ICE_RESET_PFR;
	/* re-enable service task for reset, but allow reset to schedule it */
	clear_bit(ICE_SERVICE_DIS, pf->state);

	if (ice_schedule_reset(pf, reset_type))
		dev_err(dev, "Reset during resume failed.\n");

	clear_bit(ICE_SUSPENDED, pf->state);
	ice_service_task_restart(pf);

	/* Restart the service task */
	mod_timer(&pf->serv_tmr, round_jiffies(jiffies + pf->serv_tmr_period));

	return 0;
}
#endif /* CONFIG_PM */

/**
 * ice_pci_err_detected - warning that PCI error has been detected
 * @pdev: PCI device information struct
 * @err: the type of PCI error
 *
 * Called to warn that something happened on the PCI bus and the error handling
 * is in progress.  Allows the driver to gracefully prepare/handle PCI errors.
 */
static pci_ers_result_t
ice_pci_err_detected(struct pci_dev *pdev, pci_channel_state_t err)
{
	struct ice_pf *pf = pci_get_drvdata(pdev);

	if (!pf) {
		dev_err(&pdev->dev, "%s: unrecoverable device error %d\n",
			__func__, err);
		return PCI_ERS_RESULT_DISCONNECT;
	}

	if (!test_bit(ICE_SUSPENDED, pf->state)) {
		ice_service_task_stop(pf);

		if (!test_bit(ICE_PREPARED_FOR_RESET, pf->state)) {
			set_bit(ICE_PFR_REQ, pf->state);
			ice_prepare_for_reset(pf, ICE_RESET_PFR);
		}
	}

	return PCI_ERS_RESULT_NEED_RESET;
}

/**
 * ice_pci_err_slot_reset - a PCI slot reset has just happened
 * @pdev: PCI device information struct
 *
 * Called to determine if the driver can recover from the PCI slot reset by
 * using a register read to determine if the device is recoverable.
 */
static pci_ers_result_t ice_pci_err_slot_reset(struct pci_dev *pdev)
{
	struct ice_pf *pf = pci_get_drvdata(pdev);
	pci_ers_result_t result;
	int err;
	u32 reg;

	err = pci_enable_device_mem(pdev);
	if (err) {
		dev_err(&pdev->dev, "Cannot re-enable PCI device after reset, error %d\n",
			err);
		result = PCI_ERS_RESULT_DISCONNECT;
	} else {
		pci_set_master(pdev);
		pci_restore_state(pdev);
		pci_save_state(pdev);
		pci_wake_from_d3(pdev, false);

		/* Check for life */
		reg = rd32(&pf->hw, GLGEN_RTRIG);
		if (!reg)
			result = PCI_ERS_RESULT_RECOVERED;
		else
			result = PCI_ERS_RESULT_DISCONNECT;
	}

	err = pci_aer_clear_nonfatal_status(pdev);
	if (err)
		dev_dbg(&pdev->dev, "pci_aer_clear_nonfatal_status() failed, error %d\n",
			err);
		/* non-fatal, continue */

	return result;
}

/**
 * ice_pci_err_resume - restart operations after PCI error recovery
 * @pdev: PCI device information struct
 *
 * Called to allow the driver to bring things back up after PCI error and/or
 * reset recovery have finished
 */
static void ice_pci_err_resume(struct pci_dev *pdev)
{
	struct ice_pf *pf = pci_get_drvdata(pdev);

	if (!pf) {
		dev_err(&pdev->dev, "%s failed, device is unrecoverable\n",
			__func__);
		return;
	}

	if (test_bit(ICE_SUSPENDED, pf->state)) {
		dev_dbg(&pdev->dev, "%s failed to resume normal operations!\n",
			__func__);
		return;
	}

	ice_restore_all_vfs_msi_state(pdev);

	ice_do_reset(pf, ICE_RESET_PFR);
	ice_service_task_restart(pf);
	mod_timer(&pf->serv_tmr, round_jiffies(jiffies + pf->serv_tmr_period));
}

/**
 * ice_pci_err_reset_prepare - prepare device driver for PCI reset
 * @pdev: PCI device information struct
 */
static void ice_pci_err_reset_prepare(struct pci_dev *pdev)
{
	struct ice_pf *pf = pci_get_drvdata(pdev);

	if (!test_bit(ICE_SUSPENDED, pf->state)) {
		ice_service_task_stop(pf);

		if (!test_bit(ICE_PREPARED_FOR_RESET, pf->state)) {
			set_bit(ICE_PFR_REQ, pf->state);
			ice_prepare_for_reset(pf, ICE_RESET_PFR);
		}
	}
}

/**
 * ice_pci_err_reset_done - PCI reset done, device driver reset can begin
 * @pdev: PCI device information struct
 */
static void ice_pci_err_reset_done(struct pci_dev *pdev)
{
	ice_pci_err_resume(pdev);
}

/* ice_pci_tbl - PCI Device ID Table
 *
 * Wildcard entries (PCI_ANY_ID) should come last
 * Last entry must be all 0s
 *
 * { Vendor ID, Device ID, SubVendor ID, SubDevice ID,
 *   Class, Class Mask, private data (not used) }
 */
static const struct pci_device_id ice_pci_tbl[] = {
	{ PCI_VDEVICE(INTEL, ICE_DEV_ID_E810C_BACKPLANE), 0 },
	{ PCI_VDEVICE(INTEL, ICE_DEV_ID_E810C_QSFP), 0 },
	{ PCI_VDEVICE(INTEL, ICE_DEV_ID_E810C_SFP), 0 },
	{ PCI_VDEVICE(INTEL, ICE_DEV_ID_E810_XXV_BACKPLANE), 0 },
	{ PCI_VDEVICE(INTEL, ICE_DEV_ID_E810_XXV_QSFP), 0 },
	{ PCI_VDEVICE(INTEL, ICE_DEV_ID_E810_XXV_SFP), 0 },
	{ PCI_VDEVICE(INTEL, ICE_DEV_ID_E823C_BACKPLANE), 0 },
	{ PCI_VDEVICE(INTEL, ICE_DEV_ID_E823C_QSFP), 0 },
	{ PCI_VDEVICE(INTEL, ICE_DEV_ID_E823C_SFP), 0 },
	{ PCI_VDEVICE(INTEL, ICE_DEV_ID_E823C_10G_BASE_T), 0 },
	{ PCI_VDEVICE(INTEL, ICE_DEV_ID_E823C_SGMII), 0 },
	{ PCI_VDEVICE(INTEL, ICE_DEV_ID_E822C_BACKPLANE), 0 },
	{ PCI_VDEVICE(INTEL, ICE_DEV_ID_E822C_QSFP), 0 },
	{ PCI_VDEVICE(INTEL, ICE_DEV_ID_E822C_SFP), 0 },
	{ PCI_VDEVICE(INTEL, ICE_DEV_ID_E822C_10G_BASE_T), 0 },
	{ PCI_VDEVICE(INTEL, ICE_DEV_ID_E822C_SGMII), 0 },
	{ PCI_VDEVICE(INTEL, ICE_DEV_ID_E822L_BACKPLANE), 0 },
	{ PCI_VDEVICE(INTEL, ICE_DEV_ID_E822L_SFP), 0 },
	{ PCI_VDEVICE(INTEL, ICE_DEV_ID_E822L_10G_BASE_T), 0 },
	{ PCI_VDEVICE(INTEL, ICE_DEV_ID_E822L_SGMII), 0 },
	{ PCI_VDEVICE(INTEL, ICE_DEV_ID_E823L_BACKPLANE), 0 },
	{ PCI_VDEVICE(INTEL, ICE_DEV_ID_E823L_SFP), 0 },
	{ PCI_VDEVICE(INTEL, ICE_DEV_ID_E823L_10G_BASE_T), 0 },
	{ PCI_VDEVICE(INTEL, ICE_DEV_ID_E823L_1GBE), 0 },
	{ PCI_VDEVICE(INTEL, ICE_DEV_ID_E823L_QSFP), 0 },
	/* required last entry */
	{ 0, }
};
MODULE_DEVICE_TABLE(pci, ice_pci_tbl);

static __maybe_unused SIMPLE_DEV_PM_OPS(ice_pm_ops, ice_suspend, ice_resume);

static const struct pci_error_handlers ice_pci_err_handler = {
	.error_detected = ice_pci_err_detected,
	.slot_reset = ice_pci_err_slot_reset,
	.reset_prepare = ice_pci_err_reset_prepare,
	.reset_done = ice_pci_err_reset_done,
	.resume = ice_pci_err_resume
};

static struct pci_driver ice_driver = {
	.name = KBUILD_MODNAME,
	.id_table = ice_pci_tbl,
	.probe = ice_probe,
	.remove = ice_remove,
#ifdef CONFIG_PM
	.driver.pm = &ice_pm_ops,
#endif /* CONFIG_PM */
	.shutdown = ice_shutdown,
	.sriov_configure = ice_sriov_configure,
	.err_handler = &ice_pci_err_handler
};

/**
 * ice_module_init - Driver registration routine
 *
 * ice_module_init is the first routine called when the driver is
 * loaded. All it does is register with the PCI subsystem.
 */
static int __init ice_module_init(void)
{
	int status;

	pr_info("%s\n", ice_driver_string);
	pr_info("%s\n", ice_copyright);

	ice_wq = alloc_workqueue("%s", WQ_MEM_RECLAIM, 0, KBUILD_MODNAME);
	if (!ice_wq) {
		pr_err("Failed to create workqueue\n");
		return -ENOMEM;
	}

	status = pci_register_driver(&ice_driver);
	if (status) {
		pr_err("failed to register PCI driver, err %d\n", status);
		destroy_workqueue(ice_wq);
	}

	return status;
}
module_init(ice_module_init);

/**
 * ice_module_exit - Driver exit cleanup routine
 *
 * ice_module_exit is called just before the driver is removed
 * from memory.
 */
static void __exit ice_module_exit(void)
{
	pci_unregister_driver(&ice_driver);
	destroy_workqueue(ice_wq);
	pr_info("module unloaded\n");
}
module_exit(ice_module_exit);

/**
 * ice_set_mac_address - NDO callback to set MAC address
 * @netdev: network interface device structure
 * @pi: pointer to an address structure
 *
 * Returns 0 on success, negative on failure
 */
static int ice_set_mac_address(struct net_device *netdev, void *pi)
{
	struct ice_netdev_priv *np = netdev_priv(netdev);
	struct ice_vsi *vsi = np->vsi;
	struct ice_pf *pf = vsi->back;
	struct ice_hw *hw = &pf->hw;
	struct sockaddr *addr = pi;
	u8 old_mac[ETH_ALEN];
	u8 flags = 0;
	u8 *mac;
	int err;

	mac = (u8 *)addr->sa_data;

	if (!is_valid_ether_addr(mac))
		return -EADDRNOTAVAIL;

	if (ether_addr_equal(netdev->dev_addr, mac)) {
		netdev_dbg(netdev, "already using mac %pM\n", mac);
		return 0;
	}

	if (test_bit(ICE_DOWN, pf->state) ||
	    ice_is_reset_in_progress(pf->state)) {
		netdev_err(netdev, "can't set mac %pM. device not ready\n",
			   mac);
		return -EBUSY;
	}

	if (ice_chnl_dmac_fltr_cnt(pf)) {
		netdev_err(netdev, "can't set mac %pM. Device has tc-flower filters, delete all of them and try again\n",
			   mac);
		return -EAGAIN;
	}

	netif_addr_lock_bh(netdev);
	ether_addr_copy(old_mac, netdev->dev_addr);
	/* change the netdev's MAC address */
	eth_hw_addr_set(netdev, mac);
	netif_addr_unlock_bh(netdev);

	/* Clean up old MAC filter. Not an error if old filter doesn't exist */
	err = ice_fltr_remove_mac(vsi, old_mac, ICE_FWD_TO_VSI);
	if (err && err != -ENOENT) {
		err = -EADDRNOTAVAIL;
		goto err_update_filters;
	}

	/* Add filter for new MAC. If filter exists, return success */
	err = ice_fltr_add_mac(vsi, mac, ICE_FWD_TO_VSI);
	if (err == -EEXIST)
		/* Although this MAC filter is already present in hardware it's
		 * possible in some cases (e.g. bonding) that dev_addr was
		 * modified outside of the driver and needs to be restored back
		 * to this value.
		 */
		netdev_dbg(netdev, "filter for MAC %pM already exists\n", mac);
	else if (err)
		/* error if the new filter addition failed */
		err = -EADDRNOTAVAIL;

err_update_filters:
	if (err) {
		netdev_err(netdev, "can't set MAC %pM. filter update failed\n",
			   mac);
		netif_addr_lock_bh(netdev);
		eth_hw_addr_set(netdev, old_mac);
		netif_addr_unlock_bh(netdev);
		return err;
	}

	netdev_dbg(vsi->netdev, "updated MAC address to %pM\n",
		   netdev->dev_addr);

	/* write new MAC address to the firmware */
	flags = ICE_AQC_MAN_MAC_UPDATE_LAA_WOL;
	err = ice_aq_manage_mac_write(hw, mac, flags, NULL);
	if (err) {
		netdev_err(netdev, "can't set MAC %pM. write to firmware failed error %d\n",
			   mac, err);
	}
	return 0;
}

/**
 * ice_set_rx_mode - NDO callback to set the netdev filters
 * @netdev: network interface device structure
 */
static void ice_set_rx_mode(struct net_device *netdev)
{
	struct ice_netdev_priv *np = netdev_priv(netdev);
	struct ice_vsi *vsi = np->vsi;

	if (!vsi)
		return;

	/* Set the flags to synchronize filters
	 * ndo_set_rx_mode may be triggered even without a change in netdev
	 * flags
	 */
	set_bit(ICE_VSI_UMAC_FLTR_CHANGED, vsi->state);
	set_bit(ICE_VSI_MMAC_FLTR_CHANGED, vsi->state);
	set_bit(ICE_FLAG_FLTR_SYNC, vsi->back->flags);

	/* schedule our worker thread which will take care of
	 * applying the new filter changes
	 */
	ice_service_task_schedule(vsi->back);
}

/**
 * ice_set_tx_maxrate - NDO callback to set the maximum per-queue bitrate
 * @netdev: network interface device structure
 * @queue_index: Queue ID
 * @maxrate: maximum bandwidth in Mbps
 */
static int
ice_set_tx_maxrate(struct net_device *netdev, int queue_index, u32 maxrate)
{
	struct ice_netdev_priv *np = netdev_priv(netdev);
	struct ice_vsi *vsi = np->vsi;
	u16 q_handle;
	int status;
	u8 tc;

	/* Validate maxrate requested is within permitted range */
	if (maxrate && (maxrate > (ICE_SCHED_MAX_BW / 1000))) {
		netdev_err(netdev, "Invalid max rate %d specified for the queue %d\n",
			   maxrate, queue_index);
		return -EINVAL;
	}

	q_handle = vsi->tx_rings[queue_index]->q_handle;
	tc = ice_dcb_get_tc(vsi, queue_index);

	/* Set BW back to default, when user set maxrate to 0 */
	if (!maxrate)
		status = ice_cfg_q_bw_dflt_lmt(vsi->port_info, vsi->idx, tc,
					       q_handle, ICE_MAX_BW);
	else
		status = ice_cfg_q_bw_lmt(vsi->port_info, vsi->idx, tc,
					  q_handle, ICE_MAX_BW, maxrate * 1000);
	if (status)
		netdev_err(netdev, "Unable to set Tx max rate, error %d\n",
			   status);

	return status;
}

/**
 * ice_fdb_add - add an entry to the hardware database
 * @ndm: the input from the stack
 * @tb: pointer to array of nladdr (unused)
 * @dev: the net device pointer
 * @addr: the MAC address entry being added
 * @vid: VLAN ID
 * @flags: instructions from stack about fdb operation
 * @extack: netlink extended ack
 */
static int
ice_fdb_add(struct ndmsg *ndm, struct nlattr __always_unused *tb[],
	    struct net_device *dev, const unsigned char *addr, u16 vid,
	    u16 flags, struct netlink_ext_ack __always_unused *extack)
{
	int err;

	if (vid) {
		netdev_err(dev, "VLANs aren't supported yet for dev_uc|mc_add()\n");
		return -EINVAL;
	}
	if (ndm->ndm_state && !(ndm->ndm_state & NUD_PERMANENT)) {
		netdev_err(dev, "FDB only supports static addresses\n");
		return -EINVAL;
	}

	if (is_unicast_ether_addr(addr) || is_link_local_ether_addr(addr))
		err = dev_uc_add_excl(dev, addr);
	else if (is_multicast_ether_addr(addr))
		err = dev_mc_add_excl(dev, addr);
	else
		err = -EINVAL;

	/* Only return duplicate errors if NLM_F_EXCL is set */
	if (err == -EEXIST && !(flags & NLM_F_EXCL))
		err = 0;

	return err;
}

/**
 * ice_fdb_del - delete an entry from the hardware database
 * @ndm: the input from the stack
 * @tb: pointer to array of nladdr (unused)
 * @dev: the net device pointer
 * @addr: the MAC address entry being added
 * @vid: VLAN ID
 */
static int
ice_fdb_del(struct ndmsg *ndm, __always_unused struct nlattr *tb[],
	    struct net_device *dev, const unsigned char *addr,
	    __always_unused u16 vid)
{
	int err;

	if (ndm->ndm_state & NUD_PERMANENT) {
		netdev_err(dev, "FDB only supports static addresses\n");
		return -EINVAL;
	}

	if (is_unicast_ether_addr(addr))
		err = dev_uc_del(dev, addr);
	else if (is_multicast_ether_addr(addr))
		err = dev_mc_del(dev, addr);
	else
		err = -EINVAL;

	return err;
}

/**
 * ice_set_features - set the netdev feature flags
 * @netdev: ptr to the netdev being adjusted
 * @features: the feature set that the stack is suggesting
 */
static int
ice_set_features(struct net_device *netdev, netdev_features_t features)
{
	struct ice_netdev_priv *np = netdev_priv(netdev);
	struct ice_vsi *vsi = np->vsi;
	struct ice_pf *pf = vsi->back;
	int ret = 0;

	/* Don't set any netdev advanced features with device in Safe Mode */
	if (ice_is_safe_mode(vsi->back)) {
		dev_err(ice_pf_to_dev(vsi->back), "Device is in Safe Mode - not enabling advanced netdev features\n");
		return ret;
	}

	/* Do not change setting during reset */
	if (ice_is_reset_in_progress(pf->state)) {
		dev_err(ice_pf_to_dev(vsi->back), "Device is resetting, changing advanced netdev features temporarily unavailable.\n");
		return -EBUSY;
	}

	/* Multiple features can be changed in one call so keep features in
	 * separate if/else statements to guarantee each feature is checked
	 */
	if (features & NETIF_F_RXHASH && !(netdev->features & NETIF_F_RXHASH))
		ice_vsi_manage_rss_lut(vsi, true);
	else if (!(features & NETIF_F_RXHASH) &&
		 netdev->features & NETIF_F_RXHASH)
		ice_vsi_manage_rss_lut(vsi, false);

	if ((features & NETIF_F_HW_VLAN_CTAG_RX) &&
	    !(netdev->features & NETIF_F_HW_VLAN_CTAG_RX))
		ret = ice_vsi_manage_vlan_stripping(vsi, true);
	else if (!(features & NETIF_F_HW_VLAN_CTAG_RX) &&
		 (netdev->features & NETIF_F_HW_VLAN_CTAG_RX))
		ret = ice_vsi_manage_vlan_stripping(vsi, false);

	if ((features & NETIF_F_HW_VLAN_CTAG_TX) &&
	    !(netdev->features & NETIF_F_HW_VLAN_CTAG_TX))
		ret = ice_vsi_manage_vlan_insertion(vsi);
	else if (!(features & NETIF_F_HW_VLAN_CTAG_TX) &&
		 (netdev->features & NETIF_F_HW_VLAN_CTAG_TX))
		ret = ice_vsi_manage_vlan_insertion(vsi);

	if ((features & NETIF_F_HW_VLAN_CTAG_FILTER) &&
	    !(netdev->features & NETIF_F_HW_VLAN_CTAG_FILTER))
		ret = ice_cfg_vlan_pruning(vsi, true);
	else if (!(features & NETIF_F_HW_VLAN_CTAG_FILTER) &&
		 (netdev->features & NETIF_F_HW_VLAN_CTAG_FILTER))
		ret = ice_cfg_vlan_pruning(vsi, false);

	if ((features & NETIF_F_NTUPLE) &&
	    !(netdev->features & NETIF_F_NTUPLE)) {
		ice_vsi_manage_fdir(vsi, true);
		ice_init_arfs(vsi);
	} else if (!(features & NETIF_F_NTUPLE) &&
		 (netdev->features & NETIF_F_NTUPLE)) {
		ice_vsi_manage_fdir(vsi, false);
		ice_clear_arfs(vsi);
	}

	/* don't turn off hw_tc_offload when ADQ is already enabled */
	if (!(features & NETIF_F_HW_TC) && ice_is_adq_active(pf)) {
		dev_err(ice_pf_to_dev(pf), "ADQ is active, can't turn hw_tc_offload off\n");
		return -EACCES;
	}

	if ((features & NETIF_F_HW_TC) &&
	    !(netdev->features & NETIF_F_HW_TC))
		set_bit(ICE_FLAG_CLS_FLOWER, pf->flags);
	else
		clear_bit(ICE_FLAG_CLS_FLOWER, pf->flags);

	return ret;
}

/**
 * ice_vsi_vlan_setup - Setup VLAN offload properties on a VSI
 * @vsi: VSI to setup VLAN properties for
 */
static int ice_vsi_vlan_setup(struct ice_vsi *vsi)
{
	int ret = 0;

	if (vsi->netdev->features & NETIF_F_HW_VLAN_CTAG_RX)
		ret = ice_vsi_manage_vlan_stripping(vsi, true);
	if (vsi->netdev->features & NETIF_F_HW_VLAN_CTAG_TX)
		ret = ice_vsi_manage_vlan_insertion(vsi);

	return ret;
}

/**
 * ice_vsi_cfg - Setup the VSI
 * @vsi: the VSI being configured
 *
 * Return 0 on success and negative value on error
 */
int ice_vsi_cfg(struct ice_vsi *vsi)
{
	int err;

	if (vsi->netdev) {
		ice_set_rx_mode(vsi->netdev);

		err = ice_vsi_vlan_setup(vsi);

		if (err)
			return err;
	}
	ice_vsi_cfg_dcb_rings(vsi);

	err = ice_vsi_cfg_lan_txqs(vsi);
	if (!err && ice_is_xdp_ena_vsi(vsi))
		err = ice_vsi_cfg_xdp_txqs(vsi);
	if (!err)
		err = ice_vsi_cfg_rxqs(vsi);

	return err;
}

/* THEORY OF MODERATION:
 * The ice driver hardware works differently than the hardware that DIMLIB was
 * originally made for. ice hardware doesn't have packet count limits that
 * can trigger an interrupt, but it *does* have interrupt rate limit support,
 * which is hard-coded to a limit of 250,000 ints/second.
 * If not using dynamic moderation, the INTRL value can be modified
 * by ethtool rx-usecs-high.
 */
struct ice_dim {
	/* the throttle rate for interrupts, basically worst case delay before
	 * an initial interrupt fires, value is stored in microseconds.
	 */
	u16 itr;
};

/* Make a different profile for Rx that doesn't allow quite so aggressive
 * moderation at the high end (it maxes out at 126us or about 8k interrupts a
 * second.
 */
static const struct ice_dim rx_profile[] = {
	{2},    /* 500,000 ints/s, capped at 250K by INTRL */
	{8},    /* 125,000 ints/s */
	{16},   /*  62,500 ints/s */
	{62},   /*  16,129 ints/s */
	{126}   /*   7,936 ints/s */
};

/* The transmit profile, which has the same sorts of values
 * as the previous struct
 */
static const struct ice_dim tx_profile[] = {
	{2},    /* 500,000 ints/s, capped at 250K by INTRL */
	{8},    /* 125,000 ints/s */
	{40},   /*  16,125 ints/s */
	{128},  /*   7,812 ints/s */
	{256}   /*   3,906 ints/s */
};

static void ice_tx_dim_work(struct work_struct *work)
{
	struct ice_ring_container *rc;
	struct dim *dim;
	u16 itr;

	dim = container_of(work, struct dim, work);
	rc = (struct ice_ring_container *)dim->priv;

	WARN_ON(dim->profile_ix >= ARRAY_SIZE(tx_profile));

	/* look up the values in our local table */
	itr = tx_profile[dim->profile_ix].itr;

	ice_trace(tx_dim_work, container_of(rc, struct ice_q_vector, tx), dim);
	ice_write_itr(rc, itr);

	dim->state = DIM_START_MEASURE;
}

static void ice_rx_dim_work(struct work_struct *work)
{
	struct ice_ring_container *rc;
	struct dim *dim;
	u16 itr;

	dim = container_of(work, struct dim, work);
	rc = (struct ice_ring_container *)dim->priv;

	WARN_ON(dim->profile_ix >= ARRAY_SIZE(rx_profile));

	/* look up the values in our local table */
	itr = rx_profile[dim->profile_ix].itr;

	ice_trace(rx_dim_work, container_of(rc, struct ice_q_vector, rx), dim);
	ice_write_itr(rc, itr);

	dim->state = DIM_START_MEASURE;
}

#define ICE_DIM_DEFAULT_PROFILE_IX 1

/**
 * ice_init_moderation - set up interrupt moderation
 * @q_vector: the vector containing rings to be configured
 *
 * Set up interrupt moderation registers, with the intent to do the right thing
 * when called from reset or from probe, and whether or not dynamic moderation
 * is enabled or not. Take special care to write all the registers in both
 * dynamic moderation mode or not in order to make sure hardware is in a known
 * state.
 */
static void ice_init_moderation(struct ice_q_vector *q_vector)
{
	struct ice_ring_container *rc;
	bool tx_dynamic, rx_dynamic;

	rc = &q_vector->tx;
	INIT_WORK(&rc->dim.work, ice_tx_dim_work);
	rc->dim.mode = DIM_CQ_PERIOD_MODE_START_FROM_EQE;
	rc->dim.profile_ix = ICE_DIM_DEFAULT_PROFILE_IX;
	rc->dim.priv = rc;
	tx_dynamic = ITR_IS_DYNAMIC(rc);

	/* set the initial TX ITR to match the above */
	ice_write_itr(rc, tx_dynamic ?
		      tx_profile[rc->dim.profile_ix].itr : rc->itr_setting);

	rc = &q_vector->rx;
	INIT_WORK(&rc->dim.work, ice_rx_dim_work);
	rc->dim.mode = DIM_CQ_PERIOD_MODE_START_FROM_EQE;
	rc->dim.profile_ix = ICE_DIM_DEFAULT_PROFILE_IX;
	rc->dim.priv = rc;
	rx_dynamic = ITR_IS_DYNAMIC(rc);

	/* set the initial RX ITR to match the above */
	ice_write_itr(rc, rx_dynamic ? rx_profile[rc->dim.profile_ix].itr :
				       rc->itr_setting);

	ice_set_q_vector_intrl(q_vector);
}

/**
 * ice_napi_enable_all - Enable NAPI for all q_vectors in the VSI
 * @vsi: the VSI being configured
 */
static void ice_napi_enable_all(struct ice_vsi *vsi)
{
	int q_idx;

	if (!vsi->netdev)
		return;

	ice_for_each_q_vector(vsi, q_idx) {
		struct ice_q_vector *q_vector = vsi->q_vectors[q_idx];

		ice_init_moderation(q_vector);

		if (q_vector->rx.rx_ring || q_vector->tx.tx_ring)
			napi_enable(&q_vector->napi);
	}
}

/**
 * ice_up_complete - Finish the last steps of bringing up a connection
 * @vsi: The VSI being configured
 *
 * Return 0 on success and negative value on error
 */
static int ice_up_complete(struct ice_vsi *vsi)
{
	struct ice_pf *pf = vsi->back;
	int err;

	ice_vsi_cfg_msix(vsi);

	/* Enable only Rx rings, Tx rings were enabled by the FW when the
	 * Tx queue group list was configured and the context bits were
	 * programmed using ice_vsi_cfg_txqs
	 */
	err = ice_vsi_start_all_rx_rings(vsi);
	if (err)
		return err;

	clear_bit(ICE_VSI_DOWN, vsi->state);
	ice_napi_enable_all(vsi);
	ice_vsi_ena_irq(vsi);

	if (vsi->port_info &&
	    (vsi->port_info->phy.link_info.link_info & ICE_AQ_LINK_UP) &&
	    vsi->netdev) {
		ice_print_link_msg(vsi, true);
		netif_tx_start_all_queues(vsi->netdev);
		netif_carrier_on(vsi->netdev);
		if (!ice_is_e810(&pf->hw))
			ice_ptp_link_change(pf, pf->hw.pf_id, true);
	}

	/* clear this now, and the first stats read will be used as baseline */
	vsi->stat_offsets_loaded = false;

	ice_service_task_schedule(pf);

	return 0;
}

/**
 * ice_up - Bring the connection back up after being down
 * @vsi: VSI being configured
 */
int ice_up(struct ice_vsi *vsi)
{
	int err;

	err = ice_vsi_cfg(vsi);
	if (!err)
		err = ice_up_complete(vsi);

	return err;
}

/**
 * ice_fetch_u64_stats_per_ring - get packets and bytes stats per ring
 * @syncp: pointer to u64_stats_sync
 * @stats: stats that pkts and bytes count will be taken from
 * @pkts: packets stats counter
 * @bytes: bytes stats counter
 *
 * This function fetches stats from the ring considering the atomic operations
 * that needs to be performed to read u64 values in 32 bit machine.
 */
static void
ice_fetch_u64_stats_per_ring(struct u64_stats_sync *syncp, struct ice_q_stats stats,
			     u64 *pkts, u64 *bytes)
{
	unsigned int start;

	do {
		start = u64_stats_fetch_begin_irq(syncp);
		*pkts = stats.pkts;
		*bytes = stats.bytes;
	} while (u64_stats_fetch_retry_irq(syncp, start));
}

/**
 * ice_update_vsi_tx_ring_stats - Update VSI Tx ring stats counters
 * @vsi: the VSI to be updated
 * @vsi_stats: the stats struct to be updated
 * @rings: rings to work on
 * @count: number of rings
 */
static void
ice_update_vsi_tx_ring_stats(struct ice_vsi *vsi,
			     struct rtnl_link_stats64 *vsi_stats,
			     struct ice_tx_ring **rings, u16 count)
{
	u16 i;

	for (i = 0; i < count; i++) {
		struct ice_tx_ring *ring;
		u64 pkts = 0, bytes = 0;

		ring = READ_ONCE(rings[i]);
		if (ring)
			ice_fetch_u64_stats_per_ring(&ring->syncp, ring->stats, &pkts, &bytes);
		vsi_stats->tx_packets += pkts;
		vsi_stats->tx_bytes += bytes;
		vsi->tx_restart += ring->tx_stats.restart_q;
		vsi->tx_busy += ring->tx_stats.tx_busy;
		vsi->tx_linearize += ring->tx_stats.tx_linearize;
	}
}

/**
 * ice_update_vsi_ring_stats - Update VSI stats counters
 * @vsi: the VSI to be updated
 */
static void ice_update_vsi_ring_stats(struct ice_vsi *vsi)
{
	struct rtnl_link_stats64 *vsi_stats;
	u64 pkts, bytes;
	int i;

	vsi_stats = kzalloc(sizeof(*vsi_stats), GFP_ATOMIC);
	if (!vsi_stats)
		return;

	/* reset non-netdev (extended) stats */
	vsi->tx_restart = 0;
	vsi->tx_busy = 0;
	vsi->tx_linearize = 0;
	vsi->rx_buf_failed = 0;
	vsi->rx_page_failed = 0;

	rcu_read_lock();

	/* update Tx rings counters */
	ice_update_vsi_tx_ring_stats(vsi, vsi_stats, vsi->tx_rings,
				     vsi->num_txq);

	/* update Rx rings counters */
	ice_for_each_rxq(vsi, i) {
		struct ice_rx_ring *ring = READ_ONCE(vsi->rx_rings[i]);

		ice_fetch_u64_stats_per_ring(&ring->syncp, ring->stats, &pkts, &bytes);
		vsi_stats->rx_packets += pkts;
		vsi_stats->rx_bytes += bytes;
		vsi->rx_buf_failed += ring->rx_stats.alloc_buf_failed;
		vsi->rx_page_failed += ring->rx_stats.alloc_page_failed;
	}

	/* update XDP Tx rings counters */
	if (ice_is_xdp_ena_vsi(vsi))
		ice_update_vsi_tx_ring_stats(vsi, vsi_stats, vsi->xdp_rings,
					     vsi->num_xdp_txq);

	rcu_read_unlock();

	vsi->net_stats.tx_packets = vsi_stats->tx_packets;
	vsi->net_stats.tx_bytes = vsi_stats->tx_bytes;
	vsi->net_stats.rx_packets = vsi_stats->rx_packets;
	vsi->net_stats.rx_bytes = vsi_stats->rx_bytes;

	kfree(vsi_stats);
}

/**
 * ice_update_vsi_stats - Update VSI stats counters
 * @vsi: the VSI to be updated
 */
void ice_update_vsi_stats(struct ice_vsi *vsi)
{
	struct rtnl_link_stats64 *cur_ns = &vsi->net_stats;
	struct ice_eth_stats *cur_es = &vsi->eth_stats;
	struct ice_pf *pf = vsi->back;

	if (test_bit(ICE_VSI_DOWN, vsi->state) ||
	    test_bit(ICE_CFG_BUSY, pf->state))
		return;

	/* get stats as recorded by Tx/Rx rings */
	ice_update_vsi_ring_stats(vsi);

	/* get VSI stats as recorded by the hardware */
	ice_update_eth_stats(vsi);

	cur_ns->tx_errors = cur_es->tx_errors;
	cur_ns->rx_dropped = cur_es->rx_discards;
	cur_ns->tx_dropped = cur_es->tx_discards;
	cur_ns->multicast = cur_es->rx_multicast;

	/* update some more netdev stats if this is main VSI */
	if (vsi->type == ICE_VSI_PF) {
		cur_ns->rx_crc_errors = pf->stats.crc_errors;
		cur_ns->rx_errors = pf->stats.crc_errors +
				    pf->stats.illegal_bytes +
				    pf->stats.rx_len_errors +
				    pf->stats.rx_undersize +
				    pf->hw_csum_rx_error +
				    pf->stats.rx_jabber +
				    pf->stats.rx_fragments +
				    pf->stats.rx_oversize;
		cur_ns->rx_length_errors = pf->stats.rx_len_errors;
		/* record drops from the port level */
		cur_ns->rx_missed_errors = pf->stats.eth.rx_discards;
	}
}

/**
 * ice_update_pf_stats - Update PF port stats counters
 * @pf: PF whose stats needs to be updated
 */
void ice_update_pf_stats(struct ice_pf *pf)
{
	struct ice_hw_port_stats *prev_ps, *cur_ps;
	struct ice_hw *hw = &pf->hw;
	u16 fd_ctr_base;
	u8 port;

	port = hw->port_info->lport;
	prev_ps = &pf->stats_prev;
	cur_ps = &pf->stats;

	ice_stat_update40(hw, GLPRT_GORCL(port), pf->stat_prev_loaded,
			  &prev_ps->eth.rx_bytes,
			  &cur_ps->eth.rx_bytes);

	ice_stat_update40(hw, GLPRT_UPRCL(port), pf->stat_prev_loaded,
			  &prev_ps->eth.rx_unicast,
			  &cur_ps->eth.rx_unicast);

	ice_stat_update40(hw, GLPRT_MPRCL(port), pf->stat_prev_loaded,
			  &prev_ps->eth.rx_multicast,
			  &cur_ps->eth.rx_multicast);

	ice_stat_update40(hw, GLPRT_BPRCL(port), pf->stat_prev_loaded,
			  &prev_ps->eth.rx_broadcast,
			  &cur_ps->eth.rx_broadcast);

	ice_stat_update32(hw, PRTRPB_RDPC, pf->stat_prev_loaded,
			  &prev_ps->eth.rx_discards,
			  &cur_ps->eth.rx_discards);

	ice_stat_update40(hw, GLPRT_GOTCL(port), pf->stat_prev_loaded,
			  &prev_ps->eth.tx_bytes,
			  &cur_ps->eth.tx_bytes);

	ice_stat_update40(hw, GLPRT_UPTCL(port), pf->stat_prev_loaded,
			  &prev_ps->eth.tx_unicast,
			  &cur_ps->eth.tx_unicast);

	ice_stat_update40(hw, GLPRT_MPTCL(port), pf->stat_prev_loaded,
			  &prev_ps->eth.tx_multicast,
			  &cur_ps->eth.tx_multicast);

	ice_stat_update40(hw, GLPRT_BPTCL(port), pf->stat_prev_loaded,
			  &prev_ps->eth.tx_broadcast,
			  &cur_ps->eth.tx_broadcast);

	ice_stat_update32(hw, GLPRT_TDOLD(port), pf->stat_prev_loaded,
			  &prev_ps->tx_dropped_link_down,
			  &cur_ps->tx_dropped_link_down);

	ice_stat_update40(hw, GLPRT_PRC64L(port), pf->stat_prev_loaded,
			  &prev_ps->rx_size_64, &cur_ps->rx_size_64);

	ice_stat_update40(hw, GLPRT_PRC127L(port), pf->stat_prev_loaded,
			  &prev_ps->rx_size_127, &cur_ps->rx_size_127);

	ice_stat_update40(hw, GLPRT_PRC255L(port), pf->stat_prev_loaded,
			  &prev_ps->rx_size_255, &cur_ps->rx_size_255);

	ice_stat_update40(hw, GLPRT_PRC511L(port), pf->stat_prev_loaded,
			  &prev_ps->rx_size_511, &cur_ps->rx_size_511);

	ice_stat_update40(hw, GLPRT_PRC1023L(port), pf->stat_prev_loaded,
			  &prev_ps->rx_size_1023, &cur_ps->rx_size_1023);

	ice_stat_update40(hw, GLPRT_PRC1522L(port), pf->stat_prev_loaded,
			  &prev_ps->rx_size_1522, &cur_ps->rx_size_1522);

	ice_stat_update40(hw, GLPRT_PRC9522L(port), pf->stat_prev_loaded,
			  &prev_ps->rx_size_big, &cur_ps->rx_size_big);

	ice_stat_update40(hw, GLPRT_PTC64L(port), pf->stat_prev_loaded,
			  &prev_ps->tx_size_64, &cur_ps->tx_size_64);

	ice_stat_update40(hw, GLPRT_PTC127L(port), pf->stat_prev_loaded,
			  &prev_ps->tx_size_127, &cur_ps->tx_size_127);

	ice_stat_update40(hw, GLPRT_PTC255L(port), pf->stat_prev_loaded,
			  &prev_ps->tx_size_255, &cur_ps->tx_size_255);

	ice_stat_update40(hw, GLPRT_PTC511L(port), pf->stat_prev_loaded,
			  &prev_ps->tx_size_511, &cur_ps->tx_size_511);

	ice_stat_update40(hw, GLPRT_PTC1023L(port), pf->stat_prev_loaded,
			  &prev_ps->tx_size_1023, &cur_ps->tx_size_1023);

	ice_stat_update40(hw, GLPRT_PTC1522L(port), pf->stat_prev_loaded,
			  &prev_ps->tx_size_1522, &cur_ps->tx_size_1522);

	ice_stat_update40(hw, GLPRT_PTC9522L(port), pf->stat_prev_loaded,
			  &prev_ps->tx_size_big, &cur_ps->tx_size_big);

	fd_ctr_base = hw->fd_ctr_base;

	ice_stat_update40(hw,
			  GLSTAT_FD_CNT0L(ICE_FD_SB_STAT_IDX(fd_ctr_base)),
			  pf->stat_prev_loaded, &prev_ps->fd_sb_match,
			  &cur_ps->fd_sb_match);
	ice_stat_update32(hw, GLPRT_LXONRXC(port), pf->stat_prev_loaded,
			  &prev_ps->link_xon_rx, &cur_ps->link_xon_rx);

	ice_stat_update32(hw, GLPRT_LXOFFRXC(port), pf->stat_prev_loaded,
			  &prev_ps->link_xoff_rx, &cur_ps->link_xoff_rx);

	ice_stat_update32(hw, GLPRT_LXONTXC(port), pf->stat_prev_loaded,
			  &prev_ps->link_xon_tx, &cur_ps->link_xon_tx);

	ice_stat_update32(hw, GLPRT_LXOFFTXC(port), pf->stat_prev_loaded,
			  &prev_ps->link_xoff_tx, &cur_ps->link_xoff_tx);

	ice_update_dcb_stats(pf);

	ice_stat_update32(hw, GLPRT_CRCERRS(port), pf->stat_prev_loaded,
			  &prev_ps->crc_errors, &cur_ps->crc_errors);

	ice_stat_update32(hw, GLPRT_ILLERRC(port), pf->stat_prev_loaded,
			  &prev_ps->illegal_bytes, &cur_ps->illegal_bytes);

	ice_stat_update32(hw, GLPRT_MLFC(port), pf->stat_prev_loaded,
			  &prev_ps->mac_local_faults,
			  &cur_ps->mac_local_faults);

	ice_stat_update32(hw, GLPRT_MRFC(port), pf->stat_prev_loaded,
			  &prev_ps->mac_remote_faults,
			  &cur_ps->mac_remote_faults);

	ice_stat_update32(hw, GLPRT_RLEC(port), pf->stat_prev_loaded,
			  &prev_ps->rx_len_errors, &cur_ps->rx_len_errors);

	ice_stat_update32(hw, GLPRT_RUC(port), pf->stat_prev_loaded,
			  &prev_ps->rx_undersize, &cur_ps->rx_undersize);

	ice_stat_update32(hw, GLPRT_RFC(port), pf->stat_prev_loaded,
			  &prev_ps->rx_fragments, &cur_ps->rx_fragments);

	ice_stat_update32(hw, GLPRT_ROC(port), pf->stat_prev_loaded,
			  &prev_ps->rx_oversize, &cur_ps->rx_oversize);

	ice_stat_update32(hw, GLPRT_RJC(port), pf->stat_prev_loaded,
			  &prev_ps->rx_jabber, &cur_ps->rx_jabber);

	cur_ps->fd_sb_status = test_bit(ICE_FLAG_FD_ENA, pf->flags) ? 1 : 0;

	pf->stat_prev_loaded = true;
}

/**
 * ice_get_stats64 - get statistics for network device structure
 * @netdev: network interface device structure
 * @stats: main device statistics structure
 */
static
void ice_get_stats64(struct net_device *netdev, struct rtnl_link_stats64 *stats)
{
	struct ice_netdev_priv *np = netdev_priv(netdev);
	struct rtnl_link_stats64 *vsi_stats;
	struct ice_vsi *vsi = np->vsi;

	vsi_stats = &vsi->net_stats;

	if (!vsi->num_txq || !vsi->num_rxq)
		return;

	/* netdev packet/byte stats come from ring counter. These are obtained
	 * by summing up ring counters (done by ice_update_vsi_ring_stats).
	 * But, only call the update routine and read the registers if VSI is
	 * not down.
	 */
	if (!test_bit(ICE_VSI_DOWN, vsi->state))
		ice_update_vsi_ring_stats(vsi);
	stats->tx_packets = vsi_stats->tx_packets;
	stats->tx_bytes = vsi_stats->tx_bytes;
	stats->rx_packets = vsi_stats->rx_packets;
	stats->rx_bytes = vsi_stats->rx_bytes;

	/* The rest of the stats can be read from the hardware but instead we
	 * just return values that the watchdog task has already obtained from
	 * the hardware.
	 */
	stats->multicast = vsi_stats->multicast;
	stats->tx_errors = vsi_stats->tx_errors;
	stats->tx_dropped = vsi_stats->tx_dropped;
	stats->rx_errors = vsi_stats->rx_errors;
	stats->rx_dropped = vsi_stats->rx_dropped;
	stats->rx_crc_errors = vsi_stats->rx_crc_errors;
	stats->rx_length_errors = vsi_stats->rx_length_errors;
}

/**
 * ice_napi_disable_all - Disable NAPI for all q_vectors in the VSI
 * @vsi: VSI having NAPI disabled
 */
static void ice_napi_disable_all(struct ice_vsi *vsi)
{
	int q_idx;

	if (!vsi->netdev)
		return;

	ice_for_each_q_vector(vsi, q_idx) {
		struct ice_q_vector *q_vector = vsi->q_vectors[q_idx];

		if (q_vector->rx.rx_ring || q_vector->tx.tx_ring)
			napi_disable(&q_vector->napi);

		cancel_work_sync(&q_vector->tx.dim.work);
		cancel_work_sync(&q_vector->rx.dim.work);
	}
}

/**
 * ice_down - Shutdown the connection
 * @vsi: The VSI being stopped
 *
 * Caller of this function is expected to set the vsi->state ICE_DOWN bit
 */
int ice_down(struct ice_vsi *vsi)
{
	int i, tx_err, rx_err, link_err = 0;

<<<<<<< HEAD
	/* Caller of this function is expected to set the
	 * vsi->state ICE_DOWN bit
	 */
	if (vsi->netdev && vsi->type == ICE_VSI_PF) {
=======
	WARN_ON(!test_bit(ICE_VSI_DOWN, vsi->state));

	if (vsi->netdev && vsi->type == ICE_VSI_PF) {
		if (!ice_is_e810(&vsi->back->hw))
			ice_ptp_link_change(vsi->back, vsi->back->hw.pf_id, false);
>>>>>>> 754e0b0e
		netif_carrier_off(vsi->netdev);
		netif_tx_disable(vsi->netdev);
	} else if (vsi->type == ICE_VSI_SWITCHDEV_CTRL) {
		ice_eswitch_stop_all_tx_queues(vsi->back);
	}

	ice_vsi_dis_irq(vsi);

	tx_err = ice_vsi_stop_lan_tx_rings(vsi, ICE_NO_RESET, 0);
	if (tx_err)
		netdev_err(vsi->netdev, "Failed stop Tx rings, VSI %d error %d\n",
			   vsi->vsi_num, tx_err);
	if (!tx_err && ice_is_xdp_ena_vsi(vsi)) {
		tx_err = ice_vsi_stop_xdp_tx_rings(vsi);
		if (tx_err)
			netdev_err(vsi->netdev, "Failed stop XDP rings, VSI %d error %d\n",
				   vsi->vsi_num, tx_err);
	}

	rx_err = ice_vsi_stop_all_rx_rings(vsi);
	if (rx_err)
		netdev_err(vsi->netdev, "Failed stop Rx rings, VSI %d error %d\n",
			   vsi->vsi_num, rx_err);

	ice_napi_disable_all(vsi);

	if (test_bit(ICE_FLAG_LINK_DOWN_ON_CLOSE_ENA, vsi->back->flags)) {
		link_err = ice_force_phys_link_state(vsi, false);
		if (link_err)
			netdev_err(vsi->netdev, "Failed to set physical link down, VSI %d error %d\n",
				   vsi->vsi_num, link_err);
	}

	ice_for_each_txq(vsi, i)
		ice_clean_tx_ring(vsi->tx_rings[i]);

	ice_for_each_rxq(vsi, i)
		ice_clean_rx_ring(vsi->rx_rings[i]);

	if (tx_err || rx_err || link_err) {
		netdev_err(vsi->netdev, "Failed to close VSI 0x%04X on switch 0x%04X\n",
			   vsi->vsi_num, vsi->vsw->sw_id);
		return -EIO;
	}

	return 0;
}

/**
 * ice_vsi_setup_tx_rings - Allocate VSI Tx queue resources
 * @vsi: VSI having resources allocated
 *
 * Return 0 on success, negative on failure
 */
int ice_vsi_setup_tx_rings(struct ice_vsi *vsi)
{
	int i, err = 0;

	if (!vsi->num_txq) {
		dev_err(ice_pf_to_dev(vsi->back), "VSI %d has 0 Tx queues\n",
			vsi->vsi_num);
		return -EINVAL;
	}

	ice_for_each_txq(vsi, i) {
		struct ice_tx_ring *ring = vsi->tx_rings[i];

		if (!ring)
			return -EINVAL;

		if (vsi->netdev)
			ring->netdev = vsi->netdev;
		err = ice_setup_tx_ring(ring);
		if (err)
			break;
	}

	return err;
}

/**
 * ice_vsi_setup_rx_rings - Allocate VSI Rx queue resources
 * @vsi: VSI having resources allocated
 *
 * Return 0 on success, negative on failure
 */
int ice_vsi_setup_rx_rings(struct ice_vsi *vsi)
{
	int i, err = 0;

	if (!vsi->num_rxq) {
		dev_err(ice_pf_to_dev(vsi->back), "VSI %d has 0 Rx queues\n",
			vsi->vsi_num);
		return -EINVAL;
	}

	ice_for_each_rxq(vsi, i) {
		struct ice_rx_ring *ring = vsi->rx_rings[i];

		if (!ring)
			return -EINVAL;

		if (vsi->netdev)
			ring->netdev = vsi->netdev;
		err = ice_setup_rx_ring(ring);
		if (err)
			break;
	}

	return err;
}

/**
 * ice_vsi_open_ctrl - open control VSI for use
 * @vsi: the VSI to open
 *
 * Initialization of the Control VSI
 *
 * Returns 0 on success, negative value on error
 */
int ice_vsi_open_ctrl(struct ice_vsi *vsi)
{
	char int_name[ICE_INT_NAME_STR_LEN];
	struct ice_pf *pf = vsi->back;
	struct device *dev;
	int err;

	dev = ice_pf_to_dev(pf);
	/* allocate descriptors */
	err = ice_vsi_setup_tx_rings(vsi);
	if (err)
		goto err_setup_tx;

	err = ice_vsi_setup_rx_rings(vsi);
	if (err)
		goto err_setup_rx;

	err = ice_vsi_cfg(vsi);
	if (err)
		goto err_setup_rx;

	snprintf(int_name, sizeof(int_name) - 1, "%s-%s:ctrl",
		 dev_driver_string(dev), dev_name(dev));
	err = ice_vsi_req_irq_msix(vsi, int_name);
	if (err)
		goto err_setup_rx;

	ice_vsi_cfg_msix(vsi);

	err = ice_vsi_start_all_rx_rings(vsi);
	if (err)
		goto err_up_complete;

	clear_bit(ICE_VSI_DOWN, vsi->state);
	ice_vsi_ena_irq(vsi);

	return 0;

err_up_complete:
	ice_down(vsi);
err_setup_rx:
	ice_vsi_free_rx_rings(vsi);
err_setup_tx:
	ice_vsi_free_tx_rings(vsi);

	return err;
}

/**
 * ice_vsi_open - Called when a network interface is made active
 * @vsi: the VSI to open
 *
 * Initialization of the VSI
 *
 * Returns 0 on success, negative value on error
 */
int ice_vsi_open(struct ice_vsi *vsi)
{
	char int_name[ICE_INT_NAME_STR_LEN];
	struct ice_pf *pf = vsi->back;
	int err;

	/* allocate descriptors */
	err = ice_vsi_setup_tx_rings(vsi);
	if (err)
		goto err_setup_tx;

	err = ice_vsi_setup_rx_rings(vsi);
	if (err)
		goto err_setup_rx;

	err = ice_vsi_cfg(vsi);
	if (err)
		goto err_setup_rx;

	snprintf(int_name, sizeof(int_name) - 1, "%s-%s",
		 dev_driver_string(ice_pf_to_dev(pf)), vsi->netdev->name);
	err = ice_vsi_req_irq_msix(vsi, int_name);
	if (err)
		goto err_setup_rx;

	if (vsi->type == ICE_VSI_PF) {
		/* Notify the stack of the actual queue counts. */
		err = netif_set_real_num_tx_queues(vsi->netdev, vsi->num_txq);
		if (err)
			goto err_set_qs;

		err = netif_set_real_num_rx_queues(vsi->netdev, vsi->num_rxq);
		if (err)
			goto err_set_qs;
	}

	err = ice_up_complete(vsi);
	if (err)
		goto err_up_complete;

	return 0;

err_up_complete:
	ice_down(vsi);
err_set_qs:
	ice_vsi_free_irq(vsi);
err_setup_rx:
	ice_vsi_free_rx_rings(vsi);
err_setup_tx:
	ice_vsi_free_tx_rings(vsi);

	return err;
}

/**
 * ice_vsi_release_all - Delete all VSIs
 * @pf: PF from which all VSIs are being removed
 */
static void ice_vsi_release_all(struct ice_pf *pf)
{
	int err, i;

	if (!pf->vsi)
		return;

	ice_for_each_vsi(pf, i) {
		if (!pf->vsi[i])
			continue;

		if (pf->vsi[i]->type == ICE_VSI_CHNL)
			continue;

		err = ice_vsi_release(pf->vsi[i]);
		if (err)
			dev_dbg(ice_pf_to_dev(pf), "Failed to release pf->vsi[%d], err %d, vsi_num = %d\n",
				i, err, pf->vsi[i]->vsi_num);
	}
}

/**
 * ice_vsi_rebuild_by_type - Rebuild VSI of a given type
 * @pf: pointer to the PF instance
 * @type: VSI type to rebuild
 *
 * Iterates through the pf->vsi array and rebuilds VSIs of the requested type
 */
static int ice_vsi_rebuild_by_type(struct ice_pf *pf, enum ice_vsi_type type)
{
	struct device *dev = ice_pf_to_dev(pf);
	int i, err;

	ice_for_each_vsi(pf, i) {
		struct ice_vsi *vsi = pf->vsi[i];

		if (!vsi || vsi->type != type)
			continue;

		/* rebuild the VSI */
		err = ice_vsi_rebuild(vsi, true);
		if (err) {
			dev_err(dev, "rebuild VSI failed, err %d, VSI index %d, type %s\n",
				err, vsi->idx, ice_vsi_type_str(type));
			return err;
		}

		/* replay filters for the VSI */
		err = ice_replay_vsi(&pf->hw, vsi->idx);
		if (err) {
			dev_err(dev, "replay VSI failed, error %d, VSI index %d, type %s\n",
				err, vsi->idx, ice_vsi_type_str(type));
			return err;
		}

		/* Re-map HW VSI number, using VSI handle that has been
		 * previously validated in ice_replay_vsi() call above
		 */
		vsi->vsi_num = ice_get_hw_vsi_num(&pf->hw, vsi->idx);

		/* enable the VSI */
		err = ice_ena_vsi(vsi, false);
		if (err) {
			dev_err(dev, "enable VSI failed, err %d, VSI index %d, type %s\n",
				err, vsi->idx, ice_vsi_type_str(type));
			return err;
		}

		dev_info(dev, "VSI rebuilt. VSI index %d, type %s\n", vsi->idx,
			 ice_vsi_type_str(type));
	}

	return 0;
}

/**
 * ice_update_pf_netdev_link - Update PF netdev link status
 * @pf: pointer to the PF instance
 */
static void ice_update_pf_netdev_link(struct ice_pf *pf)
{
	bool link_up;
	int i;

	ice_for_each_vsi(pf, i) {
		struct ice_vsi *vsi = pf->vsi[i];

		if (!vsi || vsi->type != ICE_VSI_PF)
			return;

		ice_get_link_status(pf->vsi[i]->port_info, &link_up);
		if (link_up) {
			netif_carrier_on(pf->vsi[i]->netdev);
			netif_tx_wake_all_queues(pf->vsi[i]->netdev);
		} else {
			netif_carrier_off(pf->vsi[i]->netdev);
			netif_tx_stop_all_queues(pf->vsi[i]->netdev);
		}
	}
}

/**
 * ice_rebuild - rebuild after reset
 * @pf: PF to rebuild
 * @reset_type: type of reset
 *
 * Do not rebuild VF VSI in this flow because that is already handled via
 * ice_reset_all_vfs(). This is because requirements for resetting a VF after a
 * PFR/CORER/GLOBER/etc. are different than the normal flow. Also, we don't want
 * to reset/rebuild all the VF VSI twice.
 */
static void ice_rebuild(struct ice_pf *pf, enum ice_reset_req reset_type)
{
	struct device *dev = ice_pf_to_dev(pf);
	struct ice_hw *hw = &pf->hw;
	int err;

	if (test_bit(ICE_DOWN, pf->state))
		goto clear_recovery;

	dev_dbg(dev, "rebuilding PF after reset_type=%d\n", reset_type);

	if (reset_type == ICE_RESET_EMPR) {
		/* If an EMP reset has occurred, any previously pending flash
		 * update will have completed. We no longer know whether or
		 * not the NVM update EMP reset is restricted.
		 */
		pf->fw_emp_reset_disabled = false;
	}

	err = ice_init_all_ctrlq(hw);
	if (err) {
		dev_err(dev, "control queues init failed %d\n", err);
		goto err_init_ctrlq;
	}

	/* if DDP was previously loaded successfully */
	if (!ice_is_safe_mode(pf)) {
		/* reload the SW DB of filter tables */
		if (reset_type == ICE_RESET_PFR)
			ice_fill_blk_tbls(hw);
		else
			/* Reload DDP Package after CORER/GLOBR reset */
			ice_load_pkg(NULL, pf);
	}

	err = ice_clear_pf_cfg(hw);
	if (err) {
		dev_err(dev, "clear PF configuration failed %d\n", err);
		goto err_init_ctrlq;
	}

	if (pf->first_sw->dflt_vsi_ena)
		dev_info(dev, "Clearing default VSI, re-enable after reset completes\n");
	/* clear the default VSI configuration if it exists */
	pf->first_sw->dflt_vsi = NULL;
	pf->first_sw->dflt_vsi_ena = false;

	ice_clear_pxe_mode(hw);

	err = ice_init_nvm(hw);
	if (err) {
		dev_err(dev, "ice_init_nvm failed %d\n", err);
		goto err_init_ctrlq;
	}

	err = ice_get_caps(hw);
	if (err) {
		dev_err(dev, "ice_get_caps failed %d\n", err);
		goto err_init_ctrlq;
	}

	err = ice_aq_set_mac_cfg(hw, ICE_AQ_SET_MAC_FRAME_SIZE_MAX, NULL);
	if (err) {
		dev_err(dev, "set_mac_cfg failed %d\n", err);
		goto err_init_ctrlq;
	}

	err = ice_sched_init_port(hw->port_info);
	if (err)
		goto err_sched_init_port;

	/* start misc vector */
	err = ice_req_irq_msix_misc(pf);
	if (err) {
		dev_err(dev, "misc vector setup failed: %d\n", err);
		goto err_sched_init_port;
	}

	if (test_bit(ICE_FLAG_FD_ENA, pf->flags)) {
		wr32(hw, PFQF_FD_ENA, PFQF_FD_ENA_FD_ENA_M);
		if (!rd32(hw, PFQF_FD_SIZE)) {
			u16 unused, guar, b_effort;

			guar = hw->func_caps.fd_fltr_guar;
			b_effort = hw->func_caps.fd_fltr_best_effort;

			/* force guaranteed filter pool for PF */
			ice_alloc_fd_guar_item(hw, &unused, guar);
			/* force shared filter pool for PF */
			ice_alloc_fd_shrd_item(hw, &unused, b_effort);
		}
	}

	if (test_bit(ICE_FLAG_DCB_ENA, pf->flags))
		ice_dcb_rebuild(pf);

	/* If the PF previously had enabled PTP, PTP init needs to happen before
	 * the VSI rebuild. If not, this causes the PTP link status events to
	 * fail.
	 */
	if (test_bit(ICE_FLAG_PTP_SUPPORTED, pf->flags))
		ice_ptp_reset(pf);

	/* rebuild PF VSI */
	err = ice_vsi_rebuild_by_type(pf, ICE_VSI_PF);
	if (err) {
		dev_err(dev, "PF VSI rebuild failed: %d\n", err);
		goto err_vsi_rebuild;
	}

<<<<<<< HEAD
=======
	/* configure PTP timestamping after VSI rebuild */
	if (test_bit(ICE_FLAG_PTP_SUPPORTED, pf->flags))
		ice_ptp_cfg_timestamp(pf, false);

>>>>>>> 754e0b0e
	err = ice_vsi_rebuild_by_type(pf, ICE_VSI_SWITCHDEV_CTRL);
	if (err) {
		dev_err(dev, "Switchdev CTRL VSI rebuild failed: %d\n", err);
		goto err_vsi_rebuild;
	}

	if (reset_type == ICE_RESET_PFR) {
		err = ice_rebuild_channels(pf);
		if (err) {
			dev_err(dev, "failed to rebuild and replay ADQ VSIs, err %d\n",
				err);
			goto err_vsi_rebuild;
		}
	}

	/* If Flow Director is active */
	if (test_bit(ICE_FLAG_FD_ENA, pf->flags)) {
		err = ice_vsi_rebuild_by_type(pf, ICE_VSI_CTRL);
		if (err) {
			dev_err(dev, "control VSI rebuild failed: %d\n", err);
			goto err_vsi_rebuild;
		}

		/* replay HW Flow Director recipes */
		if (hw->fdir_prof)
			ice_fdir_replay_flows(hw);

		/* replay Flow Director filters */
		ice_fdir_replay_fltrs(pf);

		ice_rebuild_arfs(pf);
	}

	ice_update_pf_netdev_link(pf);

	/* tell the firmware we are up */
	err = ice_send_version(pf);
	if (err) {
		dev_err(dev, "Rebuild failed due to error sending driver version: %d\n",
			err);
		goto err_vsi_rebuild;
	}

	ice_replay_post(hw);

	/* if we get here, reset flow is successful */
	clear_bit(ICE_RESET_FAILED, pf->state);

	ice_plug_aux_dev(pf);
	return;

err_vsi_rebuild:
err_sched_init_port:
	ice_sched_cleanup_all(hw);
err_init_ctrlq:
	ice_shutdown_all_ctrlq(hw);
	set_bit(ICE_RESET_FAILED, pf->state);
clear_recovery:
	/* set this bit in PF state to control service task scheduling */
	set_bit(ICE_NEEDS_RESTART, pf->state);
	dev_err(dev, "Rebuild failed, unload and reload driver\n");
}

/**
 * ice_max_xdp_frame_size - returns the maximum allowed frame size for XDP
 * @vsi: Pointer to VSI structure
 */
static int ice_max_xdp_frame_size(struct ice_vsi *vsi)
{
	if (PAGE_SIZE >= 8192 || test_bit(ICE_FLAG_LEGACY_RX, vsi->back->flags))
		return ICE_RXBUF_2048 - XDP_PACKET_HEADROOM;
	else
		return ICE_RXBUF_3072;
}

/**
 * ice_change_mtu - NDO callback to change the MTU
 * @netdev: network interface device structure
 * @new_mtu: new value for maximum frame size
 *
 * Returns 0 on success, negative on failure
 */
static int ice_change_mtu(struct net_device *netdev, int new_mtu)
{
	struct ice_netdev_priv *np = netdev_priv(netdev);
	struct ice_vsi *vsi = np->vsi;
	struct ice_pf *pf = vsi->back;
	struct iidc_event *event;
	u8 count = 0;
	int err = 0;

	if (new_mtu == (int)netdev->mtu) {
		netdev_warn(netdev, "MTU is already %u\n", netdev->mtu);
		return 0;
	}

	if (ice_is_xdp_ena_vsi(vsi)) {
		int frame_size = ice_max_xdp_frame_size(vsi);

		if (new_mtu + ICE_ETH_PKT_HDR_PAD > frame_size) {
			netdev_err(netdev, "max MTU for XDP usage is %d\n",
				   frame_size - ICE_ETH_PKT_HDR_PAD);
			return -EINVAL;
		}
	}

	/* if a reset is in progress, wait for some time for it to complete */
	do {
		if (ice_is_reset_in_progress(pf->state)) {
			count++;
			usleep_range(1000, 2000);
		} else {
			break;
		}

	} while (count < 100);

	if (count == 100) {
		netdev_err(netdev, "can't change MTU. Device is busy\n");
		return -EBUSY;
	}

	event = kzalloc(sizeof(*event), GFP_KERNEL);
	if (!event)
		return -ENOMEM;

	set_bit(IIDC_EVENT_BEFORE_MTU_CHANGE, event->type);
	ice_send_event_to_aux(pf, event);
	clear_bit(IIDC_EVENT_BEFORE_MTU_CHANGE, event->type);

	netdev->mtu = (unsigned int)new_mtu;

	/* if VSI is up, bring it down and then back up */
	if (!test_and_set_bit(ICE_VSI_DOWN, vsi->state)) {
		err = ice_down(vsi);
		if (err) {
			netdev_err(netdev, "change MTU if_down err %d\n", err);
			goto event_after;
		}

		err = ice_up(vsi);
		if (err) {
			netdev_err(netdev, "change MTU if_up err %d\n", err);
			goto event_after;
		}
	}

	netdev_dbg(netdev, "changed MTU to %d\n", new_mtu);
event_after:
	set_bit(IIDC_EVENT_AFTER_MTU_CHANGE, event->type);
	ice_send_event_to_aux(pf, event);
	kfree(event);

	return err;
}

/**
 * ice_eth_ioctl - Access the hwtstamp interface
 * @netdev: network interface device structure
 * @ifr: interface request data
 * @cmd: ioctl command
 */
static int ice_eth_ioctl(struct net_device *netdev, struct ifreq *ifr, int cmd)
{
	struct ice_netdev_priv *np = netdev_priv(netdev);
	struct ice_pf *pf = np->vsi->back;

	switch (cmd) {
	case SIOCGHWTSTAMP:
		return ice_ptp_get_ts_config(pf, ifr);
	case SIOCSHWTSTAMP:
		return ice_ptp_set_ts_config(pf, ifr);
	default:
		return -EOPNOTSUPP;
	}
}

/**
 * ice_aq_str - convert AQ err code to a string
 * @aq_err: the AQ error code to convert
 */
const char *ice_aq_str(enum ice_aq_err aq_err)
{
	switch (aq_err) {
	case ICE_AQ_RC_OK:
		return "OK";
	case ICE_AQ_RC_EPERM:
		return "ICE_AQ_RC_EPERM";
	case ICE_AQ_RC_ENOENT:
		return "ICE_AQ_RC_ENOENT";
	case ICE_AQ_RC_ENOMEM:
		return "ICE_AQ_RC_ENOMEM";
	case ICE_AQ_RC_EBUSY:
		return "ICE_AQ_RC_EBUSY";
	case ICE_AQ_RC_EEXIST:
		return "ICE_AQ_RC_EEXIST";
	case ICE_AQ_RC_EINVAL:
		return "ICE_AQ_RC_EINVAL";
	case ICE_AQ_RC_ENOSPC:
		return "ICE_AQ_RC_ENOSPC";
	case ICE_AQ_RC_ENOSYS:
		return "ICE_AQ_RC_ENOSYS";
	case ICE_AQ_RC_EMODE:
		return "ICE_AQ_RC_EMODE";
	case ICE_AQ_RC_ENOSEC:
		return "ICE_AQ_RC_ENOSEC";
	case ICE_AQ_RC_EBADSIG:
		return "ICE_AQ_RC_EBADSIG";
	case ICE_AQ_RC_ESVN:
		return "ICE_AQ_RC_ESVN";
	case ICE_AQ_RC_EBADMAN:
		return "ICE_AQ_RC_EBADMAN";
	case ICE_AQ_RC_EBADBUF:
		return "ICE_AQ_RC_EBADBUF";
	}

	return "ICE_AQ_RC_UNKNOWN";
}

/**
 * ice_set_rss_lut - Set RSS LUT
 * @vsi: Pointer to VSI structure
 * @lut: Lookup table
 * @lut_size: Lookup table size
 *
 * Returns 0 on success, negative on failure
 */
int ice_set_rss_lut(struct ice_vsi *vsi, u8 *lut, u16 lut_size)
{
	struct ice_aq_get_set_rss_lut_params params = {};
	struct ice_hw *hw = &vsi->back->hw;
	int status;

	if (!lut)
		return -EINVAL;

	params.vsi_handle = vsi->idx;
	params.lut_size = lut_size;
	params.lut_type = vsi->rss_lut_type;
	params.lut = lut;

	status = ice_aq_set_rss_lut(hw, &params);
	if (status)
		dev_err(ice_pf_to_dev(vsi->back), "Cannot set RSS lut, err %d aq_err %s\n",
			status, ice_aq_str(hw->adminq.sq_last_status));

	return status;
}

/**
 * ice_set_rss_key - Set RSS key
 * @vsi: Pointer to the VSI structure
 * @seed: RSS hash seed
 *
 * Returns 0 on success, negative on failure
 */
int ice_set_rss_key(struct ice_vsi *vsi, u8 *seed)
{
	struct ice_hw *hw = &vsi->back->hw;
	int status;

	if (!seed)
		return -EINVAL;

	status = ice_aq_set_rss_key(hw, vsi->idx, (struct ice_aqc_get_set_rss_keys *)seed);
	if (status)
		dev_err(ice_pf_to_dev(vsi->back), "Cannot set RSS key, err %d aq_err %s\n",
			status, ice_aq_str(hw->adminq.sq_last_status));

	return status;
}

/**
 * ice_get_rss_lut - Get RSS LUT
 * @vsi: Pointer to VSI structure
 * @lut: Buffer to store the lookup table entries
 * @lut_size: Size of buffer to store the lookup table entries
 *
 * Returns 0 on success, negative on failure
 */
int ice_get_rss_lut(struct ice_vsi *vsi, u8 *lut, u16 lut_size)
{
	struct ice_aq_get_set_rss_lut_params params = {};
	struct ice_hw *hw = &vsi->back->hw;
	int status;

	if (!lut)
		return -EINVAL;

	params.vsi_handle = vsi->idx;
	params.lut_size = lut_size;
	params.lut_type = vsi->rss_lut_type;
	params.lut = lut;

	status = ice_aq_get_rss_lut(hw, &params);
	if (status)
		dev_err(ice_pf_to_dev(vsi->back), "Cannot get RSS lut, err %d aq_err %s\n",
			status, ice_aq_str(hw->adminq.sq_last_status));

	return status;
}

/**
 * ice_get_rss_key - Get RSS key
 * @vsi: Pointer to VSI structure
 * @seed: Buffer to store the key in
 *
 * Returns 0 on success, negative on failure
 */
int ice_get_rss_key(struct ice_vsi *vsi, u8 *seed)
{
	struct ice_hw *hw = &vsi->back->hw;
	int status;

	if (!seed)
		return -EINVAL;

	status = ice_aq_get_rss_key(hw, vsi->idx, (struct ice_aqc_get_set_rss_keys *)seed);
	if (status)
		dev_err(ice_pf_to_dev(vsi->back), "Cannot get RSS key, err %d aq_err %s\n",
			status, ice_aq_str(hw->adminq.sq_last_status));

	return status;
}

/**
 * ice_bridge_getlink - Get the hardware bridge mode
 * @skb: skb buff
 * @pid: process ID
 * @seq: RTNL message seq
 * @dev: the netdev being configured
 * @filter_mask: filter mask passed in
 * @nlflags: netlink flags passed in
 *
 * Return the bridge mode (VEB/VEPA)
 */
static int
ice_bridge_getlink(struct sk_buff *skb, u32 pid, u32 seq,
		   struct net_device *dev, u32 filter_mask, int nlflags)
{
	struct ice_netdev_priv *np = netdev_priv(dev);
	struct ice_vsi *vsi = np->vsi;
	struct ice_pf *pf = vsi->back;
	u16 bmode;

	bmode = pf->first_sw->bridge_mode;

	return ndo_dflt_bridge_getlink(skb, pid, seq, dev, bmode, 0, 0, nlflags,
				       filter_mask, NULL);
}

/**
 * ice_vsi_update_bridge_mode - Update VSI for switching bridge mode (VEB/VEPA)
 * @vsi: Pointer to VSI structure
 * @bmode: Hardware bridge mode (VEB/VEPA)
 *
 * Returns 0 on success, negative on failure
 */
static int ice_vsi_update_bridge_mode(struct ice_vsi *vsi, u16 bmode)
{
	struct ice_aqc_vsi_props *vsi_props;
	struct ice_hw *hw = &vsi->back->hw;
	struct ice_vsi_ctx *ctxt;
	int ret;

	vsi_props = &vsi->info;

	ctxt = kzalloc(sizeof(*ctxt), GFP_KERNEL);
	if (!ctxt)
		return -ENOMEM;

	ctxt->info = vsi->info;

	if (bmode == BRIDGE_MODE_VEB)
		/* change from VEPA to VEB mode */
		ctxt->info.sw_flags |= ICE_AQ_VSI_SW_FLAG_ALLOW_LB;
	else
		/* change from VEB to VEPA mode */
		ctxt->info.sw_flags &= ~ICE_AQ_VSI_SW_FLAG_ALLOW_LB;
	ctxt->info.valid_sections = cpu_to_le16(ICE_AQ_VSI_PROP_SW_VALID);

	ret = ice_update_vsi(hw, vsi->idx, ctxt, NULL);
	if (ret) {
		dev_err(ice_pf_to_dev(vsi->back), "update VSI for bridge mode failed, bmode = %d err %d aq_err %s\n",
			bmode, ret, ice_aq_str(hw->adminq.sq_last_status));
		goto out;
	}
	/* Update sw flags for book keeping */
	vsi_props->sw_flags = ctxt->info.sw_flags;

out:
	kfree(ctxt);
	return ret;
}

/**
 * ice_bridge_setlink - Set the hardware bridge mode
 * @dev: the netdev being configured
 * @nlh: RTNL message
 * @flags: bridge setlink flags
 * @extack: netlink extended ack
 *
 * Sets the bridge mode (VEB/VEPA) of the switch to which the netdev (VSI) is
 * hooked up to. Iterates through the PF VSI list and sets the loopback mode (if
 * not already set for all VSIs connected to this switch. And also update the
 * unicast switch filter rules for the corresponding switch of the netdev.
 */
static int
ice_bridge_setlink(struct net_device *dev, struct nlmsghdr *nlh,
		   u16 __always_unused flags,
		   struct netlink_ext_ack __always_unused *extack)
{
	struct ice_netdev_priv *np = netdev_priv(dev);
	struct ice_pf *pf = np->vsi->back;
	struct nlattr *attr, *br_spec;
	struct ice_hw *hw = &pf->hw;
	struct ice_sw *pf_sw;
	int rem, v, err = 0;

	pf_sw = pf->first_sw;
	/* find the attribute in the netlink message */
	br_spec = nlmsg_find_attr(nlh, sizeof(struct ifinfomsg), IFLA_AF_SPEC);

	nla_for_each_nested(attr, br_spec, rem) {
		__u16 mode;

		if (nla_type(attr) != IFLA_BRIDGE_MODE)
			continue;
		mode = nla_get_u16(attr);
		if (mode != BRIDGE_MODE_VEPA && mode != BRIDGE_MODE_VEB)
			return -EINVAL;
		/* Continue  if bridge mode is not being flipped */
		if (mode == pf_sw->bridge_mode)
			continue;
		/* Iterates through the PF VSI list and update the loopback
		 * mode of the VSI
		 */
		ice_for_each_vsi(pf, v) {
			if (!pf->vsi[v])
				continue;
			err = ice_vsi_update_bridge_mode(pf->vsi[v], mode);
			if (err)
				return err;
		}

		hw->evb_veb = (mode == BRIDGE_MODE_VEB);
		/* Update the unicast switch filter rules for the corresponding
		 * switch of the netdev
		 */
		err = ice_update_sw_rule_bridge_mode(hw);
		if (err) {
			netdev_err(dev, "switch rule update failed, mode = %d err %d aq_err %s\n",
				   mode, err,
				   ice_aq_str(hw->adminq.sq_last_status));
			/* revert hw->evb_veb */
			hw->evb_veb = (pf_sw->bridge_mode == BRIDGE_MODE_VEB);
			return err;
		}

		pf_sw->bridge_mode = mode;
	}

	return 0;
}

/**
 * ice_tx_timeout - Respond to a Tx Hang
 * @netdev: network interface device structure
 * @txqueue: Tx queue
 */
static void ice_tx_timeout(struct net_device *netdev, unsigned int txqueue)
{
	struct ice_netdev_priv *np = netdev_priv(netdev);
	struct ice_tx_ring *tx_ring = NULL;
	struct ice_vsi *vsi = np->vsi;
	struct ice_pf *pf = vsi->back;
	u32 i;

	pf->tx_timeout_count++;

	/* Check if PFC is enabled for the TC to which the queue belongs
	 * to. If yes then Tx timeout is not caused by a hung queue, no
	 * need to reset and rebuild
	 */
	if (ice_is_pfc_causing_hung_q(pf, txqueue)) {
		dev_info(ice_pf_to_dev(pf), "Fake Tx hang detected on queue %u, timeout caused by PFC storm\n",
			 txqueue);
		return;
	}

	/* now that we have an index, find the tx_ring struct */
	ice_for_each_txq(vsi, i)
		if (vsi->tx_rings[i] && vsi->tx_rings[i]->desc)
			if (txqueue == vsi->tx_rings[i]->q_index) {
				tx_ring = vsi->tx_rings[i];
				break;
			}

	/* Reset recovery level if enough time has elapsed after last timeout.
	 * Also ensure no new reset action happens before next timeout period.
	 */
	if (time_after(jiffies, (pf->tx_timeout_last_recovery + HZ * 20)))
		pf->tx_timeout_recovery_level = 1;
	else if (time_before(jiffies, (pf->tx_timeout_last_recovery +
				       netdev->watchdog_timeo)))
		return;

	if (tx_ring) {
		struct ice_hw *hw = &pf->hw;
		u32 head, val = 0;

		head = (rd32(hw, QTX_COMM_HEAD(vsi->txq_map[txqueue])) &
			QTX_COMM_HEAD_HEAD_M) >> QTX_COMM_HEAD_HEAD_S;
		/* Read interrupt register */
		val = rd32(hw, GLINT_DYN_CTL(tx_ring->q_vector->reg_idx));

		netdev_info(netdev, "tx_timeout: VSI_num: %d, Q %u, NTC: 0x%x, HW_HEAD: 0x%x, NTU: 0x%x, INT: 0x%x\n",
			    vsi->vsi_num, txqueue, tx_ring->next_to_clean,
			    head, tx_ring->next_to_use, val);
	}

	pf->tx_timeout_last_recovery = jiffies;
	netdev_info(netdev, "tx_timeout recovery level %d, txqueue %u\n",
		    pf->tx_timeout_recovery_level, txqueue);

	switch (pf->tx_timeout_recovery_level) {
	case 1:
		set_bit(ICE_PFR_REQ, pf->state);
		break;
	case 2:
		set_bit(ICE_CORER_REQ, pf->state);
		break;
	case 3:
		set_bit(ICE_GLOBR_REQ, pf->state);
		break;
	default:
		netdev_err(netdev, "tx_timeout recovery unsuccessful, device is in unrecoverable state.\n");
		set_bit(ICE_DOWN, pf->state);
		set_bit(ICE_VSI_NEEDS_RESTART, vsi->state);
		set_bit(ICE_SERVICE_DIS, pf->state);
		break;
	}

	ice_service_task_schedule(pf);
	pf->tx_timeout_recovery_level++;
}

/**
 * ice_setup_tc_cls_flower - flower classifier offloads
 * @np: net device to configure
 * @filter_dev: device on which filter is added
 * @cls_flower: offload data
<<<<<<< HEAD
 */
static int
ice_setup_tc_cls_flower(struct ice_netdev_priv *np,
			struct net_device *filter_dev,
			struct flow_cls_offload *cls_flower)
{
	struct ice_vsi *vsi = np->vsi;

	if (cls_flower->common.chain_index)
		return -EOPNOTSUPP;

	switch (cls_flower->command) {
	case FLOW_CLS_REPLACE:
		return ice_add_cls_flower(filter_dev, vsi, cls_flower);
	case FLOW_CLS_DESTROY:
		return ice_del_cls_flower(vsi, cls_flower);
	default:
		return -EINVAL;
	}
}

/**
 * ice_setup_tc_block_cb - callback handler registered for TC block
 * @type: TC SETUP type
 * @type_data: TC flower offload data that contains user input
 * @cb_priv: netdev private data
 */
static int
ice_setup_tc_block_cb(enum tc_setup_type type, void *type_data, void *cb_priv)
{
	struct ice_netdev_priv *np = cb_priv;

	switch (type) {
	case TC_SETUP_CLSFLOWER:
		return ice_setup_tc_cls_flower(np, np->vsi->netdev,
					       type_data);
	default:
		return -EOPNOTSUPP;
	}
}

/**
 * ice_validate_mqprio_qopt - Validate TCF input parameters
 * @vsi: Pointer to VSI
 * @mqprio_qopt: input parameters for mqprio queue configuration
 *
 * This function validates MQPRIO params, such as qcount (power of 2 wherever
 * needed), and make sure user doesn't specify qcount and BW rate limit
 * for TCs, which are more than "num_tc"
 */
static int
ice_validate_mqprio_qopt(struct ice_vsi *vsi,
			 struct tc_mqprio_qopt_offload *mqprio_qopt)
{
	u64 sum_max_rate = 0, sum_min_rate = 0;
	int non_power_of_2_qcount = 0;
	struct ice_pf *pf = vsi->back;
	int max_rss_q_cnt = 0;
	struct device *dev;
	int i, speed;
	u8 num_tc;

	if (vsi->type != ICE_VSI_PF)
		return -EINVAL;

	if (mqprio_qopt->qopt.offset[0] != 0 ||
	    mqprio_qopt->qopt.num_tc < 1 ||
	    mqprio_qopt->qopt.num_tc > ICE_CHNL_MAX_TC)
		return -EINVAL;

	dev = ice_pf_to_dev(pf);
	vsi->ch_rss_size = 0;
	num_tc = mqprio_qopt->qopt.num_tc;

	for (i = 0; num_tc; i++) {
		int qcount = mqprio_qopt->qopt.count[i];
		u64 max_rate, min_rate, rem;

		if (!qcount)
			return -EINVAL;

		if (is_power_of_2(qcount)) {
			if (non_power_of_2_qcount &&
			    qcount > non_power_of_2_qcount) {
				dev_err(dev, "qcount[%d] cannot be greater than non power of 2 qcount[%d]\n",
					qcount, non_power_of_2_qcount);
				return -EINVAL;
			}
			if (qcount > max_rss_q_cnt)
				max_rss_q_cnt = qcount;
		} else {
			if (non_power_of_2_qcount &&
			    qcount != non_power_of_2_qcount) {
				dev_err(dev, "Only one non power of 2 qcount allowed[%d,%d]\n",
					qcount, non_power_of_2_qcount);
				return -EINVAL;
			}
			if (qcount < max_rss_q_cnt) {
				dev_err(dev, "non power of 2 qcount[%d] cannot be less than other qcount[%d]\n",
					qcount, max_rss_q_cnt);
				return -EINVAL;
			}
			max_rss_q_cnt = qcount;
			non_power_of_2_qcount = qcount;
		}

		/* TC command takes input in K/N/Gbps or K/M/Gbit etc but
		 * converts the bandwidth rate limit into Bytes/s when
		 * passing it down to the driver. So convert input bandwidth
		 * from Bytes/s to Kbps
		 */
		max_rate = mqprio_qopt->max_rate[i];
		max_rate = div_u64(max_rate, ICE_BW_KBPS_DIVISOR);
		sum_max_rate += max_rate;

		/* min_rate is minimum guaranteed rate and it can't be zero */
		min_rate = mqprio_qopt->min_rate[i];
		min_rate = div_u64(min_rate, ICE_BW_KBPS_DIVISOR);
		sum_min_rate += min_rate;

		if (min_rate && min_rate < ICE_MIN_BW_LIMIT) {
			dev_err(dev, "TC%d: min_rate(%llu Kbps) < %u Kbps\n", i,
				min_rate, ICE_MIN_BW_LIMIT);
			return -EINVAL;
		}

		iter_div_u64_rem(min_rate, ICE_MIN_BW_LIMIT, &rem);
		if (rem) {
			dev_err(dev, "TC%d: Min Rate not multiple of %u Kbps",
				i, ICE_MIN_BW_LIMIT);
			return -EINVAL;
		}

		iter_div_u64_rem(max_rate, ICE_MIN_BW_LIMIT, &rem);
		if (rem) {
			dev_err(dev, "TC%d: Max Rate not multiple of %u Kbps",
				i, ICE_MIN_BW_LIMIT);
			return -EINVAL;
		}

		/* min_rate can't be more than max_rate, except when max_rate
		 * is zero (implies max_rate sought is max line rate). In such
		 * a case min_rate can be more than max.
		 */
		if (max_rate && min_rate > max_rate) {
			dev_err(dev, "min_rate %llu Kbps can't be more than max_rate %llu Kbps\n",
				min_rate, max_rate);
			return -EINVAL;
		}

		if (i >= mqprio_qopt->qopt.num_tc - 1)
			break;
		if (mqprio_qopt->qopt.offset[i + 1] !=
		    (mqprio_qopt->qopt.offset[i] + qcount))
			return -EINVAL;
	}
	if (vsi->num_rxq <
	    (mqprio_qopt->qopt.offset[i] + mqprio_qopt->qopt.count[i]))
		return -EINVAL;
	if (vsi->num_txq <
	    (mqprio_qopt->qopt.offset[i] + mqprio_qopt->qopt.count[i]))
		return -EINVAL;

	speed = ice_get_link_speed_kbps(vsi);
	if (sum_max_rate && sum_max_rate > (u64)speed) {
		dev_err(dev, "Invalid max Tx rate(%llu) Kbps > speed(%u) Kbps specified\n",
			sum_max_rate, speed);
		return -EINVAL;
	}
	if (sum_min_rate && sum_min_rate > (u64)speed) {
		dev_err(dev, "Invalid min Tx rate(%llu) Kbps > speed (%u) Kbps specified\n",
			sum_min_rate, speed);
		return -EINVAL;
	}

	/* make sure vsi->ch_rss_size is set correctly based on TC's qcount */
	vsi->ch_rss_size = max_rss_q_cnt;

	return 0;
}

/**
 * ice_add_channel - add a channel by adding VSI
 * @pf: ptr to PF device
 * @sw_id: underlying HW switching element ID
 * @ch: ptr to channel structure
 *
 * Add a channel (VSI) using add_vsi and queue_map
 */
static int ice_add_channel(struct ice_pf *pf, u16 sw_id, struct ice_channel *ch)
{
	struct device *dev = ice_pf_to_dev(pf);
	struct ice_vsi *vsi;

	if (ch->type != ICE_VSI_CHNL) {
		dev_err(dev, "add new VSI failed, ch->type %d\n", ch->type);
		return -EINVAL;
	}

	vsi = ice_chnl_vsi_setup(pf, pf->hw.port_info, ch);
	if (!vsi || vsi->type != ICE_VSI_CHNL) {
		dev_err(dev, "create chnl VSI failure\n");
		return -EINVAL;
	}

	ch->sw_id = sw_id;
	ch->vsi_num = vsi->vsi_num;
	ch->info.mapping_flags = vsi->info.mapping_flags;
	ch->ch_vsi = vsi;
	/* set the back pointer of channel for newly created VSI */
	vsi->ch = ch;

	memcpy(&ch->info.q_mapping, &vsi->info.q_mapping,
	       sizeof(vsi->info.q_mapping));
	memcpy(&ch->info.tc_mapping, vsi->info.tc_mapping,
	       sizeof(vsi->info.tc_mapping));

	return 0;
}

/**
 * ice_chnl_cfg_res
 * @vsi: the VSI being setup
 * @ch: ptr to channel structure
 *
 * Configure channel specific resources such as rings, vector.
 */
static void ice_chnl_cfg_res(struct ice_vsi *vsi, struct ice_channel *ch)
{
	int i;

	for (i = 0; i < ch->num_txq; i++) {
		struct ice_q_vector *tx_q_vector, *rx_q_vector;
		struct ice_ring_container *rc;
		struct ice_tx_ring *tx_ring;
		struct ice_rx_ring *rx_ring;

		tx_ring = vsi->tx_rings[ch->base_q + i];
		rx_ring = vsi->rx_rings[ch->base_q + i];
		if (!tx_ring || !rx_ring)
			continue;

		/* setup ring being channel enabled */
		tx_ring->ch = ch;
		rx_ring->ch = ch;

		/* following code block sets up vector specific attributes */
		tx_q_vector = tx_ring->q_vector;
		rx_q_vector = rx_ring->q_vector;
		if (!tx_q_vector && !rx_q_vector)
			continue;

		if (tx_q_vector) {
			tx_q_vector->ch = ch;
			/* setup Tx and Rx ITR setting if DIM is off */
			rc = &tx_q_vector->tx;
			if (!ITR_IS_DYNAMIC(rc))
				ice_write_itr(rc, rc->itr_setting);
		}
		if (rx_q_vector) {
			rx_q_vector->ch = ch;
			/* setup Tx and Rx ITR setting if DIM is off */
			rc = &rx_q_vector->rx;
			if (!ITR_IS_DYNAMIC(rc))
				ice_write_itr(rc, rc->itr_setting);
		}
	}

	/* it is safe to assume that, if channel has non-zero num_t[r]xq, then
	 * GLINT_ITR register would have written to perform in-context
	 * update, hence perform flush
	 */
	if (ch->num_txq || ch->num_rxq)
		ice_flush(&vsi->back->hw);
}

/**
 * ice_cfg_chnl_all_res - configure channel resources
 * @vsi: pte to main_vsi
 * @ch: ptr to channel structure
 *
 * This function configures channel specific resources such as flow-director
 * counter index, and other resources such as queues, vectors, ITR settings
 */
static void
ice_cfg_chnl_all_res(struct ice_vsi *vsi, struct ice_channel *ch)
{
	/* configure channel (aka ADQ) resources such as queues, vectors,
	 * ITR settings for channel specific vectors and anything else
	 */
	ice_chnl_cfg_res(vsi, ch);
}

/**
 * ice_setup_hw_channel - setup new channel
 * @pf: ptr to PF device
 * @vsi: the VSI being setup
 * @ch: ptr to channel structure
 * @sw_id: underlying HW switching element ID
 * @type: type of channel to be created (VMDq2/VF)
 *
 * Setup new channel (VSI) based on specified type (VMDq2/VF)
 * and configures Tx rings accordingly
 */
static int
ice_setup_hw_channel(struct ice_pf *pf, struct ice_vsi *vsi,
		     struct ice_channel *ch, u16 sw_id, u8 type)
{
	struct device *dev = ice_pf_to_dev(pf);
	int ret;

	ch->base_q = vsi->next_base_q;
	ch->type = type;

	ret = ice_add_channel(pf, sw_id, ch);
	if (ret) {
		dev_err(dev, "failed to add_channel using sw_id %u\n", sw_id);
		return ret;
	}

	/* configure/setup ADQ specific resources */
	ice_cfg_chnl_all_res(vsi, ch);

	/* make sure to update the next_base_q so that subsequent channel's
	 * (aka ADQ) VSI queue map is correct
	 */
	vsi->next_base_q = vsi->next_base_q + ch->num_rxq;
	dev_dbg(dev, "added channel: vsi_num %u, num_rxq %u\n", ch->vsi_num,
		ch->num_rxq);

	return 0;
}

/**
 * ice_setup_channel - setup new channel using uplink element
 * @pf: ptr to PF device
 * @vsi: the VSI being setup
 * @ch: ptr to channel structure
 *
 * Setup new channel (VSI) based on specified type (VMDq2/VF)
 * and uplink switching element
 */
static bool
ice_setup_channel(struct ice_pf *pf, struct ice_vsi *vsi,
		  struct ice_channel *ch)
{
	struct device *dev = ice_pf_to_dev(pf);
	u16 sw_id;
	int ret;

	if (vsi->type != ICE_VSI_PF) {
		dev_err(dev, "unsupported parent VSI type(%d)\n", vsi->type);
		return false;
	}

	sw_id = pf->first_sw->sw_id;

	/* create channel (VSI) */
	ret = ice_setup_hw_channel(pf, vsi, ch, sw_id, ICE_VSI_CHNL);
	if (ret) {
		dev_err(dev, "failed to setup hw_channel\n");
		return false;
	}
	dev_dbg(dev, "successfully created channel()\n");

	return ch->ch_vsi ? true : false;
}

/**
 * ice_set_bw_limit - setup BW limit for Tx traffic based on max_tx_rate
 * @vsi: VSI to be configured
 * @max_tx_rate: max Tx rate in Kbps to be configured as maximum BW limit
 * @min_tx_rate: min Tx rate in Kbps to be configured as minimum BW limit
 */
static int
ice_set_bw_limit(struct ice_vsi *vsi, u64 max_tx_rate, u64 min_tx_rate)
{
	int err;

	err = ice_set_min_bw_limit(vsi, min_tx_rate);
	if (err)
		return err;

	return ice_set_max_bw_limit(vsi, max_tx_rate);
}

/**
 * ice_create_q_channel - function to create channel
 * @vsi: VSI to be configured
 * @ch: ptr to channel (it contains channel specific params)
 *
 * This function creates channel (VSI) using num_queues specified by user,
 * reconfigs RSS if needed.
 */
static int ice_create_q_channel(struct ice_vsi *vsi, struct ice_channel *ch)
{
	struct ice_pf *pf = vsi->back;
	struct device *dev;

	if (!ch)
		return -EINVAL;

	dev = ice_pf_to_dev(pf);
	if (!ch->num_txq || !ch->num_rxq) {
		dev_err(dev, "Invalid num_queues requested: %d\n", ch->num_rxq);
		return -EINVAL;
	}

	if (!vsi->cnt_q_avail || vsi->cnt_q_avail < ch->num_txq) {
		dev_err(dev, "cnt_q_avail (%u) less than num_queues %d\n",
			vsi->cnt_q_avail, ch->num_txq);
		return -EINVAL;
	}

	if (!ice_setup_channel(pf, vsi, ch)) {
		dev_info(dev, "Failed to setup channel\n");
		return -EINVAL;
	}
	/* configure BW rate limit */
	if (ch->ch_vsi && (ch->max_tx_rate || ch->min_tx_rate)) {
		int ret;

		ret = ice_set_bw_limit(ch->ch_vsi, ch->max_tx_rate,
				       ch->min_tx_rate);
		if (ret)
			dev_err(dev, "failed to set Tx rate of %llu Kbps for VSI(%u)\n",
				ch->max_tx_rate, ch->ch_vsi->vsi_num);
		else
			dev_dbg(dev, "set Tx rate of %llu Kbps for VSI(%u)\n",
				ch->max_tx_rate, ch->ch_vsi->vsi_num);
	}

	vsi->cnt_q_avail -= ch->num_txq;

	return 0;
}

/**
 * ice_rem_all_chnl_fltrs - removes all channel filters
 * @pf: ptr to PF, TC-flower based filter are tracked at PF level
 *
 * Remove all advanced switch filters only if they are channel specific
 * tc-flower based filter
 */
static void ice_rem_all_chnl_fltrs(struct ice_pf *pf)
{
	struct ice_tc_flower_fltr *fltr;
	struct hlist_node *node;

	/* to remove all channel filters, iterate an ordered list of filters */
	hlist_for_each_entry_safe(fltr, node,
				  &pf->tc_flower_fltr_list,
				  tc_flower_node) {
		struct ice_rule_query_data rule;
		int status;

		/* for now process only channel specific filters */
		if (!ice_is_chnl_fltr(fltr))
			continue;

		rule.rid = fltr->rid;
		rule.rule_id = fltr->rule_id;
		rule.vsi_handle = fltr->dest_id;
		status = ice_rem_adv_rule_by_id(&pf->hw, &rule);
		if (status) {
			if (status == -ENOENT)
				dev_dbg(ice_pf_to_dev(pf), "TC flower filter (rule_id %u) does not exist\n",
					rule.rule_id);
			else
				dev_err(ice_pf_to_dev(pf), "failed to delete TC flower filter, status %d\n",
					status);
		} else if (fltr->dest_vsi) {
			/* update advanced switch filter count */
			if (fltr->dest_vsi->type == ICE_VSI_CHNL) {
				u32 flags = fltr->flags;

				fltr->dest_vsi->num_chnl_fltr--;
				if (flags & (ICE_TC_FLWR_FIELD_DST_MAC |
					     ICE_TC_FLWR_FIELD_ENC_DST_MAC))
					pf->num_dmac_chnl_fltrs--;
			}
		}

		hlist_del(&fltr->tc_flower_node);
		kfree(fltr);
	}
}

/**
 * ice_remove_q_channels - Remove queue channels for the TCs
 * @vsi: VSI to be configured
 * @rem_fltr: delete advanced switch filter or not
 *
 * Remove queue channels for the TCs
 */
static void ice_remove_q_channels(struct ice_vsi *vsi, bool rem_fltr)
{
	struct ice_channel *ch, *ch_tmp;
	struct ice_pf *pf = vsi->back;
	int i;

	/* remove all tc-flower based filter if they are channel filters only */
	if (rem_fltr)
		ice_rem_all_chnl_fltrs(pf);

	/* perform cleanup for channels if they exist */
	list_for_each_entry_safe(ch, ch_tmp, &vsi->ch_list, list) {
		struct ice_vsi *ch_vsi;

		list_del(&ch->list);
		ch_vsi = ch->ch_vsi;
		if (!ch_vsi) {
			kfree(ch);
			continue;
		}

		/* Reset queue contexts */
		for (i = 0; i < ch->num_rxq; i++) {
			struct ice_tx_ring *tx_ring;
			struct ice_rx_ring *rx_ring;

			tx_ring = vsi->tx_rings[ch->base_q + i];
			rx_ring = vsi->rx_rings[ch->base_q + i];
			if (tx_ring) {
				tx_ring->ch = NULL;
				if (tx_ring->q_vector)
					tx_ring->q_vector->ch = NULL;
			}
			if (rx_ring) {
				rx_ring->ch = NULL;
				if (rx_ring->q_vector)
					rx_ring->q_vector->ch = NULL;
			}
		}

		/* clear the VSI from scheduler tree */
		ice_rm_vsi_lan_cfg(ch->ch_vsi->port_info, ch->ch_vsi->idx);

		/* Delete VSI from FW */
		ice_vsi_delete(ch->ch_vsi);

		/* Delete VSI from PF and HW VSI arrays */
		ice_vsi_clear(ch->ch_vsi);

		/* free the channel */
		kfree(ch);
	}

	/* clear the channel VSI map which is stored in main VSI */
	ice_for_each_chnl_tc(i)
		vsi->tc_map_vsi[i] = NULL;

	/* reset main VSI's all TC information */
	vsi->all_enatc = 0;
	vsi->all_numtc = 0;
}

/**
 * ice_rebuild_channels - rebuild channel
 * @pf: ptr to PF
 *
 * Recreate channel VSIs and replay filters
 */
static int ice_rebuild_channels(struct ice_pf *pf)
{
	struct device *dev = ice_pf_to_dev(pf);
	struct ice_vsi *main_vsi;
	bool rem_adv_fltr = true;
	struct ice_channel *ch;
	struct ice_vsi *vsi;
	int tc_idx = 1;
	int i, err;

	main_vsi = ice_get_main_vsi(pf);
	if (!main_vsi)
		return 0;

	if (!test_bit(ICE_FLAG_TC_MQPRIO, pf->flags) ||
	    main_vsi->old_numtc == 1)
		return 0; /* nothing to be done */

	/* reconfigure main VSI based on old value of TC and cached values
	 * for MQPRIO opts
	 */
	err = ice_vsi_cfg_tc(main_vsi, main_vsi->old_ena_tc);
	if (err) {
		dev_err(dev, "failed configuring TC(ena_tc:0x%02x) for HW VSI=%u\n",
			main_vsi->old_ena_tc, main_vsi->vsi_num);
		return err;
	}

	/* rebuild ADQ VSIs */
	ice_for_each_vsi(pf, i) {
		enum ice_vsi_type type;

		vsi = pf->vsi[i];
		if (!vsi || vsi->type != ICE_VSI_CHNL)
			continue;

		type = vsi->type;

		/* rebuild ADQ VSI */
		err = ice_vsi_rebuild(vsi, true);
		if (err) {
			dev_err(dev, "VSI (type:%s) at index %d rebuild failed, err %d\n",
				ice_vsi_type_str(type), vsi->idx, err);
			goto cleanup;
		}

		/* Re-map HW VSI number, using VSI handle that has been
		 * previously validated in ice_replay_vsi() call above
		 */
		vsi->vsi_num = ice_get_hw_vsi_num(&pf->hw, vsi->idx);

		/* replay filters for the VSI */
		err = ice_replay_vsi(&pf->hw, vsi->idx);
		if (err) {
			dev_err(dev, "VSI (type:%s) replay failed, err %d, VSI index %d\n",
				ice_vsi_type_str(type), err, vsi->idx);
			rem_adv_fltr = false;
			goto cleanup;
		}
		dev_info(dev, "VSI (type:%s) at index %d rebuilt successfully\n",
			 ice_vsi_type_str(type), vsi->idx);

		/* store ADQ VSI at correct TC index in main VSI's
		 * map of TC to VSI
		 */
		main_vsi->tc_map_vsi[tc_idx++] = vsi;
	}

	/* ADQ VSI(s) has been rebuilt successfully, so setup
	 * channel for main VSI's Tx and Rx rings
	 */
	list_for_each_entry(ch, &main_vsi->ch_list, list) {
		struct ice_vsi *ch_vsi;

		ch_vsi = ch->ch_vsi;
		if (!ch_vsi)
			continue;

		/* reconfig channel resources */
		ice_cfg_chnl_all_res(main_vsi, ch);

		/* replay BW rate limit if it is non-zero */
		if (!ch->max_tx_rate && !ch->min_tx_rate)
			continue;

		err = ice_set_bw_limit(ch_vsi, ch->max_tx_rate,
				       ch->min_tx_rate);
		if (err)
			dev_err(dev, "failed (err:%d) to rebuild BW rate limit, max_tx_rate: %llu Kbps, min_tx_rate: %llu Kbps for VSI(%u)\n",
				err, ch->max_tx_rate, ch->min_tx_rate,
				ch_vsi->vsi_num);
		else
			dev_dbg(dev, "successfully rebuild BW rate limit, max_tx_rate: %llu Kbps, min_tx_rate: %llu Kbps for VSI(%u)\n",
				ch->max_tx_rate, ch->min_tx_rate,
				ch_vsi->vsi_num);
	}

	/* reconfig RSS for main VSI */
	if (main_vsi->ch_rss_size)
		ice_vsi_cfg_rss_lut_key(main_vsi);

	return 0;

cleanup:
	ice_remove_q_channels(main_vsi, rem_adv_fltr);
	return err;
}

/**
 * ice_create_q_channels - Add queue channel for the given TCs
 * @vsi: VSI to be configured
 *
 * Configures queue channel mapping to the given TCs
 */
static int ice_create_q_channels(struct ice_vsi *vsi)
{
	struct ice_pf *pf = vsi->back;
	struct ice_channel *ch;
	int ret = 0, i;

	ice_for_each_chnl_tc(i) {
		if (!(vsi->all_enatc & BIT(i)))
			continue;

		ch = kzalloc(sizeof(*ch), GFP_KERNEL);
		if (!ch) {
			ret = -ENOMEM;
			goto err_free;
		}
		INIT_LIST_HEAD(&ch->list);
		ch->num_rxq = vsi->mqprio_qopt.qopt.count[i];
		ch->num_txq = vsi->mqprio_qopt.qopt.count[i];
		ch->base_q = vsi->mqprio_qopt.qopt.offset[i];
		ch->max_tx_rate = vsi->mqprio_qopt.max_rate[i];
		ch->min_tx_rate = vsi->mqprio_qopt.min_rate[i];

		/* convert to Kbits/s */
		if (ch->max_tx_rate)
			ch->max_tx_rate = div_u64(ch->max_tx_rate,
						  ICE_BW_KBPS_DIVISOR);
		if (ch->min_tx_rate)
			ch->min_tx_rate = div_u64(ch->min_tx_rate,
						  ICE_BW_KBPS_DIVISOR);

		ret = ice_create_q_channel(vsi, ch);
		if (ret) {
			dev_err(ice_pf_to_dev(pf),
				"failed creating channel TC:%d\n", i);
			kfree(ch);
			goto err_free;
		}
		list_add_tail(&ch->list, &vsi->ch_list);
		vsi->tc_map_vsi[i] = ch->ch_vsi;
		dev_dbg(ice_pf_to_dev(pf),
			"successfully created channel: VSI %pK\n", ch->ch_vsi);
	}
	return 0;

err_free:
	ice_remove_q_channels(vsi, false);

	return ret;
}

/**
 * ice_setup_tc_mqprio_qdisc - configure multiple traffic classes
 * @netdev: net device to configure
 * @type_data: TC offload data
 */
static int ice_setup_tc_mqprio_qdisc(struct net_device *netdev, void *type_data)
{
	struct tc_mqprio_qopt_offload *mqprio_qopt = type_data;
	struct ice_netdev_priv *np = netdev_priv(netdev);
	struct ice_vsi *vsi = np->vsi;
	struct ice_pf *pf = vsi->back;
	u16 mode, ena_tc_qdisc = 0;
	int cur_txq, cur_rxq;
	u8 hw = 0, num_tcf;
	struct device *dev;
	int ret, i;

	dev = ice_pf_to_dev(pf);
	num_tcf = mqprio_qopt->qopt.num_tc;
	hw = mqprio_qopt->qopt.hw;
	mode = mqprio_qopt->mode;
	if (!hw) {
		clear_bit(ICE_FLAG_TC_MQPRIO, pf->flags);
		vsi->ch_rss_size = 0;
		memcpy(&vsi->mqprio_qopt, mqprio_qopt, sizeof(*mqprio_qopt));
		goto config_tcf;
	}

	/* Generate queue region map for number of TCF requested */
	for (i = 0; i < num_tcf; i++)
		ena_tc_qdisc |= BIT(i);

	switch (mode) {
	case TC_MQPRIO_MODE_CHANNEL:

		ret = ice_validate_mqprio_qopt(vsi, mqprio_qopt);
		if (ret) {
			netdev_err(netdev, "failed to validate_mqprio_qopt(), ret %d\n",
				   ret);
			return ret;
		}
		memcpy(&vsi->mqprio_qopt, mqprio_qopt, sizeof(*mqprio_qopt));
		set_bit(ICE_FLAG_TC_MQPRIO, pf->flags);
		/* don't assume state of hw_tc_offload during driver load
		 * and set the flag for TC flower filter if hw_tc_offload
		 * already ON
		 */
		if (vsi->netdev->features & NETIF_F_HW_TC)
			set_bit(ICE_FLAG_CLS_FLOWER, pf->flags);
		break;
	default:
		return -EINVAL;
	}

config_tcf:

	/* Requesting same TCF configuration as already enabled */
	if (ena_tc_qdisc == vsi->tc_cfg.ena_tc &&
	    mode != TC_MQPRIO_MODE_CHANNEL)
		return 0;

	/* Pause VSI queues */
	ice_dis_vsi(vsi, true);

	if (!hw && !test_bit(ICE_FLAG_TC_MQPRIO, pf->flags))
		ice_remove_q_channels(vsi, true);

	if (!hw && !test_bit(ICE_FLAG_TC_MQPRIO, pf->flags)) {
		vsi->req_txq = min_t(int, ice_get_avail_txq_count(pf),
				     num_online_cpus());
		vsi->req_rxq = min_t(int, ice_get_avail_rxq_count(pf),
				     num_online_cpus());
	} else {
		/* logic to rebuild VSI, same like ethtool -L */
		u16 offset = 0, qcount_tx = 0, qcount_rx = 0;

		for (i = 0; i < num_tcf; i++) {
			if (!(ena_tc_qdisc & BIT(i)))
				continue;

			offset = vsi->mqprio_qopt.qopt.offset[i];
			qcount_rx = vsi->mqprio_qopt.qopt.count[i];
			qcount_tx = vsi->mqprio_qopt.qopt.count[i];
		}
		vsi->req_txq = offset + qcount_tx;
		vsi->req_rxq = offset + qcount_rx;

		/* store away original rss_size info, so that it gets reused
		 * form ice_vsi_rebuild during tc-qdisc delete stage - to
		 * determine, what should be the rss_sizefor main VSI
		 */
		vsi->orig_rss_size = vsi->rss_size;
	}

	/* save current values of Tx and Rx queues before calling VSI rebuild
	 * for fallback option
	 */
	cur_txq = vsi->num_txq;
	cur_rxq = vsi->num_rxq;

	/* proceed with rebuild main VSI using correct number of queues */
	ret = ice_vsi_rebuild(vsi, false);
	if (ret) {
		/* fallback to current number of queues */
		dev_info(dev, "Rebuild failed with new queues, try with current number of queues\n");
		vsi->req_txq = cur_txq;
		vsi->req_rxq = cur_rxq;
		clear_bit(ICE_RESET_FAILED, pf->state);
		if (ice_vsi_rebuild(vsi, false)) {
			dev_err(dev, "Rebuild of main VSI failed again\n");
			return ret;
		}
	}

	vsi->all_numtc = num_tcf;
	vsi->all_enatc = ena_tc_qdisc;
	ret = ice_vsi_cfg_tc(vsi, ena_tc_qdisc);
	if (ret) {
		netdev_err(netdev, "failed configuring TC for VSI id=%d\n",
			   vsi->vsi_num);
		goto exit;
	}

	if (test_bit(ICE_FLAG_TC_MQPRIO, pf->flags)) {
		u64 max_tx_rate = vsi->mqprio_qopt.max_rate[0];
		u64 min_tx_rate = vsi->mqprio_qopt.min_rate[0];

		/* set TC0 rate limit if specified */
		if (max_tx_rate || min_tx_rate) {
			/* convert to Kbits/s */
			if (max_tx_rate)
				max_tx_rate = div_u64(max_tx_rate, ICE_BW_KBPS_DIVISOR);
			if (min_tx_rate)
				min_tx_rate = div_u64(min_tx_rate, ICE_BW_KBPS_DIVISOR);

			ret = ice_set_bw_limit(vsi, max_tx_rate, min_tx_rate);
			if (!ret) {
				dev_dbg(dev, "set Tx rate max %llu min %llu for VSI(%u)\n",
					max_tx_rate, min_tx_rate, vsi->vsi_num);
			} else {
				dev_err(dev, "failed to set Tx rate max %llu min %llu for VSI(%u)\n",
					max_tx_rate, min_tx_rate, vsi->vsi_num);
				goto exit;
			}
		}
		ret = ice_create_q_channels(vsi);
		if (ret) {
			netdev_err(netdev, "failed configuring queue channels\n");
			goto exit;
		} else {
			netdev_dbg(netdev, "successfully configured channels\n");
		}
	}

	if (vsi->ch_rss_size)
		ice_vsi_cfg_rss_lut_key(vsi);

exit:
	/* if error, reset the all_numtc and all_enatc */
	if (ret) {
		vsi->all_numtc = 0;
		vsi->all_enatc = 0;
	}
	/* resume VSI */
	ice_ena_vsi(vsi, true);

	return ret;
}

static LIST_HEAD(ice_block_cb_list);

static int
ice_setup_tc(struct net_device *netdev, enum tc_setup_type type,
	     void *type_data)
{
	struct ice_netdev_priv *np = netdev_priv(netdev);
	struct ice_pf *pf = np->vsi->back;
	int err;

	switch (type) {
	case TC_SETUP_BLOCK:
		return flow_block_cb_setup_simple(type_data,
						  &ice_block_cb_list,
						  ice_setup_tc_block_cb,
						  np, np, true);
	case TC_SETUP_QDISC_MQPRIO:
		/* setup traffic classifier for receive side */
		mutex_lock(&pf->tc_mutex);
		err = ice_setup_tc_mqprio_qdisc(netdev, type_data);
		mutex_unlock(&pf->tc_mutex);
		return err;
	default:
		return -EOPNOTSUPP;
	}
	return -EOPNOTSUPP;
}

static struct ice_indr_block_priv *
ice_indr_block_priv_lookup(struct ice_netdev_priv *np,
			   struct net_device *netdev)
{
	struct ice_indr_block_priv *cb_priv;

	list_for_each_entry(cb_priv, &np->tc_indr_block_priv_list, list) {
		if (!cb_priv->netdev)
			return NULL;
		if (cb_priv->netdev == netdev)
			return cb_priv;
	}
	return NULL;
}

static int
ice_indr_setup_block_cb(enum tc_setup_type type, void *type_data,
			void *indr_priv)
{
	struct ice_indr_block_priv *priv = indr_priv;
	struct ice_netdev_priv *np = priv->np;

	switch (type) {
	case TC_SETUP_CLSFLOWER:
		return ice_setup_tc_cls_flower(np, priv->netdev,
					       (struct flow_cls_offload *)
					       type_data);
	default:
		return -EOPNOTSUPP;
	}
}

static int
ice_indr_setup_tc_block(struct net_device *netdev, struct Qdisc *sch,
			struct ice_netdev_priv *np,
			struct flow_block_offload *f, void *data,
			void (*cleanup)(struct flow_block_cb *block_cb))
{
	struct ice_indr_block_priv *indr_priv;
	struct flow_block_cb *block_cb;

	if (!ice_is_tunnel_supported(netdev) &&
	    !(is_vlan_dev(netdev) &&
	      vlan_dev_real_dev(netdev) == np->vsi->netdev))
		return -EOPNOTSUPP;

	if (f->binder_type != FLOW_BLOCK_BINDER_TYPE_CLSACT_INGRESS)
		return -EOPNOTSUPP;

	switch (f->command) {
	case FLOW_BLOCK_BIND:
		indr_priv = ice_indr_block_priv_lookup(np, netdev);
		if (indr_priv)
			return -EEXIST;

		indr_priv = kzalloc(sizeof(*indr_priv), GFP_KERNEL);
		if (!indr_priv)
			return -ENOMEM;

		indr_priv->netdev = netdev;
		indr_priv->np = np;
		list_add(&indr_priv->list, &np->tc_indr_block_priv_list);

		block_cb =
			flow_indr_block_cb_alloc(ice_indr_setup_block_cb,
						 indr_priv, indr_priv,
						 ice_rep_indr_tc_block_unbind,
						 f, netdev, sch, data, np,
						 cleanup);

		if (IS_ERR(block_cb)) {
			list_del(&indr_priv->list);
			kfree(indr_priv);
			return PTR_ERR(block_cb);
		}
		flow_block_cb_add(block_cb, f);
		list_add_tail(&block_cb->driver_list, &ice_block_cb_list);
		break;
	case FLOW_BLOCK_UNBIND:
		indr_priv = ice_indr_block_priv_lookup(np, netdev);
		if (!indr_priv)
			return -ENOENT;

		block_cb = flow_block_cb_lookup(f->block,
						ice_indr_setup_block_cb,
						indr_priv);
		if (!block_cb)
			return -ENOENT;

		flow_indr_block_cb_remove(block_cb, f);

		list_del(&block_cb->driver_list);
		break;
	default:
		return -EOPNOTSUPP;
	}
	return 0;
}

static int
ice_indr_setup_tc_cb(struct net_device *netdev, struct Qdisc *sch,
		     void *cb_priv, enum tc_setup_type type, void *type_data,
		     void *data,
		     void (*cleanup)(struct flow_block_cb *block_cb))
{
	switch (type) {
	case TC_SETUP_BLOCK:
		return ice_indr_setup_tc_block(netdev, sch, cb_priv, type_data,
					       data, cleanup);

	default:
		return -EOPNOTSUPP;
	}
}

/**
 * ice_open - Called when a network interface becomes active
 * @netdev: network interface device structure
 *
 * The open entry point is called when a network interface is made
 * active by the system (IFF_UP). At this point all resources needed
 * for transmit and receive operations are allocated, the interrupt
 * handler is registered with the OS, the netdev watchdog is enabled,
 * and the stack is notified that the interface is ready.
 *
 * Returns 0 on success, negative value on failure
=======
>>>>>>> 754e0b0e
 */
static int
ice_setup_tc_cls_flower(struct ice_netdev_priv *np,
			struct net_device *filter_dev,
			struct flow_cls_offload *cls_flower)
{
	struct ice_vsi *vsi = np->vsi;

	if (cls_flower->common.chain_index)
		return -EOPNOTSUPP;

	switch (cls_flower->command) {
	case FLOW_CLS_REPLACE:
		return ice_add_cls_flower(filter_dev, vsi, cls_flower);
	case FLOW_CLS_DESTROY:
		return ice_del_cls_flower(vsi, cls_flower);
	default:
		return -EINVAL;
	}
}

/**
 * ice_setup_tc_block_cb - callback handler registered for TC block
 * @type: TC SETUP type
 * @type_data: TC flower offload data that contains user input
 * @cb_priv: netdev private data
 */
static int
ice_setup_tc_block_cb(enum tc_setup_type type, void *type_data, void *cb_priv)
{
	struct ice_netdev_priv *np = cb_priv;

	switch (type) {
	case TC_SETUP_CLSFLOWER:
		return ice_setup_tc_cls_flower(np, np->vsi->netdev,
					       type_data);
	default:
		return -EOPNOTSUPP;
	}
}

/**
 * ice_validate_mqprio_qopt - Validate TCF input parameters
 * @vsi: Pointer to VSI
 * @mqprio_qopt: input parameters for mqprio queue configuration
 *
 * This function validates MQPRIO params, such as qcount (power of 2 wherever
 * needed), and make sure user doesn't specify qcount and BW rate limit
 * for TCs, which are more than "num_tc"
 */
static int
ice_validate_mqprio_qopt(struct ice_vsi *vsi,
			 struct tc_mqprio_qopt_offload *mqprio_qopt)
{
	u64 sum_max_rate = 0, sum_min_rate = 0;
	int non_power_of_2_qcount = 0;
	struct ice_pf *pf = vsi->back;
	int max_rss_q_cnt = 0;
	struct device *dev;
	int i, speed;
	u8 num_tc;

	if (vsi->type != ICE_VSI_PF)
		return -EINVAL;

	if (mqprio_qopt->qopt.offset[0] != 0 ||
	    mqprio_qopt->qopt.num_tc < 1 ||
	    mqprio_qopt->qopt.num_tc > ICE_CHNL_MAX_TC)
		return -EINVAL;

	dev = ice_pf_to_dev(pf);
	vsi->ch_rss_size = 0;
	num_tc = mqprio_qopt->qopt.num_tc;

<<<<<<< HEAD
	ice_check_link_cfg_err(pf, pi->phy.link_info.link_cfg_err);
=======
	for (i = 0; num_tc; i++) {
		int qcount = mqprio_qopt->qopt.count[i];
		u64 max_rate, min_rate, rem;
>>>>>>> 754e0b0e

		if (!qcount)
			return -EINVAL;

		if (is_power_of_2(qcount)) {
			if (non_power_of_2_qcount &&
			    qcount > non_power_of_2_qcount) {
				dev_err(dev, "qcount[%d] cannot be greater than non power of 2 qcount[%d]\n",
					qcount, non_power_of_2_qcount);
				return -EINVAL;
			}
			if (qcount > max_rss_q_cnt)
				max_rss_q_cnt = qcount;
		} else {
			if (non_power_of_2_qcount &&
			    qcount != non_power_of_2_qcount) {
				dev_err(dev, "Only one non power of 2 qcount allowed[%d,%d]\n",
					qcount, non_power_of_2_qcount);
				return -EINVAL;
			}
			if (qcount < max_rss_q_cnt) {
				dev_err(dev, "non power of 2 qcount[%d] cannot be less than other qcount[%d]\n",
					qcount, max_rss_q_cnt);
				return -EINVAL;
			}
			max_rss_q_cnt = qcount;
			non_power_of_2_qcount = qcount;
		}

		/* TC command takes input in K/N/Gbps or K/M/Gbit etc but
		 * converts the bandwidth rate limit into Bytes/s when
		 * passing it down to the driver. So convert input bandwidth
		 * from Bytes/s to Kbps
		 */
		max_rate = mqprio_qopt->max_rate[i];
		max_rate = div_u64(max_rate, ICE_BW_KBPS_DIVISOR);
		sum_max_rate += max_rate;

		/* min_rate is minimum guaranteed rate and it can't be zero */
		min_rate = mqprio_qopt->min_rate[i];
		min_rate = div_u64(min_rate, ICE_BW_KBPS_DIVISOR);
		sum_min_rate += min_rate;

		if (min_rate && min_rate < ICE_MIN_BW_LIMIT) {
			dev_err(dev, "TC%d: min_rate(%llu Kbps) < %u Kbps\n", i,
				min_rate, ICE_MIN_BW_LIMIT);
			return -EINVAL;
		}

		iter_div_u64_rem(min_rate, ICE_MIN_BW_LIMIT, &rem);
		if (rem) {
			dev_err(dev, "TC%d: Min Rate not multiple of %u Kbps",
				i, ICE_MIN_BW_LIMIT);
			return -EINVAL;
		}

		iter_div_u64_rem(max_rate, ICE_MIN_BW_LIMIT, &rem);
		if (rem) {
			dev_err(dev, "TC%d: Max Rate not multiple of %u Kbps",
				i, ICE_MIN_BW_LIMIT);
			return -EINVAL;
		}

		/* min_rate can't be more than max_rate, except when max_rate
		 * is zero (implies max_rate sought is max line rate). In such
		 * a case min_rate can be more than max.
		 */
		if (max_rate && min_rate > max_rate) {
			dev_err(dev, "min_rate %llu Kbps can't be more than max_rate %llu Kbps\n",
				min_rate, max_rate);
			return -EINVAL;
		}

		if (i >= mqprio_qopt->qopt.num_tc - 1)
			break;
		if (mqprio_qopt->qopt.offset[i + 1] !=
		    (mqprio_qopt->qopt.offset[i] + qcount))
			return -EINVAL;
	}
	if (vsi->num_rxq <
	    (mqprio_qopt->qopt.offset[i] + mqprio_qopt->qopt.count[i]))
		return -EINVAL;
	if (vsi->num_txq <
	    (mqprio_qopt->qopt.offset[i] + mqprio_qopt->qopt.count[i]))
		return -EINVAL;

	speed = ice_get_link_speed_kbps(vsi);
	if (sum_max_rate && sum_max_rate > (u64)speed) {
		dev_err(dev, "Invalid max Tx rate(%llu) Kbps > speed(%u) Kbps specified\n",
			sum_max_rate, speed);
		return -EINVAL;
	}
	if (sum_min_rate && sum_min_rate > (u64)speed) {
		dev_err(dev, "Invalid min Tx rate(%llu) Kbps > speed (%u) Kbps specified\n",
			sum_min_rate, speed);
		return -EINVAL;
	}

	/* make sure vsi->ch_rss_size is set correctly based on TC's qcount */
	vsi->ch_rss_size = max_rss_q_cnt;

	return 0;
}

/**
 * ice_add_vsi_to_fdir - add a VSI to the flow director group for PF
 * @pf: ptr to PF device
 * @vsi: ptr to VSI
 */
static int ice_add_vsi_to_fdir(struct ice_pf *pf, struct ice_vsi *vsi)
{
	struct device *dev = ice_pf_to_dev(pf);
	bool added = false;
	struct ice_hw *hw;
	int flow;

	if (!(vsi->num_gfltr || vsi->num_bfltr))
		return -EINVAL;

	hw = &pf->hw;
	for (flow = 0; flow < ICE_FLTR_PTYPE_MAX; flow++) {
		struct ice_fd_hw_prof *prof;
		int tun, status;
		u64 entry_h;

		if (!(hw->fdir_prof && hw->fdir_prof[flow] &&
		      hw->fdir_prof[flow]->cnt))
			continue;

		for (tun = 0; tun < ICE_FD_HW_SEG_MAX; tun++) {
			enum ice_flow_priority prio;
			u64 prof_id;

			/* add this VSI to FDir profile for this flow */
			prio = ICE_FLOW_PRIO_NORMAL;
			prof = hw->fdir_prof[flow];
			prof_id = flow + tun * ICE_FLTR_PTYPE_MAX;
			status = ice_flow_add_entry(hw, ICE_BLK_FD, prof_id,
						    prof->vsi_h[0], vsi->idx,
						    prio, prof->fdir_seg[tun],
						    &entry_h);
			if (status) {
				dev_err(dev, "channel VSI idx %d, not able to add to group %d\n",
					vsi->idx, flow);
				continue;
			}

			prof->entry_h[prof->cnt][tun] = entry_h;
		}

		/* store VSI for filter replay and delete */
		prof->vsi_h[prof->cnt] = vsi->idx;
		prof->cnt++;

		added = true;
		dev_dbg(dev, "VSI idx %d added to fdir group %d\n", vsi->idx,
			flow);
	}

	if (!added)
		dev_dbg(dev, "VSI idx %d not added to fdir groups\n", vsi->idx);

	return 0;
}

/**
 * ice_add_channel - add a channel by adding VSI
 * @pf: ptr to PF device
 * @sw_id: underlying HW switching element ID
 * @ch: ptr to channel structure
 *
 * Add a channel (VSI) using add_vsi and queue_map
 */
static int ice_add_channel(struct ice_pf *pf, u16 sw_id, struct ice_channel *ch)
{
	struct device *dev = ice_pf_to_dev(pf);
	struct ice_vsi *vsi;

	if (ch->type != ICE_VSI_CHNL) {
		dev_err(dev, "add new VSI failed, ch->type %d\n", ch->type);
		return -EINVAL;
	}

	vsi = ice_chnl_vsi_setup(pf, pf->hw.port_info, ch);
	if (!vsi || vsi->type != ICE_VSI_CHNL) {
		dev_err(dev, "create chnl VSI failure\n");
		return -EINVAL;
	}

	ice_add_vsi_to_fdir(pf, vsi);

	ch->sw_id = sw_id;
	ch->vsi_num = vsi->vsi_num;
	ch->info.mapping_flags = vsi->info.mapping_flags;
	ch->ch_vsi = vsi;
	/* set the back pointer of channel for newly created VSI */
	vsi->ch = ch;

	memcpy(&ch->info.q_mapping, &vsi->info.q_mapping,
	       sizeof(vsi->info.q_mapping));
	memcpy(&ch->info.tc_mapping, vsi->info.tc_mapping,
	       sizeof(vsi->info.tc_mapping));

	return 0;
}

/**
 * ice_chnl_cfg_res
 * @vsi: the VSI being setup
 * @ch: ptr to channel structure
 *
 * Configure channel specific resources such as rings, vector.
 */
static void ice_chnl_cfg_res(struct ice_vsi *vsi, struct ice_channel *ch)
{
	int i;

	for (i = 0; i < ch->num_txq; i++) {
		struct ice_q_vector *tx_q_vector, *rx_q_vector;
		struct ice_ring_container *rc;
		struct ice_tx_ring *tx_ring;
		struct ice_rx_ring *rx_ring;

		tx_ring = vsi->tx_rings[ch->base_q + i];
		rx_ring = vsi->rx_rings[ch->base_q + i];
		if (!tx_ring || !rx_ring)
			continue;

		/* setup ring being channel enabled */
		tx_ring->ch = ch;
		rx_ring->ch = ch;

		/* following code block sets up vector specific attributes */
		tx_q_vector = tx_ring->q_vector;
		rx_q_vector = rx_ring->q_vector;
		if (!tx_q_vector && !rx_q_vector)
			continue;

		if (tx_q_vector) {
			tx_q_vector->ch = ch;
			/* setup Tx and Rx ITR setting if DIM is off */
			rc = &tx_q_vector->tx;
			if (!ITR_IS_DYNAMIC(rc))
				ice_write_itr(rc, rc->itr_setting);
		}
		if (rx_q_vector) {
			rx_q_vector->ch = ch;
			/* setup Tx and Rx ITR setting if DIM is off */
			rc = &rx_q_vector->rx;
			if (!ITR_IS_DYNAMIC(rc))
				ice_write_itr(rc, rc->itr_setting);
		}
	}

	/* it is safe to assume that, if channel has non-zero num_t[r]xq, then
	 * GLINT_ITR register would have written to perform in-context
	 * update, hence perform flush
	 */
	if (ch->num_txq || ch->num_rxq)
		ice_flush(&vsi->back->hw);
}

/**
 * ice_cfg_chnl_all_res - configure channel resources
 * @vsi: pte to main_vsi
 * @ch: ptr to channel structure
 *
 * This function configures channel specific resources such as flow-director
 * counter index, and other resources such as queues, vectors, ITR settings
 */
static void
ice_cfg_chnl_all_res(struct ice_vsi *vsi, struct ice_channel *ch)
{
	/* configure channel (aka ADQ) resources such as queues, vectors,
	 * ITR settings for channel specific vectors and anything else
	 */
	ice_chnl_cfg_res(vsi, ch);
}

/**
 * ice_setup_hw_channel - setup new channel
 * @pf: ptr to PF device
 * @vsi: the VSI being setup
 * @ch: ptr to channel structure
 * @sw_id: underlying HW switching element ID
 * @type: type of channel to be created (VMDq2/VF)
 *
 * Setup new channel (VSI) based on specified type (VMDq2/VF)
 * and configures Tx rings accordingly
 */
static int
ice_setup_hw_channel(struct ice_pf *pf, struct ice_vsi *vsi,
		     struct ice_channel *ch, u16 sw_id, u8 type)
{
	struct device *dev = ice_pf_to_dev(pf);
	int ret;

	ch->base_q = vsi->next_base_q;
	ch->type = type;

	ret = ice_add_channel(pf, sw_id, ch);
	if (ret) {
		dev_err(dev, "failed to add_channel using sw_id %u\n", sw_id);
		return ret;
	}

	/* configure/setup ADQ specific resources */
	ice_cfg_chnl_all_res(vsi, ch);

	/* make sure to update the next_base_q so that subsequent channel's
	 * (aka ADQ) VSI queue map is correct
	 */
	vsi->next_base_q = vsi->next_base_q + ch->num_rxq;
	dev_dbg(dev, "added channel: vsi_num %u, num_rxq %u\n", ch->vsi_num,
		ch->num_rxq);

	return 0;
}

/**
 * ice_setup_channel - setup new channel using uplink element
 * @pf: ptr to PF device
 * @vsi: the VSI being setup
 * @ch: ptr to channel structure
 *
 * Setup new channel (VSI) based on specified type (VMDq2/VF)
 * and uplink switching element
 */
static bool
ice_setup_channel(struct ice_pf *pf, struct ice_vsi *vsi,
		  struct ice_channel *ch)
{
	struct device *dev = ice_pf_to_dev(pf);
	u16 sw_id;
	int ret;

	if (vsi->type != ICE_VSI_PF) {
		dev_err(dev, "unsupported parent VSI type(%d)\n", vsi->type);
		return false;
	}

	sw_id = pf->first_sw->sw_id;

	/* create channel (VSI) */
	ret = ice_setup_hw_channel(pf, vsi, ch, sw_id, ICE_VSI_CHNL);
	if (ret) {
		dev_err(dev, "failed to setup hw_channel\n");
		return false;
	}
	dev_dbg(dev, "successfully created channel()\n");

	return ch->ch_vsi ? true : false;
}

/**
 * ice_set_bw_limit - setup BW limit for Tx traffic based on max_tx_rate
 * @vsi: VSI to be configured
 * @max_tx_rate: max Tx rate in Kbps to be configured as maximum BW limit
 * @min_tx_rate: min Tx rate in Kbps to be configured as minimum BW limit
 */
static int
ice_set_bw_limit(struct ice_vsi *vsi, u64 max_tx_rate, u64 min_tx_rate)
{
	int err;

	err = ice_set_min_bw_limit(vsi, min_tx_rate);
	if (err)
		return err;

	return ice_set_max_bw_limit(vsi, max_tx_rate);
}

/**
 * ice_create_q_channel - function to create channel
 * @vsi: VSI to be configured
 * @ch: ptr to channel (it contains channel specific params)
 *
 * This function creates channel (VSI) using num_queues specified by user,
 * reconfigs RSS if needed.
 */
static int ice_create_q_channel(struct ice_vsi *vsi, struct ice_channel *ch)
{
	struct ice_pf *pf = vsi->back;
	struct device *dev;

	if (!ch)
		return -EINVAL;

	dev = ice_pf_to_dev(pf);
	if (!ch->num_txq || !ch->num_rxq) {
		dev_err(dev, "Invalid num_queues requested: %d\n", ch->num_rxq);
		return -EINVAL;
	}

	if (!vsi->cnt_q_avail || vsi->cnt_q_avail < ch->num_txq) {
		dev_err(dev, "cnt_q_avail (%u) less than num_queues %d\n",
			vsi->cnt_q_avail, ch->num_txq);
		return -EINVAL;
	}

	if (!ice_setup_channel(pf, vsi, ch)) {
		dev_info(dev, "Failed to setup channel\n");
		return -EINVAL;
	}
	/* configure BW rate limit */
	if (ch->ch_vsi && (ch->max_tx_rate || ch->min_tx_rate)) {
		int ret;

		ret = ice_set_bw_limit(ch->ch_vsi, ch->max_tx_rate,
				       ch->min_tx_rate);
		if (ret)
			dev_err(dev, "failed to set Tx rate of %llu Kbps for VSI(%u)\n",
				ch->max_tx_rate, ch->ch_vsi->vsi_num);
		else
			dev_dbg(dev, "set Tx rate of %llu Kbps for VSI(%u)\n",
				ch->max_tx_rate, ch->ch_vsi->vsi_num);
	}

	vsi->cnt_q_avail -= ch->num_txq;

	return 0;
}

/**
 * ice_rem_all_chnl_fltrs - removes all channel filters
 * @pf: ptr to PF, TC-flower based filter are tracked at PF level
 *
 * Remove all advanced switch filters only if they are channel specific
 * tc-flower based filter
 */
static void ice_rem_all_chnl_fltrs(struct ice_pf *pf)
{
	struct ice_tc_flower_fltr *fltr;
	struct hlist_node *node;

	/* to remove all channel filters, iterate an ordered list of filters */
	hlist_for_each_entry_safe(fltr, node,
				  &pf->tc_flower_fltr_list,
				  tc_flower_node) {
		struct ice_rule_query_data rule;
		int status;

		/* for now process only channel specific filters */
		if (!ice_is_chnl_fltr(fltr))
			continue;

		rule.rid = fltr->rid;
		rule.rule_id = fltr->rule_id;
		rule.vsi_handle = fltr->dest_id;
		status = ice_rem_adv_rule_by_id(&pf->hw, &rule);
		if (status) {
			if (status == -ENOENT)
				dev_dbg(ice_pf_to_dev(pf), "TC flower filter (rule_id %u) does not exist\n",
					rule.rule_id);
			else
				dev_err(ice_pf_to_dev(pf), "failed to delete TC flower filter, status %d\n",
					status);
		} else if (fltr->dest_vsi) {
			/* update advanced switch filter count */
			if (fltr->dest_vsi->type == ICE_VSI_CHNL) {
				u32 flags = fltr->flags;

				fltr->dest_vsi->num_chnl_fltr--;
				if (flags & (ICE_TC_FLWR_FIELD_DST_MAC |
					     ICE_TC_FLWR_FIELD_ENC_DST_MAC))
					pf->num_dmac_chnl_fltrs--;
			}
		}

		hlist_del(&fltr->tc_flower_node);
		kfree(fltr);
	}
}

/**
 * ice_remove_q_channels - Remove queue channels for the TCs
 * @vsi: VSI to be configured
 * @rem_fltr: delete advanced switch filter or not
 *
 * Remove queue channels for the TCs
 */
static void ice_remove_q_channels(struct ice_vsi *vsi, bool rem_fltr)
{
	struct ice_channel *ch, *ch_tmp;
	struct ice_pf *pf = vsi->back;
	int i;

	/* remove all tc-flower based filter if they are channel filters only */
	if (rem_fltr)
		ice_rem_all_chnl_fltrs(pf);

	/* remove ntuple filters since queue configuration is being changed */
	if  (vsi->netdev->features & NETIF_F_NTUPLE) {
		struct ice_hw *hw = &pf->hw;

		mutex_lock(&hw->fdir_fltr_lock);
		ice_fdir_del_all_fltrs(vsi);
		mutex_unlock(&hw->fdir_fltr_lock);
	}

	/* perform cleanup for channels if they exist */
	list_for_each_entry_safe(ch, ch_tmp, &vsi->ch_list, list) {
		struct ice_vsi *ch_vsi;

		list_del(&ch->list);
		ch_vsi = ch->ch_vsi;
		if (!ch_vsi) {
			kfree(ch);
			continue;
		}

		/* Reset queue contexts */
		for (i = 0; i < ch->num_rxq; i++) {
			struct ice_tx_ring *tx_ring;
			struct ice_rx_ring *rx_ring;

			tx_ring = vsi->tx_rings[ch->base_q + i];
			rx_ring = vsi->rx_rings[ch->base_q + i];
			if (tx_ring) {
				tx_ring->ch = NULL;
				if (tx_ring->q_vector)
					tx_ring->q_vector->ch = NULL;
			}
			if (rx_ring) {
				rx_ring->ch = NULL;
				if (rx_ring->q_vector)
					rx_ring->q_vector->ch = NULL;
			}
		}

		/* Release FD resources for the channel VSI */
		ice_fdir_rem_adq_chnl(&pf->hw, ch->ch_vsi->idx);

		/* clear the VSI from scheduler tree */
		ice_rm_vsi_lan_cfg(ch->ch_vsi->port_info, ch->ch_vsi->idx);

		/* Delete VSI from FW */
		ice_vsi_delete(ch->ch_vsi);

		/* Delete VSI from PF and HW VSI arrays */
		ice_vsi_clear(ch->ch_vsi);

		/* free the channel */
		kfree(ch);
	}

	/* clear the channel VSI map which is stored in main VSI */
	ice_for_each_chnl_tc(i)
		vsi->tc_map_vsi[i] = NULL;

	/* reset main VSI's all TC information */
	vsi->all_enatc = 0;
	vsi->all_numtc = 0;
}

/**
 * ice_rebuild_channels - rebuild channel
 * @pf: ptr to PF
 *
 * Recreate channel VSIs and replay filters
 */
static int ice_rebuild_channels(struct ice_pf *pf)
{
	struct device *dev = ice_pf_to_dev(pf);
	struct ice_vsi *main_vsi;
	bool rem_adv_fltr = true;
	struct ice_channel *ch;
	struct ice_vsi *vsi;
	int tc_idx = 1;
	int i, err;

	main_vsi = ice_get_main_vsi(pf);
	if (!main_vsi)
		return 0;

	if (!test_bit(ICE_FLAG_TC_MQPRIO, pf->flags) ||
	    main_vsi->old_numtc == 1)
		return 0; /* nothing to be done */

	/* reconfigure main VSI based on old value of TC and cached values
	 * for MQPRIO opts
	 */
	err = ice_vsi_cfg_tc(main_vsi, main_vsi->old_ena_tc);
	if (err) {
		dev_err(dev, "failed configuring TC(ena_tc:0x%02x) for HW VSI=%u\n",
			main_vsi->old_ena_tc, main_vsi->vsi_num);
		return err;
	}

	/* rebuild ADQ VSIs */
	ice_for_each_vsi(pf, i) {
		enum ice_vsi_type type;

		vsi = pf->vsi[i];
		if (!vsi || vsi->type != ICE_VSI_CHNL)
			continue;

		type = vsi->type;

		/* rebuild ADQ VSI */
		err = ice_vsi_rebuild(vsi, true);
		if (err) {
			dev_err(dev, "VSI (type:%s) at index %d rebuild failed, err %d\n",
				ice_vsi_type_str(type), vsi->idx, err);
			goto cleanup;
		}

		/* Re-map HW VSI number, using VSI handle that has been
		 * previously validated in ice_replay_vsi() call above
		 */
		vsi->vsi_num = ice_get_hw_vsi_num(&pf->hw, vsi->idx);

		/* replay filters for the VSI */
		err = ice_replay_vsi(&pf->hw, vsi->idx);
		if (err) {
			dev_err(dev, "VSI (type:%s) replay failed, err %d, VSI index %d\n",
				ice_vsi_type_str(type), err, vsi->idx);
			rem_adv_fltr = false;
			goto cleanup;
		}
		dev_info(dev, "VSI (type:%s) at index %d rebuilt successfully\n",
			 ice_vsi_type_str(type), vsi->idx);

		/* store ADQ VSI at correct TC index in main VSI's
		 * map of TC to VSI
		 */
		main_vsi->tc_map_vsi[tc_idx++] = vsi;
	}

	/* ADQ VSI(s) has been rebuilt successfully, so setup
	 * channel for main VSI's Tx and Rx rings
	 */
	list_for_each_entry(ch, &main_vsi->ch_list, list) {
		struct ice_vsi *ch_vsi;

		ch_vsi = ch->ch_vsi;
		if (!ch_vsi)
			continue;

		/* reconfig channel resources */
		ice_cfg_chnl_all_res(main_vsi, ch);

		/* replay BW rate limit if it is non-zero */
		if (!ch->max_tx_rate && !ch->min_tx_rate)
			continue;

		err = ice_set_bw_limit(ch_vsi, ch->max_tx_rate,
				       ch->min_tx_rate);
		if (err)
			dev_err(dev, "failed (err:%d) to rebuild BW rate limit, max_tx_rate: %llu Kbps, min_tx_rate: %llu Kbps for VSI(%u)\n",
				err, ch->max_tx_rate, ch->min_tx_rate,
				ch_vsi->vsi_num);
		else
			dev_dbg(dev, "successfully rebuild BW rate limit, max_tx_rate: %llu Kbps, min_tx_rate: %llu Kbps for VSI(%u)\n",
				ch->max_tx_rate, ch->min_tx_rate,
				ch_vsi->vsi_num);
	}

	/* reconfig RSS for main VSI */
	if (main_vsi->ch_rss_size)
		ice_vsi_cfg_rss_lut_key(main_vsi);

	return 0;

cleanup:
	ice_remove_q_channels(main_vsi, rem_adv_fltr);
	return err;
}

/**
 * ice_create_q_channels - Add queue channel for the given TCs
 * @vsi: VSI to be configured
 *
 * Configures queue channel mapping to the given TCs
 */
static int ice_create_q_channels(struct ice_vsi *vsi)
{
	struct ice_pf *pf = vsi->back;
	struct ice_channel *ch;
	int ret = 0, i;

	ice_for_each_chnl_tc(i) {
		if (!(vsi->all_enatc & BIT(i)))
			continue;

		ch = kzalloc(sizeof(*ch), GFP_KERNEL);
		if (!ch) {
			ret = -ENOMEM;
			goto err_free;
		}
		INIT_LIST_HEAD(&ch->list);
		ch->num_rxq = vsi->mqprio_qopt.qopt.count[i];
		ch->num_txq = vsi->mqprio_qopt.qopt.count[i];
		ch->base_q = vsi->mqprio_qopt.qopt.offset[i];
		ch->max_tx_rate = vsi->mqprio_qopt.max_rate[i];
		ch->min_tx_rate = vsi->mqprio_qopt.min_rate[i];

		/* convert to Kbits/s */
		if (ch->max_tx_rate)
			ch->max_tx_rate = div_u64(ch->max_tx_rate,
						  ICE_BW_KBPS_DIVISOR);
		if (ch->min_tx_rate)
			ch->min_tx_rate = div_u64(ch->min_tx_rate,
						  ICE_BW_KBPS_DIVISOR);

		ret = ice_create_q_channel(vsi, ch);
		if (ret) {
			dev_err(ice_pf_to_dev(pf),
				"failed creating channel TC:%d\n", i);
			kfree(ch);
			goto err_free;
		}
		list_add_tail(&ch->list, &vsi->ch_list);
		vsi->tc_map_vsi[i] = ch->ch_vsi;
		dev_dbg(ice_pf_to_dev(pf),
			"successfully created channel: VSI %pK\n", ch->ch_vsi);
	}
	return 0;

err_free:
	ice_remove_q_channels(vsi, false);

	return ret;
}

/**
 * ice_setup_tc_mqprio_qdisc - configure multiple traffic classes
 * @netdev: net device to configure
 * @type_data: TC offload data
 */
static int ice_setup_tc_mqprio_qdisc(struct net_device *netdev, void *type_data)
{
	struct tc_mqprio_qopt_offload *mqprio_qopt = type_data;
	struct ice_netdev_priv *np = netdev_priv(netdev);
	struct ice_vsi *vsi = np->vsi;
	struct ice_pf *pf = vsi->back;
	u16 mode, ena_tc_qdisc = 0;
	int cur_txq, cur_rxq;
	u8 hw = 0, num_tcf;
	struct device *dev;
	int ret, i;

	dev = ice_pf_to_dev(pf);
	num_tcf = mqprio_qopt->qopt.num_tc;
	hw = mqprio_qopt->qopt.hw;
	mode = mqprio_qopt->mode;
	if (!hw) {
		clear_bit(ICE_FLAG_TC_MQPRIO, pf->flags);
		vsi->ch_rss_size = 0;
		memcpy(&vsi->mqprio_qopt, mqprio_qopt, sizeof(*mqprio_qopt));
		goto config_tcf;
	}

	/* Generate queue region map for number of TCF requested */
	for (i = 0; i < num_tcf; i++)
		ena_tc_qdisc |= BIT(i);

	switch (mode) {
	case TC_MQPRIO_MODE_CHANNEL:

		ret = ice_validate_mqprio_qopt(vsi, mqprio_qopt);
		if (ret) {
			netdev_err(netdev, "failed to validate_mqprio_qopt(), ret %d\n",
				   ret);
			return ret;
		}
		memcpy(&vsi->mqprio_qopt, mqprio_qopt, sizeof(*mqprio_qopt));
		set_bit(ICE_FLAG_TC_MQPRIO, pf->flags);
		/* don't assume state of hw_tc_offload during driver load
		 * and set the flag for TC flower filter if hw_tc_offload
		 * already ON
		 */
		if (vsi->netdev->features & NETIF_F_HW_TC)
			set_bit(ICE_FLAG_CLS_FLOWER, pf->flags);
		break;
	default:
		return -EINVAL;
	}

config_tcf:

	/* Requesting same TCF configuration as already enabled */
	if (ena_tc_qdisc == vsi->tc_cfg.ena_tc &&
	    mode != TC_MQPRIO_MODE_CHANNEL)
		return 0;

	/* Pause VSI queues */
	ice_dis_vsi(vsi, true);

	if (!hw && !test_bit(ICE_FLAG_TC_MQPRIO, pf->flags))
		ice_remove_q_channels(vsi, true);

	if (!hw && !test_bit(ICE_FLAG_TC_MQPRIO, pf->flags)) {
		vsi->req_txq = min_t(int, ice_get_avail_txq_count(pf),
				     num_online_cpus());
		vsi->req_rxq = min_t(int, ice_get_avail_rxq_count(pf),
				     num_online_cpus());
	} else {
		/* logic to rebuild VSI, same like ethtool -L */
		u16 offset = 0, qcount_tx = 0, qcount_rx = 0;

		for (i = 0; i < num_tcf; i++) {
			if (!(ena_tc_qdisc & BIT(i)))
				continue;

			offset = vsi->mqprio_qopt.qopt.offset[i];
			qcount_rx = vsi->mqprio_qopt.qopt.count[i];
			qcount_tx = vsi->mqprio_qopt.qopt.count[i];
		}
		vsi->req_txq = offset + qcount_tx;
		vsi->req_rxq = offset + qcount_rx;

		/* store away original rss_size info, so that it gets reused
		 * form ice_vsi_rebuild during tc-qdisc delete stage - to
		 * determine, what should be the rss_sizefor main VSI
		 */
		vsi->orig_rss_size = vsi->rss_size;
	}

	/* save current values of Tx and Rx queues before calling VSI rebuild
	 * for fallback option
	 */
	cur_txq = vsi->num_txq;
	cur_rxq = vsi->num_rxq;

	/* proceed with rebuild main VSI using correct number of queues */
	ret = ice_vsi_rebuild(vsi, false);
	if (ret) {
		/* fallback to current number of queues */
		dev_info(dev, "Rebuild failed with new queues, try with current number of queues\n");
		vsi->req_txq = cur_txq;
		vsi->req_rxq = cur_rxq;
		clear_bit(ICE_RESET_FAILED, pf->state);
		if (ice_vsi_rebuild(vsi, false)) {
			dev_err(dev, "Rebuild of main VSI failed again\n");
			return ret;
		}
	}

	vsi->all_numtc = num_tcf;
	vsi->all_enatc = ena_tc_qdisc;
	ret = ice_vsi_cfg_tc(vsi, ena_tc_qdisc);
	if (ret) {
		netdev_err(netdev, "failed configuring TC for VSI id=%d\n",
			   vsi->vsi_num);
		goto exit;
	}

	if (test_bit(ICE_FLAG_TC_MQPRIO, pf->flags)) {
		u64 max_tx_rate = vsi->mqprio_qopt.max_rate[0];
		u64 min_tx_rate = vsi->mqprio_qopt.min_rate[0];

		/* set TC0 rate limit if specified */
		if (max_tx_rate || min_tx_rate) {
			/* convert to Kbits/s */
			if (max_tx_rate)
				max_tx_rate = div_u64(max_tx_rate, ICE_BW_KBPS_DIVISOR);
			if (min_tx_rate)
				min_tx_rate = div_u64(min_tx_rate, ICE_BW_KBPS_DIVISOR);

			ret = ice_set_bw_limit(vsi, max_tx_rate, min_tx_rate);
			if (!ret) {
				dev_dbg(dev, "set Tx rate max %llu min %llu for VSI(%u)\n",
					max_tx_rate, min_tx_rate, vsi->vsi_num);
			} else {
				dev_err(dev, "failed to set Tx rate max %llu min %llu for VSI(%u)\n",
					max_tx_rate, min_tx_rate, vsi->vsi_num);
				goto exit;
			}
		}
		ret = ice_create_q_channels(vsi);
		if (ret) {
			netdev_err(netdev, "failed configuring queue channels\n");
			goto exit;
		} else {
			netdev_dbg(netdev, "successfully configured channels\n");
		}
	}

	if (vsi->ch_rss_size)
		ice_vsi_cfg_rss_lut_key(vsi);

exit:
	/* if error, reset the all_numtc and all_enatc */
	if (ret) {
		vsi->all_numtc = 0;
		vsi->all_enatc = 0;
	}
	/* resume VSI */
	ice_ena_vsi(vsi, true);

	return ret;
}

static LIST_HEAD(ice_block_cb_list);

static int
ice_setup_tc(struct net_device *netdev, enum tc_setup_type type,
	     void *type_data)
{
	struct ice_netdev_priv *np = netdev_priv(netdev);
	struct ice_pf *pf = np->vsi->back;
	int err;

	switch (type) {
	case TC_SETUP_BLOCK:
		return flow_block_cb_setup_simple(type_data,
						  &ice_block_cb_list,
						  ice_setup_tc_block_cb,
						  np, np, true);
	case TC_SETUP_QDISC_MQPRIO:
		/* setup traffic classifier for receive side */
		mutex_lock(&pf->tc_mutex);
		err = ice_setup_tc_mqprio_qdisc(netdev, type_data);
		mutex_unlock(&pf->tc_mutex);
		return err;
	default:
		return -EOPNOTSUPP;
	}
	return -EOPNOTSUPP;
}

static struct ice_indr_block_priv *
ice_indr_block_priv_lookup(struct ice_netdev_priv *np,
			   struct net_device *netdev)
{
	struct ice_indr_block_priv *cb_priv;

	list_for_each_entry(cb_priv, &np->tc_indr_block_priv_list, list) {
		if (!cb_priv->netdev)
			return NULL;
		if (cb_priv->netdev == netdev)
			return cb_priv;
	}
	return NULL;
}

static int
ice_indr_setup_block_cb(enum tc_setup_type type, void *type_data,
			void *indr_priv)
{
	struct ice_indr_block_priv *priv = indr_priv;
	struct ice_netdev_priv *np = priv->np;

	switch (type) {
	case TC_SETUP_CLSFLOWER:
		return ice_setup_tc_cls_flower(np, priv->netdev,
					       (struct flow_cls_offload *)
					       type_data);
	default:
		return -EOPNOTSUPP;
	}
}

static int
ice_indr_setup_tc_block(struct net_device *netdev, struct Qdisc *sch,
			struct ice_netdev_priv *np,
			struct flow_block_offload *f, void *data,
			void (*cleanup)(struct flow_block_cb *block_cb))
{
	struct ice_indr_block_priv *indr_priv;
	struct flow_block_cb *block_cb;

	if (!ice_is_tunnel_supported(netdev) &&
	    !(is_vlan_dev(netdev) &&
	      vlan_dev_real_dev(netdev) == np->vsi->netdev))
		return -EOPNOTSUPP;

	if (f->binder_type != FLOW_BLOCK_BINDER_TYPE_CLSACT_INGRESS)
		return -EOPNOTSUPP;

	switch (f->command) {
	case FLOW_BLOCK_BIND:
		indr_priv = ice_indr_block_priv_lookup(np, netdev);
		if (indr_priv)
			return -EEXIST;

		indr_priv = kzalloc(sizeof(*indr_priv), GFP_KERNEL);
		if (!indr_priv)
			return -ENOMEM;

		indr_priv->netdev = netdev;
		indr_priv->np = np;
		list_add(&indr_priv->list, &np->tc_indr_block_priv_list);

		block_cb =
			flow_indr_block_cb_alloc(ice_indr_setup_block_cb,
						 indr_priv, indr_priv,
						 ice_rep_indr_tc_block_unbind,
						 f, netdev, sch, data, np,
						 cleanup);

		if (IS_ERR(block_cb)) {
			list_del(&indr_priv->list);
			kfree(indr_priv);
			return PTR_ERR(block_cb);
		}
		flow_block_cb_add(block_cb, f);
		list_add_tail(&block_cb->driver_list, &ice_block_cb_list);
		break;
	case FLOW_BLOCK_UNBIND:
		indr_priv = ice_indr_block_priv_lookup(np, netdev);
		if (!indr_priv)
			return -ENOENT;

		block_cb = flow_block_cb_lookup(f->block,
						ice_indr_setup_block_cb,
						indr_priv);
		if (!block_cb)
			return -ENOENT;

		flow_indr_block_cb_remove(block_cb, f);

		list_del(&block_cb->driver_list);
		break;
	default:
		return -EOPNOTSUPP;
	}
	return 0;
}

static int
ice_indr_setup_tc_cb(struct net_device *netdev, struct Qdisc *sch,
		     void *cb_priv, enum tc_setup_type type, void *type_data,
		     void *data,
		     void (*cleanup)(struct flow_block_cb *block_cb))
{
	switch (type) {
	case TC_SETUP_BLOCK:
		return ice_indr_setup_tc_block(netdev, sch, cb_priv, type_data,
					       data, cleanup);

	default:
		return -EOPNOTSUPP;
	}
}

/**
 * ice_open - Called when a network interface becomes active
 * @netdev: network interface device structure
 *
 * The open entry point is called when a network interface is made
 * active by the system (IFF_UP). At this point all resources needed
 * for transmit and receive operations are allocated, the interrupt
 * handler is registered with the OS, the netdev watchdog is enabled,
 * and the stack is notified that the interface is ready.
 *
 * Returns 0 on success, negative value on failure
 */
int ice_open(struct net_device *netdev)
{
	struct ice_netdev_priv *np = netdev_priv(netdev);
	struct ice_pf *pf = np->vsi->back;

	if (ice_is_reset_in_progress(pf->state)) {
		netdev_err(netdev, "can't open net device while reset is in progress");
		return -EBUSY;
	}

	return ice_open_internal(netdev);
}

/**
 * ice_open_internal - Called when a network interface becomes active
 * @netdev: network interface device structure
 *
 * Internal ice_open implementation. Should not be used directly except for ice_open and reset
 * handling routine
 *
 * Returns 0 on success, negative value on failure
 */
int ice_open_internal(struct net_device *netdev)
{
	struct ice_netdev_priv *np = netdev_priv(netdev);
	struct ice_vsi *vsi = np->vsi;
	struct ice_pf *pf = vsi->back;
	struct ice_port_info *pi;
	int err;

	if (test_bit(ICE_NEEDS_RESTART, pf->state)) {
		netdev_err(netdev, "driver needs to be unloaded and reloaded\n");
		return -EIO;
	}

	netif_carrier_off(netdev);

	pi = vsi->port_info;
	err = ice_update_link_info(pi);
	if (err) {
		netdev_err(netdev, "Failed to get link info, error %d\n", err);
		return err;
	}

	ice_check_link_cfg_err(pf, pi->phy.link_info.link_cfg_err);

	/* Set PHY if there is media, otherwise, turn off PHY */
	if (pi->phy.link_info.link_info & ICE_AQ_MEDIA_AVAILABLE) {
		clear_bit(ICE_FLAG_NO_MEDIA, pf->flags);
		if (!test_bit(ICE_PHY_INIT_COMPLETE, pf->state)) {
			err = ice_init_phy_user_cfg(pi);
			if (err) {
				netdev_err(netdev, "Failed to initialize PHY settings, error %d\n",
					   err);
				return err;
			}
		}

		err = ice_configure_phy(vsi);
		if (err) {
			netdev_err(netdev, "Failed to set physical link up, error %d\n",
				   err);
			return err;
		}
	} else {
		set_bit(ICE_FLAG_NO_MEDIA, pf->flags);
		ice_set_link(vsi, false);
	}

	err = ice_vsi_open(vsi);
	if (err)
		netdev_err(netdev, "Failed to open VSI 0x%04X on switch 0x%04X\n",
			   vsi->vsi_num, vsi->vsw->sw_id);

	/* Update existing tunnels information */
	udp_tunnel_get_rx_info(netdev);

	return err;
}

/**
 * ice_stop - Disables a network interface
 * @netdev: network interface device structure
 *
 * The stop entry point is called when an interface is de-activated by the OS,
 * and the netdevice enters the DOWN state. The hardware is still under the
 * driver's control, but the netdev interface is disabled.
 *
 * Returns success only - not allowed to fail
 */
int ice_stop(struct net_device *netdev)
{
	struct ice_netdev_priv *np = netdev_priv(netdev);
	struct ice_vsi *vsi = np->vsi;
	struct ice_pf *pf = vsi->back;

	if (ice_is_reset_in_progress(pf->state)) {
		netdev_err(netdev, "can't stop net device while reset is in progress");
		return -EBUSY;
	}

	ice_vsi_close(vsi);

	return 0;
}

/**
 * ice_features_check - Validate encapsulated packet conforms to limits
 * @skb: skb buffer
 * @netdev: This port's netdev
 * @features: Offload features that the stack believes apply
 */
static netdev_features_t
ice_features_check(struct sk_buff *skb,
		   struct net_device __always_unused *netdev,
		   netdev_features_t features)
{
	bool gso = skb_is_gso(skb);
	size_t len;

	/* No point in doing any of this if neither checksum nor GSO are
	 * being requested for this frame. We can rule out both by just
	 * checking for CHECKSUM_PARTIAL
	 */
	if (skb->ip_summed != CHECKSUM_PARTIAL)
		return features;

	/* We cannot support GSO if the MSS is going to be less than
	 * 64 bytes. If it is then we need to drop support for GSO.
	 */
	if (gso && (skb_shinfo(skb)->gso_size < ICE_TXD_CTX_MIN_MSS))
		features &= ~NETIF_F_GSO_MASK;

	len = skb_network_offset(skb);
	if (len > ICE_TXD_MACLEN_MAX || len & 0x1)
		goto out_rm_features;

	len = skb_network_header_len(skb);
	if (len > ICE_TXD_IPLEN_MAX || len & 0x1)
		goto out_rm_features;

	if (skb->encapsulation) {
		/* this must work for VXLAN frames AND IPIP/SIT frames, and in
		 * the case of IPIP frames, the transport header pointer is
		 * after the inner header! So check to make sure that this
		 * is a GRE or UDP_TUNNEL frame before doing that math.
		 */
		if (gso && (skb_shinfo(skb)->gso_type &
			    (SKB_GSO_GRE | SKB_GSO_UDP_TUNNEL))) {
			len = skb_inner_network_header(skb) -
			      skb_transport_header(skb);
			if (len > ICE_TXD_L4LEN_MAX || len & 0x1)
				goto out_rm_features;
		}

		len = skb_inner_network_header_len(skb);
		if (len > ICE_TXD_IPLEN_MAX || len & 0x1)
			goto out_rm_features;
	}

	return features;
out_rm_features:
	return features & ~(NETIF_F_CSUM_MASK | NETIF_F_GSO_MASK);
}

static const struct net_device_ops ice_netdev_safe_mode_ops = {
	.ndo_open = ice_open,
	.ndo_stop = ice_stop,
	.ndo_start_xmit = ice_start_xmit,
	.ndo_set_mac_address = ice_set_mac_address,
	.ndo_validate_addr = eth_validate_addr,
	.ndo_change_mtu = ice_change_mtu,
	.ndo_get_stats64 = ice_get_stats64,
	.ndo_tx_timeout = ice_tx_timeout,
	.ndo_bpf = ice_xdp_safe_mode,
};

static const struct net_device_ops ice_netdev_ops = {
	.ndo_open = ice_open,
	.ndo_stop = ice_stop,
	.ndo_start_xmit = ice_start_xmit,
	.ndo_select_queue = ice_select_queue,
	.ndo_features_check = ice_features_check,
	.ndo_set_rx_mode = ice_set_rx_mode,
	.ndo_set_mac_address = ice_set_mac_address,
	.ndo_validate_addr = eth_validate_addr,
	.ndo_change_mtu = ice_change_mtu,
	.ndo_get_stats64 = ice_get_stats64,
	.ndo_set_tx_maxrate = ice_set_tx_maxrate,
	.ndo_eth_ioctl = ice_eth_ioctl,
	.ndo_set_vf_spoofchk = ice_set_vf_spoofchk,
	.ndo_set_vf_mac = ice_set_vf_mac,
	.ndo_get_vf_config = ice_get_vf_cfg,
	.ndo_set_vf_trust = ice_set_vf_trust,
	.ndo_set_vf_vlan = ice_set_vf_port_vlan,
	.ndo_set_vf_link_state = ice_set_vf_link_state,
	.ndo_get_vf_stats = ice_get_vf_stats,
	.ndo_set_vf_rate = ice_set_vf_bw,
	.ndo_vlan_rx_add_vid = ice_vlan_rx_add_vid,
	.ndo_vlan_rx_kill_vid = ice_vlan_rx_kill_vid,
	.ndo_setup_tc = ice_setup_tc,
	.ndo_set_features = ice_set_features,
	.ndo_bridge_getlink = ice_bridge_getlink,
	.ndo_bridge_setlink = ice_bridge_setlink,
	.ndo_fdb_add = ice_fdb_add,
	.ndo_fdb_del = ice_fdb_del,
#ifdef CONFIG_RFS_ACCEL
	.ndo_rx_flow_steer = ice_rx_flow_steer,
#endif
	.ndo_tx_timeout = ice_tx_timeout,
	.ndo_bpf = ice_xdp,
	.ndo_xdp_xmit = ice_xdp_xmit,
	.ndo_xsk_wakeup = ice_xsk_wakeup,
};<|MERGE_RESOLUTION|>--- conflicted
+++ resolved
@@ -395,10 +395,7 @@
 						~IFF_PROMISC;
 					goto out_promisc;
 				}
-<<<<<<< HEAD
-=======
 				err = 0;
->>>>>>> 754e0b0e
 				ice_cfg_vlan_pruning(vsi, false);
 			}
 		} else {
@@ -475,8 +472,6 @@
 }
 
 /**
-<<<<<<< HEAD
-=======
  * ice_clear_sw_switch_recipes - clear switch recipes
  * @pf: board private structure
  *
@@ -496,7 +491,6 @@
 }
 
 /**
->>>>>>> 754e0b0e
  * ice_prepare_for_reset - prep for reset
  * @pf: board private structure
  * @reset_type: reset type requested
@@ -526,14 +520,11 @@
 	ice_for_each_vf(pf, i)
 		ice_set_vf_state_qs_dis(&pf->vf[i]);
 
-<<<<<<< HEAD
-=======
 	if (ice_is_eswitch_mode_switchdev(pf)) {
 		if (reset_type != ICE_RESET_PFR)
 			ice_clear_sw_switch_recipes(pf);
 	}
 
->>>>>>> 754e0b0e
 	/* release ADQ specific HW and SW resources */
 	vsi = ice_get_main_vsi(pf);
 	if (!vsi)
@@ -6278,18 +6269,11 @@
 {
 	int i, tx_err, rx_err, link_err = 0;
 
-<<<<<<< HEAD
-	/* Caller of this function is expected to set the
-	 * vsi->state ICE_DOWN bit
-	 */
-	if (vsi->netdev && vsi->type == ICE_VSI_PF) {
-=======
 	WARN_ON(!test_bit(ICE_VSI_DOWN, vsi->state));
 
 	if (vsi->netdev && vsi->type == ICE_VSI_PF) {
 		if (!ice_is_e810(&vsi->back->hw))
 			ice_ptp_link_change(vsi->back, vsi->back->hw.pf_id, false);
->>>>>>> 754e0b0e
 		netif_carrier_off(vsi->netdev);
 		netif_tx_disable(vsi->netdev);
 	} else if (vsi->type == ICE_VSI_SWITCHDEV_CTRL) {
@@ -6745,13 +6729,10 @@
 		goto err_vsi_rebuild;
 	}
 
-<<<<<<< HEAD
-=======
 	/* configure PTP timestamping after VSI rebuild */
 	if (test_bit(ICE_FLAG_PTP_SUPPORTED, pf->flags))
 		ice_ptp_cfg_timestamp(pf, false);
 
->>>>>>> 754e0b0e
 	err = ice_vsi_rebuild_by_type(pf, ICE_VSI_SWITCHDEV_CTRL);
 	if (err) {
 		dev_err(dev, "Switchdev CTRL VSI rebuild failed: %d\n", err);
@@ -7304,7 +7285,6 @@
  * @np: net device to configure
  * @filter_dev: device on which filter is added
  * @cls_flower: offload data
-<<<<<<< HEAD
  */
 static int
 ice_setup_tc_cls_flower(struct ice_netdev_priv *np,
@@ -7382,1062 +7362,6 @@
 	for (i = 0; num_tc; i++) {
 		int qcount = mqprio_qopt->qopt.count[i];
 		u64 max_rate, min_rate, rem;
-
-		if (!qcount)
-			return -EINVAL;
-
-		if (is_power_of_2(qcount)) {
-			if (non_power_of_2_qcount &&
-			    qcount > non_power_of_2_qcount) {
-				dev_err(dev, "qcount[%d] cannot be greater than non power of 2 qcount[%d]\n",
-					qcount, non_power_of_2_qcount);
-				return -EINVAL;
-			}
-			if (qcount > max_rss_q_cnt)
-				max_rss_q_cnt = qcount;
-		} else {
-			if (non_power_of_2_qcount &&
-			    qcount != non_power_of_2_qcount) {
-				dev_err(dev, "Only one non power of 2 qcount allowed[%d,%d]\n",
-					qcount, non_power_of_2_qcount);
-				return -EINVAL;
-			}
-			if (qcount < max_rss_q_cnt) {
-				dev_err(dev, "non power of 2 qcount[%d] cannot be less than other qcount[%d]\n",
-					qcount, max_rss_q_cnt);
-				return -EINVAL;
-			}
-			max_rss_q_cnt = qcount;
-			non_power_of_2_qcount = qcount;
-		}
-
-		/* TC command takes input in K/N/Gbps or K/M/Gbit etc but
-		 * converts the bandwidth rate limit into Bytes/s when
-		 * passing it down to the driver. So convert input bandwidth
-		 * from Bytes/s to Kbps
-		 */
-		max_rate = mqprio_qopt->max_rate[i];
-		max_rate = div_u64(max_rate, ICE_BW_KBPS_DIVISOR);
-		sum_max_rate += max_rate;
-
-		/* min_rate is minimum guaranteed rate and it can't be zero */
-		min_rate = mqprio_qopt->min_rate[i];
-		min_rate = div_u64(min_rate, ICE_BW_KBPS_DIVISOR);
-		sum_min_rate += min_rate;
-
-		if (min_rate && min_rate < ICE_MIN_BW_LIMIT) {
-			dev_err(dev, "TC%d: min_rate(%llu Kbps) < %u Kbps\n", i,
-				min_rate, ICE_MIN_BW_LIMIT);
-			return -EINVAL;
-		}
-
-		iter_div_u64_rem(min_rate, ICE_MIN_BW_LIMIT, &rem);
-		if (rem) {
-			dev_err(dev, "TC%d: Min Rate not multiple of %u Kbps",
-				i, ICE_MIN_BW_LIMIT);
-			return -EINVAL;
-		}
-
-		iter_div_u64_rem(max_rate, ICE_MIN_BW_LIMIT, &rem);
-		if (rem) {
-			dev_err(dev, "TC%d: Max Rate not multiple of %u Kbps",
-				i, ICE_MIN_BW_LIMIT);
-			return -EINVAL;
-		}
-
-		/* min_rate can't be more than max_rate, except when max_rate
-		 * is zero (implies max_rate sought is max line rate). In such
-		 * a case min_rate can be more than max.
-		 */
-		if (max_rate && min_rate > max_rate) {
-			dev_err(dev, "min_rate %llu Kbps can't be more than max_rate %llu Kbps\n",
-				min_rate, max_rate);
-			return -EINVAL;
-		}
-
-		if (i >= mqprio_qopt->qopt.num_tc - 1)
-			break;
-		if (mqprio_qopt->qopt.offset[i + 1] !=
-		    (mqprio_qopt->qopt.offset[i] + qcount))
-			return -EINVAL;
-	}
-	if (vsi->num_rxq <
-	    (mqprio_qopt->qopt.offset[i] + mqprio_qopt->qopt.count[i]))
-		return -EINVAL;
-	if (vsi->num_txq <
-	    (mqprio_qopt->qopt.offset[i] + mqprio_qopt->qopt.count[i]))
-		return -EINVAL;
-
-	speed = ice_get_link_speed_kbps(vsi);
-	if (sum_max_rate && sum_max_rate > (u64)speed) {
-		dev_err(dev, "Invalid max Tx rate(%llu) Kbps > speed(%u) Kbps specified\n",
-			sum_max_rate, speed);
-		return -EINVAL;
-	}
-	if (sum_min_rate && sum_min_rate > (u64)speed) {
-		dev_err(dev, "Invalid min Tx rate(%llu) Kbps > speed (%u) Kbps specified\n",
-			sum_min_rate, speed);
-		return -EINVAL;
-	}
-
-	/* make sure vsi->ch_rss_size is set correctly based on TC's qcount */
-	vsi->ch_rss_size = max_rss_q_cnt;
-
-	return 0;
-}
-
-/**
- * ice_add_channel - add a channel by adding VSI
- * @pf: ptr to PF device
- * @sw_id: underlying HW switching element ID
- * @ch: ptr to channel structure
- *
- * Add a channel (VSI) using add_vsi and queue_map
- */
-static int ice_add_channel(struct ice_pf *pf, u16 sw_id, struct ice_channel *ch)
-{
-	struct device *dev = ice_pf_to_dev(pf);
-	struct ice_vsi *vsi;
-
-	if (ch->type != ICE_VSI_CHNL) {
-		dev_err(dev, "add new VSI failed, ch->type %d\n", ch->type);
-		return -EINVAL;
-	}
-
-	vsi = ice_chnl_vsi_setup(pf, pf->hw.port_info, ch);
-	if (!vsi || vsi->type != ICE_VSI_CHNL) {
-		dev_err(dev, "create chnl VSI failure\n");
-		return -EINVAL;
-	}
-
-	ch->sw_id = sw_id;
-	ch->vsi_num = vsi->vsi_num;
-	ch->info.mapping_flags = vsi->info.mapping_flags;
-	ch->ch_vsi = vsi;
-	/* set the back pointer of channel for newly created VSI */
-	vsi->ch = ch;
-
-	memcpy(&ch->info.q_mapping, &vsi->info.q_mapping,
-	       sizeof(vsi->info.q_mapping));
-	memcpy(&ch->info.tc_mapping, vsi->info.tc_mapping,
-	       sizeof(vsi->info.tc_mapping));
-
-	return 0;
-}
-
-/**
- * ice_chnl_cfg_res
- * @vsi: the VSI being setup
- * @ch: ptr to channel structure
- *
- * Configure channel specific resources such as rings, vector.
- */
-static void ice_chnl_cfg_res(struct ice_vsi *vsi, struct ice_channel *ch)
-{
-	int i;
-
-	for (i = 0; i < ch->num_txq; i++) {
-		struct ice_q_vector *tx_q_vector, *rx_q_vector;
-		struct ice_ring_container *rc;
-		struct ice_tx_ring *tx_ring;
-		struct ice_rx_ring *rx_ring;
-
-		tx_ring = vsi->tx_rings[ch->base_q + i];
-		rx_ring = vsi->rx_rings[ch->base_q + i];
-		if (!tx_ring || !rx_ring)
-			continue;
-
-		/* setup ring being channel enabled */
-		tx_ring->ch = ch;
-		rx_ring->ch = ch;
-
-		/* following code block sets up vector specific attributes */
-		tx_q_vector = tx_ring->q_vector;
-		rx_q_vector = rx_ring->q_vector;
-		if (!tx_q_vector && !rx_q_vector)
-			continue;
-
-		if (tx_q_vector) {
-			tx_q_vector->ch = ch;
-			/* setup Tx and Rx ITR setting if DIM is off */
-			rc = &tx_q_vector->tx;
-			if (!ITR_IS_DYNAMIC(rc))
-				ice_write_itr(rc, rc->itr_setting);
-		}
-		if (rx_q_vector) {
-			rx_q_vector->ch = ch;
-			/* setup Tx and Rx ITR setting if DIM is off */
-			rc = &rx_q_vector->rx;
-			if (!ITR_IS_DYNAMIC(rc))
-				ice_write_itr(rc, rc->itr_setting);
-		}
-	}
-
-	/* it is safe to assume that, if channel has non-zero num_t[r]xq, then
-	 * GLINT_ITR register would have written to perform in-context
-	 * update, hence perform flush
-	 */
-	if (ch->num_txq || ch->num_rxq)
-		ice_flush(&vsi->back->hw);
-}
-
-/**
- * ice_cfg_chnl_all_res - configure channel resources
- * @vsi: pte to main_vsi
- * @ch: ptr to channel structure
- *
- * This function configures channel specific resources such as flow-director
- * counter index, and other resources such as queues, vectors, ITR settings
- */
-static void
-ice_cfg_chnl_all_res(struct ice_vsi *vsi, struct ice_channel *ch)
-{
-	/* configure channel (aka ADQ) resources such as queues, vectors,
-	 * ITR settings for channel specific vectors and anything else
-	 */
-	ice_chnl_cfg_res(vsi, ch);
-}
-
-/**
- * ice_setup_hw_channel - setup new channel
- * @pf: ptr to PF device
- * @vsi: the VSI being setup
- * @ch: ptr to channel structure
- * @sw_id: underlying HW switching element ID
- * @type: type of channel to be created (VMDq2/VF)
- *
- * Setup new channel (VSI) based on specified type (VMDq2/VF)
- * and configures Tx rings accordingly
- */
-static int
-ice_setup_hw_channel(struct ice_pf *pf, struct ice_vsi *vsi,
-		     struct ice_channel *ch, u16 sw_id, u8 type)
-{
-	struct device *dev = ice_pf_to_dev(pf);
-	int ret;
-
-	ch->base_q = vsi->next_base_q;
-	ch->type = type;
-
-	ret = ice_add_channel(pf, sw_id, ch);
-	if (ret) {
-		dev_err(dev, "failed to add_channel using sw_id %u\n", sw_id);
-		return ret;
-	}
-
-	/* configure/setup ADQ specific resources */
-	ice_cfg_chnl_all_res(vsi, ch);
-
-	/* make sure to update the next_base_q so that subsequent channel's
-	 * (aka ADQ) VSI queue map is correct
-	 */
-	vsi->next_base_q = vsi->next_base_q + ch->num_rxq;
-	dev_dbg(dev, "added channel: vsi_num %u, num_rxq %u\n", ch->vsi_num,
-		ch->num_rxq);
-
-	return 0;
-}
-
-/**
- * ice_setup_channel - setup new channel using uplink element
- * @pf: ptr to PF device
- * @vsi: the VSI being setup
- * @ch: ptr to channel structure
- *
- * Setup new channel (VSI) based on specified type (VMDq2/VF)
- * and uplink switching element
- */
-static bool
-ice_setup_channel(struct ice_pf *pf, struct ice_vsi *vsi,
-		  struct ice_channel *ch)
-{
-	struct device *dev = ice_pf_to_dev(pf);
-	u16 sw_id;
-	int ret;
-
-	if (vsi->type != ICE_VSI_PF) {
-		dev_err(dev, "unsupported parent VSI type(%d)\n", vsi->type);
-		return false;
-	}
-
-	sw_id = pf->first_sw->sw_id;
-
-	/* create channel (VSI) */
-	ret = ice_setup_hw_channel(pf, vsi, ch, sw_id, ICE_VSI_CHNL);
-	if (ret) {
-		dev_err(dev, "failed to setup hw_channel\n");
-		return false;
-	}
-	dev_dbg(dev, "successfully created channel()\n");
-
-	return ch->ch_vsi ? true : false;
-}
-
-/**
- * ice_set_bw_limit - setup BW limit for Tx traffic based on max_tx_rate
- * @vsi: VSI to be configured
- * @max_tx_rate: max Tx rate in Kbps to be configured as maximum BW limit
- * @min_tx_rate: min Tx rate in Kbps to be configured as minimum BW limit
- */
-static int
-ice_set_bw_limit(struct ice_vsi *vsi, u64 max_tx_rate, u64 min_tx_rate)
-{
-	int err;
-
-	err = ice_set_min_bw_limit(vsi, min_tx_rate);
-	if (err)
-		return err;
-
-	return ice_set_max_bw_limit(vsi, max_tx_rate);
-}
-
-/**
- * ice_create_q_channel - function to create channel
- * @vsi: VSI to be configured
- * @ch: ptr to channel (it contains channel specific params)
- *
- * This function creates channel (VSI) using num_queues specified by user,
- * reconfigs RSS if needed.
- */
-static int ice_create_q_channel(struct ice_vsi *vsi, struct ice_channel *ch)
-{
-	struct ice_pf *pf = vsi->back;
-	struct device *dev;
-
-	if (!ch)
-		return -EINVAL;
-
-	dev = ice_pf_to_dev(pf);
-	if (!ch->num_txq || !ch->num_rxq) {
-		dev_err(dev, "Invalid num_queues requested: %d\n", ch->num_rxq);
-		return -EINVAL;
-	}
-
-	if (!vsi->cnt_q_avail || vsi->cnt_q_avail < ch->num_txq) {
-		dev_err(dev, "cnt_q_avail (%u) less than num_queues %d\n",
-			vsi->cnt_q_avail, ch->num_txq);
-		return -EINVAL;
-	}
-
-	if (!ice_setup_channel(pf, vsi, ch)) {
-		dev_info(dev, "Failed to setup channel\n");
-		return -EINVAL;
-	}
-	/* configure BW rate limit */
-	if (ch->ch_vsi && (ch->max_tx_rate || ch->min_tx_rate)) {
-		int ret;
-
-		ret = ice_set_bw_limit(ch->ch_vsi, ch->max_tx_rate,
-				       ch->min_tx_rate);
-		if (ret)
-			dev_err(dev, "failed to set Tx rate of %llu Kbps for VSI(%u)\n",
-				ch->max_tx_rate, ch->ch_vsi->vsi_num);
-		else
-			dev_dbg(dev, "set Tx rate of %llu Kbps for VSI(%u)\n",
-				ch->max_tx_rate, ch->ch_vsi->vsi_num);
-	}
-
-	vsi->cnt_q_avail -= ch->num_txq;
-
-	return 0;
-}
-
-/**
- * ice_rem_all_chnl_fltrs - removes all channel filters
- * @pf: ptr to PF, TC-flower based filter are tracked at PF level
- *
- * Remove all advanced switch filters only if they are channel specific
- * tc-flower based filter
- */
-static void ice_rem_all_chnl_fltrs(struct ice_pf *pf)
-{
-	struct ice_tc_flower_fltr *fltr;
-	struct hlist_node *node;
-
-	/* to remove all channel filters, iterate an ordered list of filters */
-	hlist_for_each_entry_safe(fltr, node,
-				  &pf->tc_flower_fltr_list,
-				  tc_flower_node) {
-		struct ice_rule_query_data rule;
-		int status;
-
-		/* for now process only channel specific filters */
-		if (!ice_is_chnl_fltr(fltr))
-			continue;
-
-		rule.rid = fltr->rid;
-		rule.rule_id = fltr->rule_id;
-		rule.vsi_handle = fltr->dest_id;
-		status = ice_rem_adv_rule_by_id(&pf->hw, &rule);
-		if (status) {
-			if (status == -ENOENT)
-				dev_dbg(ice_pf_to_dev(pf), "TC flower filter (rule_id %u) does not exist\n",
-					rule.rule_id);
-			else
-				dev_err(ice_pf_to_dev(pf), "failed to delete TC flower filter, status %d\n",
-					status);
-		} else if (fltr->dest_vsi) {
-			/* update advanced switch filter count */
-			if (fltr->dest_vsi->type == ICE_VSI_CHNL) {
-				u32 flags = fltr->flags;
-
-				fltr->dest_vsi->num_chnl_fltr--;
-				if (flags & (ICE_TC_FLWR_FIELD_DST_MAC |
-					     ICE_TC_FLWR_FIELD_ENC_DST_MAC))
-					pf->num_dmac_chnl_fltrs--;
-			}
-		}
-
-		hlist_del(&fltr->tc_flower_node);
-		kfree(fltr);
-	}
-}
-
-/**
- * ice_remove_q_channels - Remove queue channels for the TCs
- * @vsi: VSI to be configured
- * @rem_fltr: delete advanced switch filter or not
- *
- * Remove queue channels for the TCs
- */
-static void ice_remove_q_channels(struct ice_vsi *vsi, bool rem_fltr)
-{
-	struct ice_channel *ch, *ch_tmp;
-	struct ice_pf *pf = vsi->back;
-	int i;
-
-	/* remove all tc-flower based filter if they are channel filters only */
-	if (rem_fltr)
-		ice_rem_all_chnl_fltrs(pf);
-
-	/* perform cleanup for channels if they exist */
-	list_for_each_entry_safe(ch, ch_tmp, &vsi->ch_list, list) {
-		struct ice_vsi *ch_vsi;
-
-		list_del(&ch->list);
-		ch_vsi = ch->ch_vsi;
-		if (!ch_vsi) {
-			kfree(ch);
-			continue;
-		}
-
-		/* Reset queue contexts */
-		for (i = 0; i < ch->num_rxq; i++) {
-			struct ice_tx_ring *tx_ring;
-			struct ice_rx_ring *rx_ring;
-
-			tx_ring = vsi->tx_rings[ch->base_q + i];
-			rx_ring = vsi->rx_rings[ch->base_q + i];
-			if (tx_ring) {
-				tx_ring->ch = NULL;
-				if (tx_ring->q_vector)
-					tx_ring->q_vector->ch = NULL;
-			}
-			if (rx_ring) {
-				rx_ring->ch = NULL;
-				if (rx_ring->q_vector)
-					rx_ring->q_vector->ch = NULL;
-			}
-		}
-
-		/* clear the VSI from scheduler tree */
-		ice_rm_vsi_lan_cfg(ch->ch_vsi->port_info, ch->ch_vsi->idx);
-
-		/* Delete VSI from FW */
-		ice_vsi_delete(ch->ch_vsi);
-
-		/* Delete VSI from PF and HW VSI arrays */
-		ice_vsi_clear(ch->ch_vsi);
-
-		/* free the channel */
-		kfree(ch);
-	}
-
-	/* clear the channel VSI map which is stored in main VSI */
-	ice_for_each_chnl_tc(i)
-		vsi->tc_map_vsi[i] = NULL;
-
-	/* reset main VSI's all TC information */
-	vsi->all_enatc = 0;
-	vsi->all_numtc = 0;
-}
-
-/**
- * ice_rebuild_channels - rebuild channel
- * @pf: ptr to PF
- *
- * Recreate channel VSIs and replay filters
- */
-static int ice_rebuild_channels(struct ice_pf *pf)
-{
-	struct device *dev = ice_pf_to_dev(pf);
-	struct ice_vsi *main_vsi;
-	bool rem_adv_fltr = true;
-	struct ice_channel *ch;
-	struct ice_vsi *vsi;
-	int tc_idx = 1;
-	int i, err;
-
-	main_vsi = ice_get_main_vsi(pf);
-	if (!main_vsi)
-		return 0;
-
-	if (!test_bit(ICE_FLAG_TC_MQPRIO, pf->flags) ||
-	    main_vsi->old_numtc == 1)
-		return 0; /* nothing to be done */
-
-	/* reconfigure main VSI based on old value of TC and cached values
-	 * for MQPRIO opts
-	 */
-	err = ice_vsi_cfg_tc(main_vsi, main_vsi->old_ena_tc);
-	if (err) {
-		dev_err(dev, "failed configuring TC(ena_tc:0x%02x) for HW VSI=%u\n",
-			main_vsi->old_ena_tc, main_vsi->vsi_num);
-		return err;
-	}
-
-	/* rebuild ADQ VSIs */
-	ice_for_each_vsi(pf, i) {
-		enum ice_vsi_type type;
-
-		vsi = pf->vsi[i];
-		if (!vsi || vsi->type != ICE_VSI_CHNL)
-			continue;
-
-		type = vsi->type;
-
-		/* rebuild ADQ VSI */
-		err = ice_vsi_rebuild(vsi, true);
-		if (err) {
-			dev_err(dev, "VSI (type:%s) at index %d rebuild failed, err %d\n",
-				ice_vsi_type_str(type), vsi->idx, err);
-			goto cleanup;
-		}
-
-		/* Re-map HW VSI number, using VSI handle that has been
-		 * previously validated in ice_replay_vsi() call above
-		 */
-		vsi->vsi_num = ice_get_hw_vsi_num(&pf->hw, vsi->idx);
-
-		/* replay filters for the VSI */
-		err = ice_replay_vsi(&pf->hw, vsi->idx);
-		if (err) {
-			dev_err(dev, "VSI (type:%s) replay failed, err %d, VSI index %d\n",
-				ice_vsi_type_str(type), err, vsi->idx);
-			rem_adv_fltr = false;
-			goto cleanup;
-		}
-		dev_info(dev, "VSI (type:%s) at index %d rebuilt successfully\n",
-			 ice_vsi_type_str(type), vsi->idx);
-
-		/* store ADQ VSI at correct TC index in main VSI's
-		 * map of TC to VSI
-		 */
-		main_vsi->tc_map_vsi[tc_idx++] = vsi;
-	}
-
-	/* ADQ VSI(s) has been rebuilt successfully, so setup
-	 * channel for main VSI's Tx and Rx rings
-	 */
-	list_for_each_entry(ch, &main_vsi->ch_list, list) {
-		struct ice_vsi *ch_vsi;
-
-		ch_vsi = ch->ch_vsi;
-		if (!ch_vsi)
-			continue;
-
-		/* reconfig channel resources */
-		ice_cfg_chnl_all_res(main_vsi, ch);
-
-		/* replay BW rate limit if it is non-zero */
-		if (!ch->max_tx_rate && !ch->min_tx_rate)
-			continue;
-
-		err = ice_set_bw_limit(ch_vsi, ch->max_tx_rate,
-				       ch->min_tx_rate);
-		if (err)
-			dev_err(dev, "failed (err:%d) to rebuild BW rate limit, max_tx_rate: %llu Kbps, min_tx_rate: %llu Kbps for VSI(%u)\n",
-				err, ch->max_tx_rate, ch->min_tx_rate,
-				ch_vsi->vsi_num);
-		else
-			dev_dbg(dev, "successfully rebuild BW rate limit, max_tx_rate: %llu Kbps, min_tx_rate: %llu Kbps for VSI(%u)\n",
-				ch->max_tx_rate, ch->min_tx_rate,
-				ch_vsi->vsi_num);
-	}
-
-	/* reconfig RSS for main VSI */
-	if (main_vsi->ch_rss_size)
-		ice_vsi_cfg_rss_lut_key(main_vsi);
-
-	return 0;
-
-cleanup:
-	ice_remove_q_channels(main_vsi, rem_adv_fltr);
-	return err;
-}
-
-/**
- * ice_create_q_channels - Add queue channel for the given TCs
- * @vsi: VSI to be configured
- *
- * Configures queue channel mapping to the given TCs
- */
-static int ice_create_q_channels(struct ice_vsi *vsi)
-{
-	struct ice_pf *pf = vsi->back;
-	struct ice_channel *ch;
-	int ret = 0, i;
-
-	ice_for_each_chnl_tc(i) {
-		if (!(vsi->all_enatc & BIT(i)))
-			continue;
-
-		ch = kzalloc(sizeof(*ch), GFP_KERNEL);
-		if (!ch) {
-			ret = -ENOMEM;
-			goto err_free;
-		}
-		INIT_LIST_HEAD(&ch->list);
-		ch->num_rxq = vsi->mqprio_qopt.qopt.count[i];
-		ch->num_txq = vsi->mqprio_qopt.qopt.count[i];
-		ch->base_q = vsi->mqprio_qopt.qopt.offset[i];
-		ch->max_tx_rate = vsi->mqprio_qopt.max_rate[i];
-		ch->min_tx_rate = vsi->mqprio_qopt.min_rate[i];
-
-		/* convert to Kbits/s */
-		if (ch->max_tx_rate)
-			ch->max_tx_rate = div_u64(ch->max_tx_rate,
-						  ICE_BW_KBPS_DIVISOR);
-		if (ch->min_tx_rate)
-			ch->min_tx_rate = div_u64(ch->min_tx_rate,
-						  ICE_BW_KBPS_DIVISOR);
-
-		ret = ice_create_q_channel(vsi, ch);
-		if (ret) {
-			dev_err(ice_pf_to_dev(pf),
-				"failed creating channel TC:%d\n", i);
-			kfree(ch);
-			goto err_free;
-		}
-		list_add_tail(&ch->list, &vsi->ch_list);
-		vsi->tc_map_vsi[i] = ch->ch_vsi;
-		dev_dbg(ice_pf_to_dev(pf),
-			"successfully created channel: VSI %pK\n", ch->ch_vsi);
-	}
-	return 0;
-
-err_free:
-	ice_remove_q_channels(vsi, false);
-
-	return ret;
-}
-
-/**
- * ice_setup_tc_mqprio_qdisc - configure multiple traffic classes
- * @netdev: net device to configure
- * @type_data: TC offload data
- */
-static int ice_setup_tc_mqprio_qdisc(struct net_device *netdev, void *type_data)
-{
-	struct tc_mqprio_qopt_offload *mqprio_qopt = type_data;
-	struct ice_netdev_priv *np = netdev_priv(netdev);
-	struct ice_vsi *vsi = np->vsi;
-	struct ice_pf *pf = vsi->back;
-	u16 mode, ena_tc_qdisc = 0;
-	int cur_txq, cur_rxq;
-	u8 hw = 0, num_tcf;
-	struct device *dev;
-	int ret, i;
-
-	dev = ice_pf_to_dev(pf);
-	num_tcf = mqprio_qopt->qopt.num_tc;
-	hw = mqprio_qopt->qopt.hw;
-	mode = mqprio_qopt->mode;
-	if (!hw) {
-		clear_bit(ICE_FLAG_TC_MQPRIO, pf->flags);
-		vsi->ch_rss_size = 0;
-		memcpy(&vsi->mqprio_qopt, mqprio_qopt, sizeof(*mqprio_qopt));
-		goto config_tcf;
-	}
-
-	/* Generate queue region map for number of TCF requested */
-	for (i = 0; i < num_tcf; i++)
-		ena_tc_qdisc |= BIT(i);
-
-	switch (mode) {
-	case TC_MQPRIO_MODE_CHANNEL:
-
-		ret = ice_validate_mqprio_qopt(vsi, mqprio_qopt);
-		if (ret) {
-			netdev_err(netdev, "failed to validate_mqprio_qopt(), ret %d\n",
-				   ret);
-			return ret;
-		}
-		memcpy(&vsi->mqprio_qopt, mqprio_qopt, sizeof(*mqprio_qopt));
-		set_bit(ICE_FLAG_TC_MQPRIO, pf->flags);
-		/* don't assume state of hw_tc_offload during driver load
-		 * and set the flag for TC flower filter if hw_tc_offload
-		 * already ON
-		 */
-		if (vsi->netdev->features & NETIF_F_HW_TC)
-			set_bit(ICE_FLAG_CLS_FLOWER, pf->flags);
-		break;
-	default:
-		return -EINVAL;
-	}
-
-config_tcf:
-
-	/* Requesting same TCF configuration as already enabled */
-	if (ena_tc_qdisc == vsi->tc_cfg.ena_tc &&
-	    mode != TC_MQPRIO_MODE_CHANNEL)
-		return 0;
-
-	/* Pause VSI queues */
-	ice_dis_vsi(vsi, true);
-
-	if (!hw && !test_bit(ICE_FLAG_TC_MQPRIO, pf->flags))
-		ice_remove_q_channels(vsi, true);
-
-	if (!hw && !test_bit(ICE_FLAG_TC_MQPRIO, pf->flags)) {
-		vsi->req_txq = min_t(int, ice_get_avail_txq_count(pf),
-				     num_online_cpus());
-		vsi->req_rxq = min_t(int, ice_get_avail_rxq_count(pf),
-				     num_online_cpus());
-	} else {
-		/* logic to rebuild VSI, same like ethtool -L */
-		u16 offset = 0, qcount_tx = 0, qcount_rx = 0;
-
-		for (i = 0; i < num_tcf; i++) {
-			if (!(ena_tc_qdisc & BIT(i)))
-				continue;
-
-			offset = vsi->mqprio_qopt.qopt.offset[i];
-			qcount_rx = vsi->mqprio_qopt.qopt.count[i];
-			qcount_tx = vsi->mqprio_qopt.qopt.count[i];
-		}
-		vsi->req_txq = offset + qcount_tx;
-		vsi->req_rxq = offset + qcount_rx;
-
-		/* store away original rss_size info, so that it gets reused
-		 * form ice_vsi_rebuild during tc-qdisc delete stage - to
-		 * determine, what should be the rss_sizefor main VSI
-		 */
-		vsi->orig_rss_size = vsi->rss_size;
-	}
-
-	/* save current values of Tx and Rx queues before calling VSI rebuild
-	 * for fallback option
-	 */
-	cur_txq = vsi->num_txq;
-	cur_rxq = vsi->num_rxq;
-
-	/* proceed with rebuild main VSI using correct number of queues */
-	ret = ice_vsi_rebuild(vsi, false);
-	if (ret) {
-		/* fallback to current number of queues */
-		dev_info(dev, "Rebuild failed with new queues, try with current number of queues\n");
-		vsi->req_txq = cur_txq;
-		vsi->req_rxq = cur_rxq;
-		clear_bit(ICE_RESET_FAILED, pf->state);
-		if (ice_vsi_rebuild(vsi, false)) {
-			dev_err(dev, "Rebuild of main VSI failed again\n");
-			return ret;
-		}
-	}
-
-	vsi->all_numtc = num_tcf;
-	vsi->all_enatc = ena_tc_qdisc;
-	ret = ice_vsi_cfg_tc(vsi, ena_tc_qdisc);
-	if (ret) {
-		netdev_err(netdev, "failed configuring TC for VSI id=%d\n",
-			   vsi->vsi_num);
-		goto exit;
-	}
-
-	if (test_bit(ICE_FLAG_TC_MQPRIO, pf->flags)) {
-		u64 max_tx_rate = vsi->mqprio_qopt.max_rate[0];
-		u64 min_tx_rate = vsi->mqprio_qopt.min_rate[0];
-
-		/* set TC0 rate limit if specified */
-		if (max_tx_rate || min_tx_rate) {
-			/* convert to Kbits/s */
-			if (max_tx_rate)
-				max_tx_rate = div_u64(max_tx_rate, ICE_BW_KBPS_DIVISOR);
-			if (min_tx_rate)
-				min_tx_rate = div_u64(min_tx_rate, ICE_BW_KBPS_DIVISOR);
-
-			ret = ice_set_bw_limit(vsi, max_tx_rate, min_tx_rate);
-			if (!ret) {
-				dev_dbg(dev, "set Tx rate max %llu min %llu for VSI(%u)\n",
-					max_tx_rate, min_tx_rate, vsi->vsi_num);
-			} else {
-				dev_err(dev, "failed to set Tx rate max %llu min %llu for VSI(%u)\n",
-					max_tx_rate, min_tx_rate, vsi->vsi_num);
-				goto exit;
-			}
-		}
-		ret = ice_create_q_channels(vsi);
-		if (ret) {
-			netdev_err(netdev, "failed configuring queue channels\n");
-			goto exit;
-		} else {
-			netdev_dbg(netdev, "successfully configured channels\n");
-		}
-	}
-
-	if (vsi->ch_rss_size)
-		ice_vsi_cfg_rss_lut_key(vsi);
-
-exit:
-	/* if error, reset the all_numtc and all_enatc */
-	if (ret) {
-		vsi->all_numtc = 0;
-		vsi->all_enatc = 0;
-	}
-	/* resume VSI */
-	ice_ena_vsi(vsi, true);
-
-	return ret;
-}
-
-static LIST_HEAD(ice_block_cb_list);
-
-static int
-ice_setup_tc(struct net_device *netdev, enum tc_setup_type type,
-	     void *type_data)
-{
-	struct ice_netdev_priv *np = netdev_priv(netdev);
-	struct ice_pf *pf = np->vsi->back;
-	int err;
-
-	switch (type) {
-	case TC_SETUP_BLOCK:
-		return flow_block_cb_setup_simple(type_data,
-						  &ice_block_cb_list,
-						  ice_setup_tc_block_cb,
-						  np, np, true);
-	case TC_SETUP_QDISC_MQPRIO:
-		/* setup traffic classifier for receive side */
-		mutex_lock(&pf->tc_mutex);
-		err = ice_setup_tc_mqprio_qdisc(netdev, type_data);
-		mutex_unlock(&pf->tc_mutex);
-		return err;
-	default:
-		return -EOPNOTSUPP;
-	}
-	return -EOPNOTSUPP;
-}
-
-static struct ice_indr_block_priv *
-ice_indr_block_priv_lookup(struct ice_netdev_priv *np,
-			   struct net_device *netdev)
-{
-	struct ice_indr_block_priv *cb_priv;
-
-	list_for_each_entry(cb_priv, &np->tc_indr_block_priv_list, list) {
-		if (!cb_priv->netdev)
-			return NULL;
-		if (cb_priv->netdev == netdev)
-			return cb_priv;
-	}
-	return NULL;
-}
-
-static int
-ice_indr_setup_block_cb(enum tc_setup_type type, void *type_data,
-			void *indr_priv)
-{
-	struct ice_indr_block_priv *priv = indr_priv;
-	struct ice_netdev_priv *np = priv->np;
-
-	switch (type) {
-	case TC_SETUP_CLSFLOWER:
-		return ice_setup_tc_cls_flower(np, priv->netdev,
-					       (struct flow_cls_offload *)
-					       type_data);
-	default:
-		return -EOPNOTSUPP;
-	}
-}
-
-static int
-ice_indr_setup_tc_block(struct net_device *netdev, struct Qdisc *sch,
-			struct ice_netdev_priv *np,
-			struct flow_block_offload *f, void *data,
-			void (*cleanup)(struct flow_block_cb *block_cb))
-{
-	struct ice_indr_block_priv *indr_priv;
-	struct flow_block_cb *block_cb;
-
-	if (!ice_is_tunnel_supported(netdev) &&
-	    !(is_vlan_dev(netdev) &&
-	      vlan_dev_real_dev(netdev) == np->vsi->netdev))
-		return -EOPNOTSUPP;
-
-	if (f->binder_type != FLOW_BLOCK_BINDER_TYPE_CLSACT_INGRESS)
-		return -EOPNOTSUPP;
-
-	switch (f->command) {
-	case FLOW_BLOCK_BIND:
-		indr_priv = ice_indr_block_priv_lookup(np, netdev);
-		if (indr_priv)
-			return -EEXIST;
-
-		indr_priv = kzalloc(sizeof(*indr_priv), GFP_KERNEL);
-		if (!indr_priv)
-			return -ENOMEM;
-
-		indr_priv->netdev = netdev;
-		indr_priv->np = np;
-		list_add(&indr_priv->list, &np->tc_indr_block_priv_list);
-
-		block_cb =
-			flow_indr_block_cb_alloc(ice_indr_setup_block_cb,
-						 indr_priv, indr_priv,
-						 ice_rep_indr_tc_block_unbind,
-						 f, netdev, sch, data, np,
-						 cleanup);
-
-		if (IS_ERR(block_cb)) {
-			list_del(&indr_priv->list);
-			kfree(indr_priv);
-			return PTR_ERR(block_cb);
-		}
-		flow_block_cb_add(block_cb, f);
-		list_add_tail(&block_cb->driver_list, &ice_block_cb_list);
-		break;
-	case FLOW_BLOCK_UNBIND:
-		indr_priv = ice_indr_block_priv_lookup(np, netdev);
-		if (!indr_priv)
-			return -ENOENT;
-
-		block_cb = flow_block_cb_lookup(f->block,
-						ice_indr_setup_block_cb,
-						indr_priv);
-		if (!block_cb)
-			return -ENOENT;
-
-		flow_indr_block_cb_remove(block_cb, f);
-
-		list_del(&block_cb->driver_list);
-		break;
-	default:
-		return -EOPNOTSUPP;
-	}
-	return 0;
-}
-
-static int
-ice_indr_setup_tc_cb(struct net_device *netdev, struct Qdisc *sch,
-		     void *cb_priv, enum tc_setup_type type, void *type_data,
-		     void *data,
-		     void (*cleanup)(struct flow_block_cb *block_cb))
-{
-	switch (type) {
-	case TC_SETUP_BLOCK:
-		return ice_indr_setup_tc_block(netdev, sch, cb_priv, type_data,
-					       data, cleanup);
-
-	default:
-		return -EOPNOTSUPP;
-	}
-}
-
-/**
- * ice_open - Called when a network interface becomes active
- * @netdev: network interface device structure
- *
- * The open entry point is called when a network interface is made
- * active by the system (IFF_UP). At this point all resources needed
- * for transmit and receive operations are allocated, the interrupt
- * handler is registered with the OS, the netdev watchdog is enabled,
- * and the stack is notified that the interface is ready.
- *
- * Returns 0 on success, negative value on failure
-=======
->>>>>>> 754e0b0e
- */
-static int
-ice_setup_tc_cls_flower(struct ice_netdev_priv *np,
-			struct net_device *filter_dev,
-			struct flow_cls_offload *cls_flower)
-{
-	struct ice_vsi *vsi = np->vsi;
-
-	if (cls_flower->common.chain_index)
-		return -EOPNOTSUPP;
-
-	switch (cls_flower->command) {
-	case FLOW_CLS_REPLACE:
-		return ice_add_cls_flower(filter_dev, vsi, cls_flower);
-	case FLOW_CLS_DESTROY:
-		return ice_del_cls_flower(vsi, cls_flower);
-	default:
-		return -EINVAL;
-	}
-}
-
-/**
- * ice_setup_tc_block_cb - callback handler registered for TC block
- * @type: TC SETUP type
- * @type_data: TC flower offload data that contains user input
- * @cb_priv: netdev private data
- */
-static int
-ice_setup_tc_block_cb(enum tc_setup_type type, void *type_data, void *cb_priv)
-{
-	struct ice_netdev_priv *np = cb_priv;
-
-	switch (type) {
-	case TC_SETUP_CLSFLOWER:
-		return ice_setup_tc_cls_flower(np, np->vsi->netdev,
-					       type_data);
-	default:
-		return -EOPNOTSUPP;
-	}
-}
-
-/**
- * ice_validate_mqprio_qopt - Validate TCF input parameters
- * @vsi: Pointer to VSI
- * @mqprio_qopt: input parameters for mqprio queue configuration
- *
- * This function validates MQPRIO params, such as qcount (power of 2 wherever
- * needed), and make sure user doesn't specify qcount and BW rate limit
- * for TCs, which are more than "num_tc"
- */
-static int
-ice_validate_mqprio_qopt(struct ice_vsi *vsi,
-			 struct tc_mqprio_qopt_offload *mqprio_qopt)
-{
-	u64 sum_max_rate = 0, sum_min_rate = 0;
-	int non_power_of_2_qcount = 0;
-	struct ice_pf *pf = vsi->back;
-	int max_rss_q_cnt = 0;
-	struct device *dev;
-	int i, speed;
-	u8 num_tc;
-
-	if (vsi->type != ICE_VSI_PF)
-		return -EINVAL;
-
-	if (mqprio_qopt->qopt.offset[0] != 0 ||
-	    mqprio_qopt->qopt.num_tc < 1 ||
-	    mqprio_qopt->qopt.num_tc > ICE_CHNL_MAX_TC)
-		return -EINVAL;
-
-	dev = ice_pf_to_dev(pf);
-	vsi->ch_rss_size = 0;
-	num_tc = mqprio_qopt->qopt.num_tc;
-
-<<<<<<< HEAD
-	ice_check_link_cfg_err(pf, pi->phy.link_info.link_cfg_err);
-=======
-	for (i = 0; num_tc; i++) {
-		int qcount = mqprio_qopt->qopt.count[i];
-		u64 max_rate, min_rate, rem;
->>>>>>> 754e0b0e
 
 		if (!qcount)
 			return -EINVAL;
