--- conflicted
+++ resolved
@@ -441,11 +441,7 @@
 	cpumask_var_t affinity_mask;
 	__cacheline_group_end_aligned(cold);
 };
-<<<<<<< HEAD
-libeth_cacheline_set_assert(struct idpf_q_vector, 112,
-=======
 libeth_cacheline_set_assert(struct idpf_q_vector, 120,
->>>>>>> f7da8f3a
 			    24 + sizeof(struct napi_struct) +
 			    2 * sizeof(struct dim),
 			    8 + sizeof(cpumask_var_t));
