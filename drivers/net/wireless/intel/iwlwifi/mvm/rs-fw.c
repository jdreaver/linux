// SPDX-License-Identifier: GPL-2.0 OR BSD-3-Clause
/*
 * Copyright (C) 2017 Intel Deutschland GmbH
 * Copyright (C) 2018-2021 Intel Corporation
 */
#include "rs.h"
#include "fw-api.h"
#include "sta.h"
#include "iwl-op-mode.h"
#include "mvm.h"

static u8 rs_fw_bw_from_sta_bw(struct ieee80211_sta *sta)
{
	switch (sta->bandwidth) {
	case IEEE80211_STA_RX_BW_160:
		return IWL_TLC_MNG_CH_WIDTH_160MHZ;
	case IEEE80211_STA_RX_BW_80:
		return IWL_TLC_MNG_CH_WIDTH_80MHZ;
	case IEEE80211_STA_RX_BW_40:
		return IWL_TLC_MNG_CH_WIDTH_40MHZ;
	case IEEE80211_STA_RX_BW_20:
	default:
		return IWL_TLC_MNG_CH_WIDTH_20MHZ;
	}
}

static u8 rs_fw_set_active_chains(u8 chains)
{
	u8 fw_chains = 0;

	if (chains & ANT_A)
		fw_chains |= IWL_TLC_MNG_CHAIN_A_MSK;
	if (chains & ANT_B)
		fw_chains |= IWL_TLC_MNG_CHAIN_B_MSK;

	return fw_chains;
}

static u8 rs_fw_sgi_cw_support(struct ieee80211_sta *sta)
{
	struct ieee80211_sta_ht_cap *ht_cap = &sta->ht_cap;
	struct ieee80211_sta_vht_cap *vht_cap = &sta->vht_cap;
	struct ieee80211_sta_he_cap *he_cap = &sta->he_cap;
	u8 supp = 0;

	if (he_cap->has_he)
		return 0;

	if (ht_cap->cap & IEEE80211_HT_CAP_SGI_20)
		supp |= BIT(IWL_TLC_MNG_CH_WIDTH_20MHZ);
	if (ht_cap->cap & IEEE80211_HT_CAP_SGI_40)
		supp |= BIT(IWL_TLC_MNG_CH_WIDTH_40MHZ);
	if (vht_cap->cap & IEEE80211_VHT_CAP_SHORT_GI_80)
		supp |= BIT(IWL_TLC_MNG_CH_WIDTH_80MHZ);
	if (vht_cap->cap & IEEE80211_VHT_CAP_SHORT_GI_160)
		supp |= BIT(IWL_TLC_MNG_CH_WIDTH_160MHZ);

	return supp;
}

static u16 rs_fw_get_config_flags(struct iwl_mvm *mvm,
				  struct ieee80211_sta *sta,
				  struct ieee80211_supported_band *sband)
{
	struct ieee80211_sta_ht_cap *ht_cap = &sta->ht_cap;
	struct ieee80211_sta_vht_cap *vht_cap = &sta->vht_cap;
	struct ieee80211_sta_he_cap *he_cap = &sta->he_cap;
	bool vht_ena = vht_cap->vht_supported;
	u16 flags = 0;

	/* get STBC flags */
	if (mvm->cfg->ht_params->stbc &&
	    (num_of_ant(iwl_mvm_get_valid_tx_ant(mvm)) > 1)) {
		if (he_cap->has_he && he_cap->he_cap_elem.phy_cap_info[2] &
				      IEEE80211_HE_PHY_CAP2_STBC_RX_UNDER_80MHZ)
			flags |= IWL_TLC_MNG_CFG_FLAGS_STBC_MSK;
		else if (vht_cap->cap & IEEE80211_VHT_CAP_RXSTBC_MASK)
			flags |= IWL_TLC_MNG_CFG_FLAGS_STBC_MSK;
		else if (ht_cap->cap & IEEE80211_HT_CAP_RX_STBC)
			flags |= IWL_TLC_MNG_CFG_FLAGS_STBC_MSK;
	}

	if (mvm->cfg->ht_params->ldpc &&
	    ((ht_cap->cap & IEEE80211_HT_CAP_LDPC_CODING) ||
	     (vht_ena && (vht_cap->cap & IEEE80211_VHT_CAP_RXLDPC))))
		flags |= IWL_TLC_MNG_CFG_FLAGS_LDPC_MSK;

	/* consider LDPC support in case of HE */
	if (he_cap->has_he && (he_cap->he_cap_elem.phy_cap_info[1] &
	    IEEE80211_HE_PHY_CAP1_LDPC_CODING_IN_PAYLOAD))
		flags |= IWL_TLC_MNG_CFG_FLAGS_LDPC_MSK;

	if (sband->iftype_data && sband->iftype_data->he_cap.has_he &&
	    !(sband->iftype_data->he_cap.he_cap_elem.phy_cap_info[1] &
	     IEEE80211_HE_PHY_CAP1_LDPC_CODING_IN_PAYLOAD))
		flags &= ~IWL_TLC_MNG_CFG_FLAGS_LDPC_MSK;

	if (he_cap->has_he &&
	    (he_cap->he_cap_elem.phy_cap_info[3] &
	     IEEE80211_HE_PHY_CAP3_DCM_MAX_CONST_RX_MASK))
		flags |= IWL_TLC_MNG_CFG_FLAGS_HE_DCM_NSS_1_MSK;

	return flags;
}

static
int rs_fw_vht_highest_rx_mcs_index(const struct ieee80211_sta_vht_cap *vht_cap,
				   int nss)
{
	u16 rx_mcs = le16_to_cpu(vht_cap->vht_mcs.rx_mcs_map) &
		(0x3 << (2 * (nss - 1)));
	rx_mcs >>= (2 * (nss - 1));

	switch (rx_mcs) {
	case IEEE80211_VHT_MCS_SUPPORT_0_7:
		return IWL_TLC_MNG_HT_RATE_MCS7;
	case IEEE80211_VHT_MCS_SUPPORT_0_8:
		return IWL_TLC_MNG_HT_RATE_MCS8;
	case IEEE80211_VHT_MCS_SUPPORT_0_9:
		return IWL_TLC_MNG_HT_RATE_MCS9;
	default:
		WARN_ON_ONCE(1);
		break;
	}

	return 0;
}

static void
rs_fw_vht_set_enabled_rates(const struct ieee80211_sta *sta,
			    const struct ieee80211_sta_vht_cap *vht_cap,
			    struct iwl_tlc_config_cmd_v4 *cmd)
{
	u16 supp;
	int i, highest_mcs;
	u8 max_nss = sta->rx_nss;
	struct ieee80211_vht_cap ieee_vht_cap = {
		.vht_cap_info = cpu_to_le32(vht_cap->cap),
		.supp_mcs = vht_cap->vht_mcs,
	};

	/* the station support only a single receive chain */
	if (sta->smps_mode == IEEE80211_SMPS_STATIC)
		max_nss = 1;

	for (i = 0; i < max_nss && i < IWL_TLC_NSS_MAX; i++) {
		int nss = i + 1;

		highest_mcs = rs_fw_vht_highest_rx_mcs_index(vht_cap, nss);
		if (!highest_mcs)
			continue;

		supp = BIT(highest_mcs + 1) - 1;
		if (sta->bandwidth == IEEE80211_STA_RX_BW_20)
			supp &= ~BIT(IWL_TLC_MNG_HT_RATE_MCS9);

		cmd->ht_rates[i][IWL_TLC_MCS_PER_BW_80] = cpu_to_le16(supp);
		/*
		 * Check if VHT extended NSS indicates that the bandwidth/NSS
		 * configuration is supported - only for MCS 0 since we already
		 * decoded the MCS bits anyway ourselves.
		 */
		if (sta->bandwidth == IEEE80211_STA_RX_BW_160 &&
		    ieee80211_get_vht_max_nss(&ieee_vht_cap,
					      IEEE80211_VHT_CHANWIDTH_160MHZ,
					      0, true, nss) >= nss)
			cmd->ht_rates[i][IWL_TLC_MCS_PER_BW_160] =
				cmd->ht_rates[i][IWL_TLC_MCS_PER_BW_80];
	}
}

static u16 rs_fw_he_ieee80211_mcs_to_rs_mcs(u16 mcs)
{
	switch (mcs) {
	case IEEE80211_HE_MCS_SUPPORT_0_7:
		return BIT(IWL_TLC_MNG_HT_RATE_MCS7 + 1) - 1;
	case IEEE80211_HE_MCS_SUPPORT_0_9:
		return BIT(IWL_TLC_MNG_HT_RATE_MCS9 + 1) - 1;
	case IEEE80211_HE_MCS_SUPPORT_0_11:
		return BIT(IWL_TLC_MNG_HT_RATE_MCS11 + 1) - 1;
	case IEEE80211_HE_MCS_NOT_SUPPORTED:
		return 0;
	}

	WARN(1, "invalid HE MCS %d\n", mcs);
	return 0;
}

static void
rs_fw_he_set_enabled_rates(const struct ieee80211_sta *sta,
			   struct ieee80211_supported_band *sband,
			   struct iwl_tlc_config_cmd_v4 *cmd)
{
	const struct ieee80211_sta_he_cap *he_cap = &sta->he_cap;
	u16 mcs_160 = le16_to_cpu(he_cap->he_mcs_nss_supp.rx_mcs_160);
	u16 mcs_80 = le16_to_cpu(he_cap->he_mcs_nss_supp.rx_mcs_80);
	u16 tx_mcs_80 =
		le16_to_cpu(sband->iftype_data->he_cap.he_mcs_nss_supp.tx_mcs_80);
	u16 tx_mcs_160 =
		le16_to_cpu(sband->iftype_data->he_cap.he_mcs_nss_supp.tx_mcs_160);
	int i;
	u8 nss = sta->rx_nss;

	/* the station support only a single receive chain */
	if (sta->smps_mode == IEEE80211_SMPS_STATIC)
		nss = 1;

	for (i = 0; i < nss && i < IWL_TLC_NSS_MAX; i++) {
		u16 _mcs_160 = (mcs_160 >> (2 * i)) & 0x3;
		u16 _mcs_80 = (mcs_80 >> (2 * i)) & 0x3;
		u16 _tx_mcs_160 = (tx_mcs_160 >> (2 * i)) & 0x3;
		u16 _tx_mcs_80 = (tx_mcs_80 >> (2 * i)) & 0x3;

		/* If one side doesn't support - mark both as not supporting */
		if (_mcs_80 == IEEE80211_HE_MCS_NOT_SUPPORTED ||
		    _tx_mcs_80 == IEEE80211_HE_MCS_NOT_SUPPORTED) {
			_mcs_80 = IEEE80211_HE_MCS_NOT_SUPPORTED;
			_tx_mcs_80 = IEEE80211_HE_MCS_NOT_SUPPORTED;
		}
		if (_mcs_80 > _tx_mcs_80)
			_mcs_80 = _tx_mcs_80;
		cmd->ht_rates[i][IWL_TLC_MCS_PER_BW_80] =
			cpu_to_le16(rs_fw_he_ieee80211_mcs_to_rs_mcs(_mcs_80));

		/* If one side doesn't support - mark both as not supporting */
		if (_mcs_160 == IEEE80211_HE_MCS_NOT_SUPPORTED ||
		    _tx_mcs_160 == IEEE80211_HE_MCS_NOT_SUPPORTED) {
			_mcs_160 = IEEE80211_HE_MCS_NOT_SUPPORTED;
			_tx_mcs_160 = IEEE80211_HE_MCS_NOT_SUPPORTED;
		}
		if (_mcs_160 > _tx_mcs_160)
			_mcs_160 = _tx_mcs_160;
		cmd->ht_rates[i][IWL_TLC_MCS_PER_BW_160] =
			cpu_to_le16(rs_fw_he_ieee80211_mcs_to_rs_mcs(_mcs_160));
	}
}

static void rs_fw_set_supp_rates(struct ieee80211_sta *sta,
				 struct ieee80211_supported_band *sband,
				 struct iwl_tlc_config_cmd_v4 *cmd)
{
	int i;
	u16 supp = 0;
	unsigned long tmp; /* must be unsigned long for for_each_set_bit */
	const struct ieee80211_sta_ht_cap *ht_cap = &sta->ht_cap;
	const struct ieee80211_sta_vht_cap *vht_cap = &sta->vht_cap;
	const struct ieee80211_sta_he_cap *he_cap = &sta->he_cap;

	/* non HT rates */
	tmp = sta->supp_rates[sband->band];
	for_each_set_bit(i, &tmp, BITS_PER_LONG)
		supp |= BIT(sband->bitrates[i].hw_value);

	cmd->non_ht_rates = cpu_to_le16(supp);
	cmd->mode = IWL_TLC_MNG_MODE_NON_HT;

	/* HT/VHT rates */
	if (he_cap->has_he) {
		cmd->mode = IWL_TLC_MNG_MODE_HE;
		rs_fw_he_set_enabled_rates(sta, sband, cmd);
	} else if (vht_cap->vht_supported) {
		cmd->mode = IWL_TLC_MNG_MODE_VHT;
		rs_fw_vht_set_enabled_rates(sta, vht_cap, cmd);
	} else if (ht_cap->ht_supported) {
		cmd->mode = IWL_TLC_MNG_MODE_HT;
		cmd->ht_rates[IWL_TLC_NSS_1][IWL_TLC_MCS_PER_BW_80] =
			cpu_to_le16(ht_cap->mcs.rx_mask[0]);

		/* the station support only a single receive chain */
		if (sta->smps_mode == IEEE80211_SMPS_STATIC)
			cmd->ht_rates[IWL_TLC_NSS_2][IWL_TLC_MCS_PER_BW_80] =
				0;
		else
			cmd->ht_rates[IWL_TLC_NSS_2][IWL_TLC_MCS_PER_BW_80] =
				cpu_to_le16(ht_cap->mcs.rx_mask[1]);
	}
}

void iwl_mvm_tlc_update_notif(struct iwl_mvm *mvm,
			      struct iwl_rx_cmd_buffer *rxb)
{
	struct iwl_rx_packet *pkt = rxb_addr(rxb);
	struct iwl_tlc_update_notif *notif;
	struct ieee80211_sta *sta;
	struct iwl_mvm_sta *mvmsta;
	struct iwl_lq_sta_rs_fw *lq_sta;
	u32 flags;

	rcu_read_lock();

	notif = (void *)pkt->data;
	sta = rcu_dereference(mvm->fw_id_to_mac_id[notif->sta_id]);
	if (IS_ERR_OR_NULL(sta)) {
		/* can happen in remove station flow where mvm removed internally
		 * the station before removing from FW
		 */
		IWL_DEBUG_RATE(mvm,
			       "Invalid mvm RCU pointer for sta id (%d) in TLC notification\n",
			       notif->sta_id);
		goto out;
	}

	mvmsta = iwl_mvm_sta_from_mac80211(sta);

	if (!mvmsta) {
		IWL_ERR(mvm, "Invalid sta id (%d) in FW TLC notification\n",
			notif->sta_id);
		goto out;
	}

	flags = le32_to_cpu(notif->flags);

	lq_sta = &mvmsta->lq_sta.rs_fw;

	if (flags & IWL_TLC_NOTIF_FLAG_RATE) {
		char pretty_rate[100];

<<<<<<< HEAD
	if (iwl_fw_lookup_notif_ver(mvm->fw, DATA_PATH_GROUP,
				    TLC_MNG_UPDATE_NOTIF, 0) < 3) {
		rs_pretty_print_rate_v1(pretty_rate, sizeof(pretty_rate),
					le32_to_cpu(notif->rate));
		IWL_DEBUG_RATE(mvm,
			       "Got rate in old format. Rate: %s. Converting.\n",
			       pretty_rate);
		lq_sta->last_rate_n_flags =
			iwl_new_rate_from_v1(le32_to_cpu(notif->rate));
	} else {
		lq_sta->last_rate_n_flags = le32_to_cpu(notif->rate);
	}
=======
		if (iwl_fw_lookup_notif_ver(mvm->fw, DATA_PATH_GROUP,
					    TLC_MNG_UPDATE_NOTIF, 0) < 3) {
			rs_pretty_print_rate_v1(pretty_rate,
						sizeof(pretty_rate),
						le32_to_cpu(notif->rate));
			IWL_DEBUG_RATE(mvm,
				       "Got rate in old format. Rate: %s. Converting.\n",
				       pretty_rate);
			lq_sta->last_rate_n_flags =
				iwl_new_rate_from_v1(le32_to_cpu(notif->rate));
		} else {
			lq_sta->last_rate_n_flags = le32_to_cpu(notif->rate);
		}
>>>>>>> 754e0b0e
		rs_pretty_print_rate(pretty_rate, sizeof(pretty_rate),
				     lq_sta->last_rate_n_flags);
		IWL_DEBUG_RATE(mvm, "new rate: %s\n", pretty_rate);
	}

	if (flags & IWL_TLC_NOTIF_FLAG_AMSDU && !mvmsta->orig_amsdu_len) {
		u16 size = le32_to_cpu(notif->amsdu_size);
		int i;

		if (sta->max_amsdu_len < size) {
			/*
			 * In debug sta->max_amsdu_len < size
			 * so also check with orig_amsdu_len which holds the
			 * original data before debugfs changed the value
			 */
			WARN_ON(mvmsta->orig_amsdu_len < size);
			goto out;
		}

		mvmsta->amsdu_enabled = le32_to_cpu(notif->amsdu_enabled);
		mvmsta->max_amsdu_len = size;
		sta->max_rc_amsdu_len = mvmsta->max_amsdu_len;

		for (i = 0; i < IWL_MAX_TID_COUNT; i++) {
			if (mvmsta->amsdu_enabled & BIT(i))
				sta->max_tid_amsdu_len[i] =
					iwl_mvm_max_amsdu_size(mvm, sta, i);
			else
				/*
				 * Not so elegant, but this will effectively
				 * prevent AMSDU on this TID
				 */
				sta->max_tid_amsdu_len[i] = 1;
		}

		IWL_DEBUG_RATE(mvm,
			       "AMSDU update. AMSDU size: %d, AMSDU selected size: %d, AMSDU TID bitmap 0x%X\n",
			       le32_to_cpu(notif->amsdu_size), size,
			       mvmsta->amsdu_enabled);
	}
out:
	rcu_read_unlock();
}

u16 rs_fw_get_max_amsdu_len(struct ieee80211_sta *sta)
{
	struct iwl_mvm_sta *mvmsta = iwl_mvm_sta_from_mac80211(sta);
	const struct ieee80211_sta_vht_cap *vht_cap = &sta->vht_cap;
	const struct ieee80211_sta_ht_cap *ht_cap = &sta->ht_cap;

	if (mvmsta->vif->bss_conf.chandef.chan->band == NL80211_BAND_6GHZ) {
		switch (le16_get_bits(sta->he_6ghz_capa.capa,
				      IEEE80211_HE_6GHZ_CAP_MAX_MPDU_LEN)) {
		case IEEE80211_VHT_CAP_MAX_MPDU_LENGTH_11454:
			return IEEE80211_MAX_MPDU_LEN_VHT_11454;
		case IEEE80211_VHT_CAP_MAX_MPDU_LENGTH_7991:
			return IEEE80211_MAX_MPDU_LEN_VHT_7991;
		default:
			return IEEE80211_MAX_MPDU_LEN_VHT_3895;
		}
	} else
	if (vht_cap->vht_supported) {
		switch (vht_cap->cap & IEEE80211_VHT_CAP_MAX_MPDU_MASK) {
		case IEEE80211_VHT_CAP_MAX_MPDU_LENGTH_11454:
			return IEEE80211_MAX_MPDU_LEN_VHT_11454;
		case IEEE80211_VHT_CAP_MAX_MPDU_LENGTH_7991:
			return IEEE80211_MAX_MPDU_LEN_VHT_7991;
		default:
			return IEEE80211_MAX_MPDU_LEN_VHT_3895;
		}
	} else if (ht_cap->ht_supported) {
		if (ht_cap->cap & IEEE80211_HT_CAP_MAX_AMSDU)
			/*
			 * agg is offloaded so we need to assume that agg
			 * are enabled and max mpdu in ampdu is 4095
			 * (spec 802.11-2016 9.3.2.1)
			 */
			return IEEE80211_MAX_MPDU_LEN_HT_BA;
		else
			return IEEE80211_MAX_MPDU_LEN_HT_3839;
	}

	/* in legacy mode no amsdu is enabled so return zero */
	return 0;
}

void rs_fw_rate_init(struct iwl_mvm *mvm, struct ieee80211_sta *sta,
		     enum nl80211_band band, bool update)
{
	struct ieee80211_hw *hw = mvm->hw;
	struct iwl_mvm_sta *mvmsta = iwl_mvm_sta_from_mac80211(sta);
	struct iwl_lq_sta_rs_fw *lq_sta = &mvmsta->lq_sta.rs_fw;
	u32 cmd_id = iwl_cmd_id(TLC_MNG_CONFIG_CMD, DATA_PATH_GROUP, 0);
	struct ieee80211_supported_band *sband = hw->wiphy->bands[band];
	u16 max_amsdu_len = rs_fw_get_max_amsdu_len(sta);
	struct iwl_tlc_config_cmd_v4 cfg_cmd = {
		.sta_id = mvmsta->sta_id,
		.max_ch_width = update ?
			rs_fw_bw_from_sta_bw(sta) : RATE_MCS_CHAN_WIDTH_20,
		.flags = cpu_to_le16(rs_fw_get_config_flags(mvm, sta, sband)),
		.chains = rs_fw_set_active_chains(iwl_mvm_get_valid_tx_ant(mvm)),
		.sgi_ch_width_supp = rs_fw_sgi_cw_support(sta),
		.max_mpdu_len = iwl_mvm_is_csum_supported(mvm) ?
				cpu_to_le16(max_amsdu_len) : 0,
	};
	int ret;
	int cmd_ver;

	memset(lq_sta, 0, offsetof(typeof(*lq_sta), pers));

#ifdef CONFIG_IWLWIFI_DEBUGFS
	iwl_mvm_reset_frame_stats(mvm);
#endif
	rs_fw_set_supp_rates(sta, sband, &cfg_cmd);

	/*
	 * since TLC offload works with one mode we can assume
	 * that only vht/ht is used and also set it as station max amsdu
	 */
	sta->max_amsdu_len = max_amsdu_len;

	cmd_ver = iwl_fw_lookup_cmd_ver(mvm->fw, DATA_PATH_GROUP,
					TLC_MNG_CONFIG_CMD, 0);
	if (cmd_ver == 4) {
		ret = iwl_mvm_send_cmd_pdu(mvm, cmd_id, CMD_ASYNC,
					   sizeof(cfg_cmd), &cfg_cmd);
	} else if (cmd_ver < 4) {
		struct iwl_tlc_config_cmd_v3 cfg_cmd_v3 = {
			.sta_id = cfg_cmd.sta_id,
			.max_ch_width = cfg_cmd.max_ch_width,
			.mode = cfg_cmd.mode,
			.chains = cfg_cmd.chains,
			.amsdu = !!cfg_cmd.max_mpdu_len,
			.flags = cfg_cmd.flags,
			.non_ht_rates = cfg_cmd.non_ht_rates,
			.ht_rates[0][0] = cfg_cmd.ht_rates[0][0],
			.ht_rates[0][1] = cfg_cmd.ht_rates[0][1],
			.ht_rates[1][0] = cfg_cmd.ht_rates[1][0],
			.ht_rates[1][1] = cfg_cmd.ht_rates[1][1],
			.sgi_ch_width_supp = cfg_cmd.sgi_ch_width_supp,
			.max_mpdu_len = cfg_cmd.max_mpdu_len,
		};

		u16 cmd_size = sizeof(cfg_cmd_v3);

		/* In old versions of the API the struct is 4 bytes smaller */
		if (iwl_fw_lookup_cmd_ver(mvm->fw, DATA_PATH_GROUP,
					  TLC_MNG_CONFIG_CMD, 0) < 3)
			cmd_size -= 4;

		ret = iwl_mvm_send_cmd_pdu(mvm, cmd_id, CMD_ASYNC, cmd_size,
					   &cfg_cmd_v3);
	} else {
		ret = -EINVAL;
	}

	if (ret)
		IWL_ERR(mvm, "Failed to send rate scale config (%d)\n", ret);
}

int rs_fw_tx_protection(struct iwl_mvm *mvm, struct iwl_mvm_sta *mvmsta,
			bool enable)
{
	/* TODO: need to introduce a new FW cmd since LQ cmd is not relevant */
	IWL_DEBUG_RATE(mvm, "tx protection - not implemented yet.\n");
	return 0;
}

void iwl_mvm_rs_add_sta(struct iwl_mvm *mvm, struct iwl_mvm_sta *mvmsta)
{
	struct iwl_lq_sta_rs_fw *lq_sta = &mvmsta->lq_sta.rs_fw;

	IWL_DEBUG_RATE(mvm, "create station rate scale window\n");

	lq_sta->pers.drv = mvm;
	lq_sta->pers.sta_id = mvmsta->sta_id;
	lq_sta->pers.chains = 0;
	memset(lq_sta->pers.chain_signal, 0, sizeof(lq_sta->pers.chain_signal));
	lq_sta->pers.last_rssi = S8_MIN;
	lq_sta->last_rate_n_flags = 0;

#ifdef CONFIG_MAC80211_DEBUGFS
	lq_sta->pers.dbg_fixed_rate = 0;
#endif
}<|MERGE_RESOLUTION|>--- conflicted
+++ resolved
@@ -315,20 +315,6 @@
 	if (flags & IWL_TLC_NOTIF_FLAG_RATE) {
 		char pretty_rate[100];
 
-<<<<<<< HEAD
-	if (iwl_fw_lookup_notif_ver(mvm->fw, DATA_PATH_GROUP,
-				    TLC_MNG_UPDATE_NOTIF, 0) < 3) {
-		rs_pretty_print_rate_v1(pretty_rate, sizeof(pretty_rate),
-					le32_to_cpu(notif->rate));
-		IWL_DEBUG_RATE(mvm,
-			       "Got rate in old format. Rate: %s. Converting.\n",
-			       pretty_rate);
-		lq_sta->last_rate_n_flags =
-			iwl_new_rate_from_v1(le32_to_cpu(notif->rate));
-	} else {
-		lq_sta->last_rate_n_flags = le32_to_cpu(notif->rate);
-	}
-=======
 		if (iwl_fw_lookup_notif_ver(mvm->fw, DATA_PATH_GROUP,
 					    TLC_MNG_UPDATE_NOTIF, 0) < 3) {
 			rs_pretty_print_rate_v1(pretty_rate,
@@ -342,7 +328,6 @@
 		} else {
 			lq_sta->last_rate_n_flags = le32_to_cpu(notif->rate);
 		}
->>>>>>> 754e0b0e
 		rs_pretty_print_rate(pretty_rate, sizeof(pretty_rate),
 				     lq_sta->last_rate_n_flags);
 		IWL_DEBUG_RATE(mvm, "new rate: %s\n", pretty_rate);
