/******************************************************************************
 *
 * This file is provided under a dual BSD/GPLv2 license.  When using or
 * redistributing this file, you may do so under either license.
 *
 * GPL LICENSE SUMMARY
 *
 * Copyright(c) 2008 - 2010 Intel Corporation. All rights reserved.
 *
 * This program is free software; you can redistribute it and/or modify
 * it under the terms of version 2 of the GNU General Public License as
 * published by the Free Software Foundation.
 *
 * This program is distributed in the hope that it will be useful, but
 * WITHOUT ANY WARRANTY; without even the implied warranty of
 * MERCHANTABILITY or FITNESS FOR A PARTICULAR PURPOSE.  See the GNU
 * General Public License for more details.
 *
 * You should have received a copy of the GNU General Public License
 * along with this program; if not, write to the Free Software
 * Foundation, Inc., 51 Franklin Street, Fifth Floor, Boston, MA 02110,
 * USA
 *
 * The full GNU General Public License is included in this distribution
 * in the file called LICENSE.GPL.
 *
 * Contact Information:
 *  Intel Linux Wireless <ilw@linux.intel.com>
 * Intel Corporation, 5200 N.E. Elam Young Parkway, Hillsboro, OR 97124-6497
 *
 * BSD LICENSE
 *
 * Copyright(c) 2005 - 2010 Intel Corporation. All rights reserved.
 * All rights reserved.
 *
 * Redistribution and use in source and binary forms, with or without
 * modification, are permitted provided that the following conditions
 * are met:
 *
 *  * Redistributions of source code must retain the above copyright
 *    notice, this list of conditions and the following disclaimer.
 *  * Redistributions in binary form must reproduce the above copyright
 *    notice, this list of conditions and the following disclaimer in
 *    the documentation and/or other materials provided with the
 *    distribution.
 *  * Neither the name Intel Corporation nor the names of its
 *    contributors may be used to endorse or promote products derived
 *    from this software without specific prior written permission.
 *
 * THIS SOFTWARE IS PROVIDED BY THE COPYRIGHT HOLDERS AND CONTRIBUTORS
 * "AS IS" AND ANY EXPRESS OR IMPLIED WARRANTIES, INCLUDING, BUT NOT
 * LIMITED TO, THE IMPLIED WARRANTIES OF MERCHANTABILITY AND FITNESS FOR
 * A PARTICULAR PURPOSE ARE DISCLAIMED. IN NO EVENT SHALL THE COPYRIGHT
 * OWNER OR CONTRIBUTORS BE LIABLE FOR ANY DIRECT, INDIRECT, INCIDENTAL,
 * SPECIAL, EXEMPLARY, OR CONSEQUENTIAL DAMAGES (INCLUDING, BUT NOT
 * LIMITED TO, PROCUREMENT OF SUBSTITUTE GOODS OR SERVICES; LOSS OF USE,
 * DATA, OR PROFITS; OR BUSINESS INTERRUPTION) HOWEVER CAUSED AND ON ANY
 * THEORY OF LIABILITY, WHETHER IN CONTRACT, STRICT LIABILITY, OR TORT
 * (INCLUDING NEGLIGENCE OR OTHERWISE) ARISING IN ANY WAY OUT OF THE USE
 * OF THIS SOFTWARE, EVEN IF ADVISED OF THE POSSIBILITY OF SUCH DAMAGE.
 *****************************************************************************/

#ifndef __iwl_core_h__
#define __iwl_core_h__

/************************
 * forward declarations *
 ************************/
struct iwl_host_cmd;
struct iwl_cmd;


#define IWLWIFI_VERSION "in-tree:"
#define DRV_COPYRIGHT	"Copyright(c) 2003-2010 Intel Corporation"
#define DRV_AUTHOR     "<ilw@linux.intel.com>"

#define IWL_PCI_DEVICE(dev, subdev, cfg) \
	.vendor = PCI_VENDOR_ID_INTEL,  .device = (dev), \
	.subvendor = PCI_ANY_ID, .subdevice = (subdev), \
	.driver_data = (kernel_ulong_t)&(cfg)

#define TIME_UNIT		1024

#define IWL_SKU_G       0x1
#define IWL_SKU_A       0x2
#define IWL_SKU_N       0x8

#define IWL_CMD(x) case x: return #x

struct iwl_hcmd_ops {
	int (*rxon_assoc)(struct iwl_priv *priv);
	int (*commit_rxon)(struct iwl_priv *priv);
	void (*set_rxon_chain)(struct iwl_priv *priv);
	int (*set_tx_ant)(struct iwl_priv *priv, u8 valid_tx_ant);
	void (*send_bt_config)(struct iwl_priv *priv);
};

struct iwl_hcmd_utils_ops {
	u16 (*get_hcmd_size)(u8 cmd_id, u16 len);
	u16 (*build_addsta_hcmd)(const struct iwl_addsta_cmd *cmd, u8 *data);
	void (*gain_computation)(struct iwl_priv *priv,
			u32 *average_noise,
			u16 min_average_noise_antennat_i,
			u32 min_average_noise,
			u8 default_chain);
	void (*chain_noise_reset)(struct iwl_priv *priv);
	void (*tx_cmd_protection)(struct iwl_priv *priv,
				  struct ieee80211_tx_info *info,
				  __le16 fc, __le32 *tx_flags);
	int  (*calc_rssi)(struct iwl_priv *priv,
			  struct iwl_rx_phy_res *rx_resp);
	void (*request_scan)(struct iwl_priv *priv, struct ieee80211_vif *vif);
};

struct iwl_apm_ops {
	int (*init)(struct iwl_priv *priv);
	void (*stop)(struct iwl_priv *priv);
	void (*config)(struct iwl_priv *priv);
	int (*set_pwr_src)(struct iwl_priv *priv, enum iwl_pwr_src src);
};

struct iwl_debugfs_ops {
	ssize_t (*rx_stats_read)(struct file *file, char __user *user_buf,
				 size_t count, loff_t *ppos);
	ssize_t (*tx_stats_read)(struct file *file, char __user *user_buf,
				 size_t count, loff_t *ppos);
	ssize_t (*general_stats_read)(struct file *file, char __user *user_buf,
				      size_t count, loff_t *ppos);
	ssize_t (*bt_stats_read)(struct file *file, char __user *user_buf,
				 size_t count, loff_t *ppos);
};

struct iwl_temp_ops {
	void (*temperature)(struct iwl_priv *priv);
	void (*set_ct_kill)(struct iwl_priv *priv);
	void (*set_calib_version)(struct iwl_priv *priv);
};

struct iwl_tt_ops {
	bool (*lower_power_detection)(struct iwl_priv *priv);
	u8 (*tt_power_mode)(struct iwl_priv *priv);
	bool (*ct_kill_check)(struct iwl_priv *priv);
};

struct iwl_lib_ops {
	/* set hw dependent parameters */
	int (*set_hw_params)(struct iwl_priv *priv);
	/* Handling TX */
	void (*txq_update_byte_cnt_tbl)(struct iwl_priv *priv,
					struct iwl_tx_queue *txq,
					u16 byte_cnt);
	void (*txq_inval_byte_cnt_tbl)(struct iwl_priv *priv,
				       struct iwl_tx_queue *txq);
	void (*txq_set_sched)(struct iwl_priv *priv, u32 mask);
	int (*txq_attach_buf_to_tfd)(struct iwl_priv *priv,
				     struct iwl_tx_queue *txq,
				     dma_addr_t addr,
				     u16 len, u8 reset, u8 pad);
	void (*txq_free_tfd)(struct iwl_priv *priv,
			     struct iwl_tx_queue *txq);
	int (*txq_init)(struct iwl_priv *priv,
			struct iwl_tx_queue *txq);
	/* aggregations */
	int (*txq_agg_enable)(struct iwl_priv *priv, int txq_id, int tx_fifo,
			      int sta_id, int tid, u16 ssn_idx);
	int (*txq_agg_disable)(struct iwl_priv *priv, u16 txq_id, u16 ssn_idx,
			       u8 tx_fifo);
	/* setup Rx handler */
	void (*rx_handler_setup)(struct iwl_priv *priv);
	/* setup deferred work */
	void (*setup_deferred_work)(struct iwl_priv *priv);
	/* cancel deferred work */
	void (*cancel_deferred_work)(struct iwl_priv *priv);
	/* alive notification after init uCode load */
	void (*init_alive_start)(struct iwl_priv *priv);
	/* alive notification */
	int (*alive_notify)(struct iwl_priv *priv);
	/* check validity of rtc data address */
	int (*is_valid_rtc_data_addr)(u32 addr);
	/* 1st ucode load */
	int (*load_ucode)(struct iwl_priv *priv);
	int (*dump_nic_event_log)(struct iwl_priv *priv,
				  bool full_log, char **buf, bool display);
	void (*dump_nic_error_log)(struct iwl_priv *priv);
	void (*dump_csr)(struct iwl_priv *priv);
	int (*dump_fh)(struct iwl_priv *priv, char **buf, bool display);
	int (*set_channel_switch)(struct iwl_priv *priv,
				  struct ieee80211_channel_switch *ch_switch);
	/* power management */
	struct iwl_apm_ops apm_ops;

	/* power */
	int (*send_tx_power) (struct iwl_priv *priv);
	void (*update_chain_flags)(struct iwl_priv *priv);
	void (*post_associate)(struct iwl_priv *priv,
			       struct ieee80211_vif *vif);
	void (*config_ap)(struct iwl_priv *priv, struct ieee80211_vif *vif);
	irqreturn_t (*isr) (int irq, void *data);

	/* eeprom operations (as defined in iwl-eeprom.h) */
	struct iwl_eeprom_ops eeprom_ops;

	/* temperature */
	struct iwl_temp_ops temp_ops;
	/* station management */
	int (*manage_ibss_station)(struct iwl_priv *priv,
				   struct ieee80211_vif *vif, bool add);
	int (*update_bcast_station)(struct iwl_priv *priv);
	/* recover from tx queue stall */
	void (*recover_from_tx_stall)(unsigned long data);
	/* check for plcp health */
	bool (*check_plcp_health)(struct iwl_priv *priv,
					struct iwl_rx_packet *pkt);
	/* check for ack health */
	bool (*check_ack_health)(struct iwl_priv *priv,
					struct iwl_rx_packet *pkt);
	int (*txfifo_flush)(struct iwl_priv *priv, u16 flush_control);
	void (*dev_txfifo_flush)(struct iwl_priv *priv, u16 flush_control);

	struct iwl_debugfs_ops debugfs_ops;

	/* thermal throttling */
	struct iwl_tt_ops tt_ops;
};

struct iwl_led_ops {
	int (*cmd)(struct iwl_priv *priv, struct iwl_led_cmd *led_cmd);
	int (*on)(struct iwl_priv *priv);
	int (*off)(struct iwl_priv *priv);
};

struct iwl_ops {
	const struct iwl_lib_ops *lib;
	const struct iwl_hcmd_ops *hcmd;
	const struct iwl_hcmd_utils_ops *utils;
	const struct iwl_led_ops *led;
};

struct iwl_mod_params {
	int sw_crypto;		/* def: 0 = using hardware encryption */
	int disable_hw_scan;	/* def: 0 = use h/w scan */
	int num_of_queues;	/* def: HW dependent */
	int disable_11n;	/* def: 0 = 11n capabilities enabled */
	int amsdu_size_8K;	/* def: 1 = enable 8K amsdu size */
	int antenna;  		/* def: 0 = both antennas (use diversity) */
	int restart_fw;		/* def: 1 = restart firmware */
};

/**
 * struct iwl_cfg
 * @fw_name_pre: Firmware filename prefix. The api version and extension
 * 	(.ucode) will be added to filename before loading from disk. The
 * 	filename is constructed as fw_name_pre<api>.ucode.
 * @ucode_api_max: Highest version of uCode API supported by driver.
 * @ucode_api_min: Lowest version of uCode API supported by driver.
 * @pa_type: used by 6000 series only to identify the type of Power Amplifier
 * @max_ll_items: max number of OTP blocks
 * @shadow_ram_support: shadow support for OTP memory
 * @led_compensation: compensate on the led on/off time per HW according
 *	to the deviation to achieve the desired led frequency.
 *	The detail algorithm is described in iwl-led.c
 * @use_rts_for_aggregation: use rts/cts protection for HT traffic
 * @chain_noise_num_beacons: number of beacons used to compute chain noise
 * @adv_thermal_throttle: support advance thermal throttle
 * @support_ct_kill_exit: support ct kill exit condition
 * @support_wimax_coexist: support wimax/wifi co-exist
 * @plcp_delta_threshold: plcp error rate threshold used to trigger
 *	radio tuning when there is a high receiving plcp error rate
 * @chain_noise_scale: default chain noise scale used for gain computation
 * @monitor_recover_period: default timer used to check stuck queues
 * @temperature_kelvin: temperature report by uCode in kelvin
 * @max_event_log_size: size of event log buffer size for ucode event logging
 * @tx_power_by_driver: tx power calibration performed by driver
 *	instead of uCode
 * @ucode_tracing: support ucode continuous tracing
 * @sensitivity_calib_by_driver: driver has the capability to perform
 *	sensitivity calibration operation
 * @chain_noise_calib_by_driver: driver has the capability to perform
 *	chain noise calibration operation
 * @scan_antennas: available antenna for scan operation
 * @need_dc_calib: need to perform init dc calibration
 * @bt_statistics: use BT version of statistics notification
 * @agg_time_limit: maximum number of uSec in aggregation
 * @ampdu_factor: Maximum A-MPDU length factor
 * @ampdu_density: Minimum A-MPDU spacing
 *
 * We enable the driver to be backward compatible wrt API version. The
 * driver specifies which APIs it supports (with @ucode_api_max being the
 * highest and @ucode_api_min the lowest). Firmware will only be loaded if
 * it has a supported API version. The firmware's API version will be
 * stored in @iwl_priv, enabling the driver to make runtime changes based
 * on firmware version used.
 *
 * For example,
 * if (IWL_UCODE_API(priv->ucode_ver) >= 2) {
 * 	Driver interacts with Firmware API version >= 2.
 * } else {
 * 	Driver interacts with Firmware API version 1.
 * }
 *
 * The ideal usage of this infrastructure is to treat a new ucode API
 * release as a new hardware revision. That is, through utilizing the
 * iwl_hcmd_utils_ops etc. we accommodate different command structures
 * and flows between hardware versions (4965/5000) as well as their API
 * versions.
 *
 */
struct iwl_cfg {
	const char *name;
	const char *fw_name_pre;
	const unsigned int ucode_api_max;
	const unsigned int ucode_api_min;
	unsigned int sku;
	int eeprom_size;
	u16  eeprom_ver;
	u16  eeprom_calib_ver;
	int num_of_queues;	/* def: HW dependent */
	int num_of_ampdu_queues;/* def: HW dependent */
	const struct iwl_ops *ops;
	const struct iwl_mod_params *mod_params;
	u8   valid_tx_ant;
	u8   valid_rx_ant;

	/* for iwl_apm_init() */
	u32 pll_cfg_val;
	bool set_l0s;
	bool use_bsm;

	bool use_isr_legacy;
	enum iwl_pa_type pa_type;
	const u16 max_ll_items;
	const bool shadow_ram_support;
	const bool ht_greenfield_support;
	u16 led_compensation;
	const bool broken_powersave;
	bool use_rts_for_aggregation;
	int chain_noise_num_beacons;
	const bool supports_idle;
	bool adv_thermal_throttle;
	bool support_ct_kill_exit;
	const bool support_wimax_coexist;
	u8 plcp_delta_threshold;
	s32 chain_noise_scale;
	/* timer period for monitor the driver queues */
	u32 monitor_recover_period;
	bool temperature_kelvin;
	u32 max_event_log_size;
	const bool tx_power_by_driver;
	const bool ucode_tracing;
	const bool sensitivity_calib_by_driver;
	const bool chain_noise_calib_by_driver;
	u8 scan_rx_antennas[IEEE80211_NUM_BANDS];
	u8 scan_tx_antennas[IEEE80211_NUM_BANDS];
	const bool need_dc_calib;
	const bool bt_statistics;
	u16 agg_time_limit;
	u8 ampdu_factor;
	u8 ampdu_density;
};

/***************************
 *   L i b                 *
 ***************************/

struct ieee80211_hw *iwl_alloc_all(struct iwl_cfg *cfg,
		struct ieee80211_ops *hw_ops);
void iwl_activate_qos(struct iwl_priv *priv);
int iwl_mac_conf_tx(struct ieee80211_hw *hw, u16 queue,
		    const struct ieee80211_tx_queue_params *params);
int iwl_mac_tx_last_beacon(struct ieee80211_hw *hw);
void iwl_set_rxon_hwcrypto(struct iwl_priv *priv, int hw_decrypt);
int iwl_check_rxon_cmd(struct iwl_priv *priv);
int iwl_full_rxon_required(struct iwl_priv *priv);
void iwl_set_rxon_chain(struct iwl_priv *priv);
int iwl_set_rxon_channel(struct iwl_priv *priv, struct ieee80211_channel *ch);
void iwl_set_flags_for_band(struct iwl_priv *priv,
			    enum ieee80211_band band,
			    struct ieee80211_vif *vif);
u8 iwl_get_single_channel_number(struct iwl_priv *priv,
				  enum ieee80211_band band);
void iwl_set_rxon_ht(struct iwl_priv *priv, struct iwl_ht_config *ht_conf);
u8 iwl_is_ht40_tx_allowed(struct iwl_priv *priv,
			 struct ieee80211_sta_ht_cap *sta_ht_inf);
void iwl_connection_init_rx_config(struct iwl_priv *priv,
				   struct ieee80211_vif *vif);
void iwl_set_rate(struct iwl_priv *priv);
int iwl_set_decrypted_flag(struct iwl_priv *priv,
			   struct ieee80211_hdr *hdr,
			   u32 decrypt_res,
			   struct ieee80211_rx_status *stats);
void iwl_irq_handle_error(struct iwl_priv *priv);
<<<<<<< HEAD
void iwl_configure_filter(struct ieee80211_hw *hw,
			  unsigned int changed_flags,
			  unsigned int *total_flags, u64 multicast);
=======
int iwl_set_hw_params(struct iwl_priv *priv);
>>>>>>> 6a017e04
void iwl_post_associate(struct iwl_priv *priv, struct ieee80211_vif *vif);
void iwl_bss_info_changed(struct ieee80211_hw *hw,
				     struct ieee80211_vif *vif,
				     struct ieee80211_bss_conf *bss_conf,
				     u32 changes);
int iwl_commit_rxon(struct iwl_priv *priv);
int iwl_mac_add_interface(struct ieee80211_hw *hw,
			  struct ieee80211_vif *vif);
void iwl_mac_remove_interface(struct ieee80211_hw *hw,
			      struct ieee80211_vif *vif);
int iwl_mac_config(struct ieee80211_hw *hw, u32 changed);
void iwl_config_ap(struct iwl_priv *priv, struct ieee80211_vif *vif);
void iwl_mac_reset_tsf(struct ieee80211_hw *hw);
int iwl_alloc_txq_mem(struct iwl_priv *priv);
void iwl_free_txq_mem(struct iwl_priv *priv);
void iwlcore_tx_cmd_protection(struct iwl_priv *priv,
			       struct ieee80211_tx_info *info,
			       __le16 fc, __le32 *tx_flags);
#ifdef CONFIG_IWLWIFI_DEBUGFS
int iwl_alloc_traffic_mem(struct iwl_priv *priv);
void iwl_free_traffic_mem(struct iwl_priv *priv);
void iwl_reset_traffic_log(struct iwl_priv *priv);
void iwl_dbg_log_tx_data_frame(struct iwl_priv *priv,
				u16 length, struct ieee80211_hdr *header);
void iwl_dbg_log_rx_data_frame(struct iwl_priv *priv,
				u16 length, struct ieee80211_hdr *header);
const char *get_mgmt_string(int cmd);
const char *get_ctrl_string(int cmd);
void iwl_clear_traffic_stats(struct iwl_priv *priv);
void iwl_update_stats(struct iwl_priv *priv, bool is_tx, __le16 fc,
		      u16 len);
#else
static inline int iwl_alloc_traffic_mem(struct iwl_priv *priv)
{
	return 0;
}
static inline void iwl_free_traffic_mem(struct iwl_priv *priv)
{
}
static inline void iwl_reset_traffic_log(struct iwl_priv *priv)
{
}
static inline void iwl_dbg_log_tx_data_frame(struct iwl_priv *priv,
		      u16 length, struct ieee80211_hdr *header)
{
}
static inline void iwl_dbg_log_rx_data_frame(struct iwl_priv *priv,
		      u16 length, struct ieee80211_hdr *header)
{
}
static inline void iwl_update_stats(struct iwl_priv *priv, bool is_tx,
				    __le16 fc, u16 len)
{
	struct traffic_stats	*stats;

	if (is_tx)
		stats = &priv->tx_stats;
	else
		stats = &priv->rx_stats;

	if (ieee80211_is_data(fc)) {
		/* data */
		stats->data_bytes += len;
	}
	iwl_leds_background(priv);
}
#endif
/*****************************************************
 * RX handlers.
 * **************************************************/
void iwl_rx_pm_sleep_notif(struct iwl_priv *priv,
			   struct iwl_rx_mem_buffer *rxb);
void iwl_rx_pm_debug_statistics_notif(struct iwl_priv *priv,
				      struct iwl_rx_mem_buffer *rxb);
void iwl_rx_reply_error(struct iwl_priv *priv,
			struct iwl_rx_mem_buffer *rxb);

/*****************************************************
* RX
******************************************************/
void iwl_cmd_queue_free(struct iwl_priv *priv);
int iwl_rx_queue_alloc(struct iwl_priv *priv);
void iwl_rx_handle(struct iwl_priv *priv);
void iwl_rx_queue_update_write_ptr(struct iwl_priv *priv,
				  struct iwl_rx_queue *q);
int iwl_rx_queue_space(const struct iwl_rx_queue *q);
void iwl_tx_cmd_complete(struct iwl_priv *priv, struct iwl_rx_mem_buffer *rxb);
/* Handlers */
void iwl_rx_spectrum_measure_notif(struct iwl_priv *priv,
					  struct iwl_rx_mem_buffer *rxb);
void iwl_recover_from_statistics(struct iwl_priv *priv,
				struct iwl_rx_packet *pkt);
void iwl_chswitch_done(struct iwl_priv *priv, bool is_success);
void iwl_rx_csa(struct iwl_priv *priv, struct iwl_rx_mem_buffer *rxb);

/* TX helpers */

/*****************************************************
* TX
******************************************************/
void iwl_hw_txq_free_tfd(struct iwl_priv *priv, struct iwl_tx_queue *txq);
int iwl_hw_txq_attach_buf_to_tfd(struct iwl_priv *priv,
				 struct iwl_tx_queue *txq,
				 dma_addr_t addr, u16 len, u8 reset, u8 pad);
int iwl_hw_tx_queue_init(struct iwl_priv *priv,
			 struct iwl_tx_queue *txq);
void iwl_txq_update_write_ptr(struct iwl_priv *priv, struct iwl_tx_queue *txq);
int iwl_tx_queue_init(struct iwl_priv *priv, struct iwl_tx_queue *txq,
		      int slots_num, u32 txq_id);
void iwl_tx_queue_reset(struct iwl_priv *priv, struct iwl_tx_queue *txq,
			int slots_num, u32 txq_id);
void iwl_tx_queue_free(struct iwl_priv *priv, int txq_id);
/*****************************************************
 * TX power
 ****************************************************/
int iwl_set_tx_power(struct iwl_priv *priv, s8 tx_power, bool force);

/*******************************************************************************
 * Rate
 ******************************************************************************/

int iwl_hwrate_to_plcp_idx(u32 rate_n_flags);

u8 iwl_rate_get_lowest_plcp(struct iwl_priv *priv);

u8 iwl_toggle_tx_ant(struct iwl_priv *priv, u8 ant_idx, u8 valid);

static inline u32 iwl_ant_idx_to_flags(u8 ant_idx)
{
	return BIT(ant_idx) << RATE_MCS_ANT_POS;
}

static inline u8 iwl_hw_get_rate(__le32 rate_n_flags)
{
	return le32_to_cpu(rate_n_flags) & 0xFF;
}
static inline u32 iwl_hw_get_rate_n_flags(__le32 rate_n_flags)
{
	return le32_to_cpu(rate_n_flags) & 0x1FFFF;
}
static inline __le32 iwl_hw_set_rate_n_flags(u8 rate, u32 flags)
{
	return cpu_to_le32(flags|(u32)rate);
}

/*******************************************************************************
 * Scanning
 ******************************************************************************/
void iwl_init_scan_params(struct iwl_priv *priv);
int iwl_scan_cancel(struct iwl_priv *priv);
int iwl_scan_cancel_timeout(struct iwl_priv *priv, unsigned long ms);
int iwl_mac_hw_scan(struct ieee80211_hw *hw,
		    struct ieee80211_vif *vif,
		    struct cfg80211_scan_request *req);
void iwl_internal_short_hw_scan(struct iwl_priv *priv);
int iwl_force_reset(struct iwl_priv *priv, int mode, bool external);
u16 iwl_fill_probe_req(struct iwl_priv *priv, struct ieee80211_mgmt *frame,
		       const u8 *ta, const u8 *ie, int ie_len, int left);
void iwl_setup_rx_scan_handlers(struct iwl_priv *priv);
u16 iwl_get_active_dwell_time(struct iwl_priv *priv,
			      enum ieee80211_band band,
			      u8 n_probes);
u16 iwl_get_passive_dwell_time(struct iwl_priv *priv,
			       enum ieee80211_band band,
			       struct ieee80211_vif *vif);
void iwl_setup_scan_deferred_work(struct iwl_priv *priv);

/* For faster active scanning, scan will move to the next channel if fewer than
 * PLCP_QUIET_THRESH packets are heard on this channel within
 * ACTIVE_QUIET_TIME after sending probe request.  This shortens the dwell
 * time if it's a quiet channel (nothing responded to our probe, and there's
 * no other traffic).
 * Disable "quiet" feature by setting PLCP_QUIET_THRESH to 0. */
#define IWL_ACTIVE_QUIET_TIME       cpu_to_le16(10)  /* msec */
#define IWL_PLCP_QUIET_THRESH       cpu_to_le16(1)  /* packets */

#define IWL_SCAN_CHECK_WATCHDOG		(HZ * 7)

/*******************************************************************************
 * Calibrations - implemented in iwl-calib.c
 ******************************************************************************/
int iwl_send_calib_results(struct iwl_priv *priv);
int iwl_calib_set(struct iwl_calib_result *res, const u8 *buf, int len);
void iwl_calib_free_results(struct iwl_priv *priv);

/*****************************************************
 *   S e n d i n g     H o s t     C o m m a n d s   *
 *****************************************************/

const char *get_cmd_string(u8 cmd);
int __must_check iwl_send_cmd_sync(struct iwl_priv *priv,
				   struct iwl_host_cmd *cmd);
int iwl_send_cmd(struct iwl_priv *priv, struct iwl_host_cmd *cmd);
int __must_check iwl_send_cmd_pdu(struct iwl_priv *priv, u8 id,
				  u16 len, const void *data);
int iwl_send_cmd_pdu_async(struct iwl_priv *priv, u8 id, u16 len,
			   const void *data,
			   void (*callback)(struct iwl_priv *priv,
					    struct iwl_device_cmd *cmd,
					    struct iwl_rx_packet *pkt));

int iwl_enqueue_hcmd(struct iwl_priv *priv, struct iwl_host_cmd *cmd);


/*****************************************************
 * PCI						     *
 *****************************************************/
irqreturn_t iwl_isr_legacy(int irq, void *data);

static inline u16 iwl_pcie_link_ctl(struct iwl_priv *priv)
{
	int pos;
	u16 pci_lnk_ctl;
	pos = pci_find_capability(priv->pci_dev, PCI_CAP_ID_EXP);
	pci_read_config_word(priv->pci_dev, pos + PCI_EXP_LNKCTL, &pci_lnk_ctl);
	return pci_lnk_ctl;
}

void iwl_bg_monitor_recover(unsigned long data);
u32 iwl_usecs_to_beacons(struct iwl_priv *priv, u32 usec, u32 beacon_interval);
__le32 iwl_add_beacon_time(struct iwl_priv *priv, u32 base,
			   u32 addon, u32 beacon_interval);

#ifdef CONFIG_PM
int iwl_pci_suspend(struct pci_dev *pdev, pm_message_t state);
int iwl_pci_resume(struct pci_dev *pdev);
#endif /* CONFIG_PM */

/*****************************************************
*  Error Handling Debugging
******************************************************/
void iwl_dump_nic_error_log(struct iwl_priv *priv);
int iwl_dump_nic_event_log(struct iwl_priv *priv,
			   bool full_log, char **buf, bool display);
void iwl_dump_csr(struct iwl_priv *priv);
int iwl_dump_fh(struct iwl_priv *priv, char **buf, bool display);
#ifdef CONFIG_IWLWIFI_DEBUG
void iwl_print_rx_config_cmd(struct iwl_priv *priv);
#else
static inline void iwl_print_rx_config_cmd(struct iwl_priv *priv)
{
}
#endif

void iwl_clear_isr_stats(struct iwl_priv *priv);

/*****************************************************
*  GEOS
******************************************************/
int iwlcore_init_geos(struct iwl_priv *priv);
void iwlcore_free_geos(struct iwl_priv *priv);

/*************** DRIVER STATUS FUNCTIONS   *****/

#define STATUS_HCMD_ACTIVE	0	/* host command in progress */
/* 1 is unused (used to be STATUS_HCMD_SYNC_ACTIVE) */
#define STATUS_INT_ENABLED	2
#define STATUS_RF_KILL_HW	3
#define STATUS_CT_KILL		4
#define STATUS_INIT		5
#define STATUS_ALIVE		6
#define STATUS_READY		7
#define STATUS_TEMPERATURE	8
#define STATUS_GEO_CONFIGURED	9
#define STATUS_EXIT_PENDING	10
#define STATUS_STATISTICS	12
#define STATUS_SCANNING		13
#define STATUS_SCAN_ABORTING	14
#define STATUS_SCAN_HW		15
#define STATUS_POWER_PMI	16
#define STATUS_FW_ERROR		17


static inline int iwl_is_ready(struct iwl_priv *priv)
{
	/* The adapter is 'ready' if READY and GEO_CONFIGURED bits are
	 * set but EXIT_PENDING is not */
	return test_bit(STATUS_READY, &priv->status) &&
	       test_bit(STATUS_GEO_CONFIGURED, &priv->status) &&
	       !test_bit(STATUS_EXIT_PENDING, &priv->status);
}

static inline int iwl_is_alive(struct iwl_priv *priv)
{
	return test_bit(STATUS_ALIVE, &priv->status);
}

static inline int iwl_is_init(struct iwl_priv *priv)
{
	return test_bit(STATUS_INIT, &priv->status);
}

static inline int iwl_is_rfkill_hw(struct iwl_priv *priv)
{
	return test_bit(STATUS_RF_KILL_HW, &priv->status);
}

static inline int iwl_is_rfkill(struct iwl_priv *priv)
{
	return iwl_is_rfkill_hw(priv);
}

static inline int iwl_is_ctkill(struct iwl_priv *priv)
{
	return test_bit(STATUS_CT_KILL, &priv->status);
}

static inline int iwl_is_ready_rf(struct iwl_priv *priv)
{

	if (iwl_is_rfkill(priv))
		return 0;

	return iwl_is_ready(priv);
}

extern void iwl_send_bt_config(struct iwl_priv *priv);
extern int iwl_send_statistics_request(struct iwl_priv *priv,
				       u8 flags, bool clear);
extern int iwl_send_lq_cmd(struct iwl_priv *priv,
		struct iwl_link_quality_cmd *lq, u8 flags, bool init);
void iwl_apm_stop(struct iwl_priv *priv);
int iwl_apm_init(struct iwl_priv *priv);

int iwl_send_rxon_timing(struct iwl_priv *priv, struct ieee80211_vif *vif);
static inline int iwl_send_rxon_assoc(struct iwl_priv *priv)
{
	return priv->cfg->ops->hcmd->rxon_assoc(priv);
}
static inline int iwlcore_commit_rxon(struct iwl_priv *priv)
{
	return priv->cfg->ops->hcmd->commit_rxon(priv);
}
static inline void iwlcore_config_ap(struct iwl_priv *priv,
				     struct ieee80211_vif *vif)
{
	priv->cfg->ops->lib->config_ap(priv, vif);
}
static inline const struct ieee80211_supported_band *iwl_get_hw_mode(
			struct iwl_priv *priv, enum ieee80211_band band)
{
	return priv->hw->wiphy->bands[band];
}
#endif /* __iwl_core_h__ */<|MERGE_RESOLUTION|>--- conflicted
+++ resolved
@@ -389,13 +389,6 @@
 			   u32 decrypt_res,
 			   struct ieee80211_rx_status *stats);
 void iwl_irq_handle_error(struct iwl_priv *priv);
-<<<<<<< HEAD
-void iwl_configure_filter(struct ieee80211_hw *hw,
-			  unsigned int changed_flags,
-			  unsigned int *total_flags, u64 multicast);
-=======
-int iwl_set_hw_params(struct iwl_priv *priv);
->>>>>>> 6a017e04
 void iwl_post_associate(struct iwl_priv *priv, struct ieee80211_vif *vif);
 void iwl_bss_info_changed(struct ieee80211_hw *hw,
 				     struct ieee80211_vif *vif,
