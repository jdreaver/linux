--- conflicted
+++ resolved
@@ -101,8 +101,6 @@
 	pdev->dev.type = &mfd_dev_type;
 	pdev->dev.dma_mask = parent->dma_mask;
 	pdev->dev.dma_parms = parent->dma_parms;
-<<<<<<< HEAD
-=======
 
 	ret = devm_regulator_bulk_register_supply_alias(
 			&pdev->dev, cell->parent_supplies,
@@ -110,7 +108,6 @@
 			cell->num_parent_supplies);
 	if (ret < 0)
 		goto fail_res;
->>>>>>> d8ec26d7
 
 	if (parent->of_node && cell->of_compatible) {
 		for_each_child_of_node(parent->of_node, np) {
