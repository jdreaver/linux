--- conflicted
+++ resolved
@@ -429,11 +429,7 @@
 MODULE_DEVICE_TABLE(of, mtk_ccifreq_machines);
 
 static struct platform_driver mtk_ccifreq_platdrv = {
-<<<<<<< HEAD
-	.probe	= mtk_ccifreq_probe,
-=======
 	.probe = mtk_ccifreq_probe,
->>>>>>> 1f8ac4b9
 	.remove = mtk_ccifreq_remove,
 	.driver = {
 		.name = "mtk-ccifreq",
