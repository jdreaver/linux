--- conflicted
+++ resolved
@@ -283,11 +283,7 @@
 }
 
 static struct platform_driver exynos_nocp_driver = {
-<<<<<<< HEAD
-	.probe	= exynos_nocp_probe,
-=======
 	.probe = exynos_nocp_probe,
->>>>>>> 1f8ac4b9
 	.remove = exynos_nocp_remove,
 	.driver = {
 		.name = "exynos-nocp",
