--- conflicted
+++ resolved
@@ -1255,13 +1255,8 @@
 	__be32 beres;
 
 	beres = nfsd_file_do_acquire(NULL, net, cred, client,
-<<<<<<< HEAD
 				     fhp, may_flags, NULL, pnf, false);
-	revert_creds(save_cred);
-=======
-				     fhp, may_flags, NULL, pnf, true);
 	put_cred(revert_creds(save_cred));
->>>>>>> 6554b3d2
 	return beres;
 }
 
