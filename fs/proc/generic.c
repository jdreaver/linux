// SPDX-License-Identifier: GPL-2.0-only
/*
 * proc/fs/generic.c --- generic routines for the proc-fs
 *
 * This file contains generic proc-fs routines for handling
 * directories and files.
 * 
 * Copyright (C) 1991, 1992 Linus Torvalds.
 * Copyright (C) 1997 Theodore Ts'o
 */

#include <linux/cache.h>
#include <linux/errno.h>
#include <linux/time.h>
#include <linux/proc_fs.h>
#include <linux/stat.h>
#include <linux/mm.h>
#include <linux/module.h>
#include <linux/namei.h>
#include <linux/slab.h>
#include <linux/printk.h>
#include <linux/mount.h>
#include <linux/init.h>
#include <linux/idr.h>
#include <linux/bitops.h>
#include <linux/spinlock.h>
#include <linux/completion.h>
#include <linux/uaccess.h>
#include <linux/seq_file.h>

#include "internal.h"

static DEFINE_RWLOCK(proc_subdir_lock);

struct kmem_cache *proc_dir_entry_cache __ro_after_init;

void pde_free(struct proc_dir_entry *pde)
{
	if (S_ISLNK(pde->mode))
		kfree(pde->data);
	if (pde->name != pde->inline_name)
		kfree(pde->name);
	kmem_cache_free(proc_dir_entry_cache, pde);
}

static int proc_match(const char *name, struct proc_dir_entry *de, unsigned int len)
{
	if (len < de->namelen)
		return -1;
	if (len > de->namelen)
		return 1;

	return memcmp(name, de->name, len);
}

static struct proc_dir_entry *pde_subdir_first(struct proc_dir_entry *dir)
{
	return rb_entry_safe(rb_first(&dir->subdir), struct proc_dir_entry,
			     subdir_node);
}

static struct proc_dir_entry *pde_subdir_next(struct proc_dir_entry *dir)
{
	return rb_entry_safe(rb_next(&dir->subdir_node), struct proc_dir_entry,
			     subdir_node);
}

static struct proc_dir_entry *pde_subdir_find(struct proc_dir_entry *dir,
					      const char *name,
					      unsigned int len)
{
	struct rb_node *node = dir->subdir.rb_node;

	while (node) {
		struct proc_dir_entry *de = rb_entry(node,
						     struct proc_dir_entry,
						     subdir_node);
		int result = proc_match(name, de, len);

		if (result < 0)
			node = node->rb_left;
		else if (result > 0)
			node = node->rb_right;
		else
			return de;
	}
	return NULL;
}

static bool pde_subdir_insert(struct proc_dir_entry *dir,
			      struct proc_dir_entry *de)
{
	struct rb_root *root = &dir->subdir;
	struct rb_node **new = &root->rb_node, *parent = NULL;

	/* Figure out where to put new node */
	while (*new) {
		struct proc_dir_entry *this = rb_entry(*new,
						       struct proc_dir_entry,
						       subdir_node);
		int result = proc_match(de->name, this, de->namelen);

		parent = *new;
		if (result < 0)
			new = &(*new)->rb_left;
		else if (result > 0)
			new = &(*new)->rb_right;
		else
			return false;
	}

	/* Add new node and rebalance tree. */
	rb_link_node(&de->subdir_node, parent, new);
	rb_insert_color(&de->subdir_node, root);
	return true;
}

static int proc_notify_change(struct mnt_idmap *idmap,
			      struct dentry *dentry, struct iattr *iattr)
{
	struct inode *inode = d_inode(dentry);
	struct proc_dir_entry *de = PDE(inode);
	int error;

	error = setattr_prepare(&nop_mnt_idmap, dentry, iattr);
	if (error)
		return error;

	setattr_copy(&nop_mnt_idmap, inode, iattr);

	proc_set_user(de, inode->i_uid, inode->i_gid);
	de->mode = inode->i_mode;
	return 0;
}

static int proc_getattr(struct mnt_idmap *idmap,
			const struct path *path, struct kstat *stat,
			u32 request_mask, unsigned int query_flags)
{
	struct inode *inode = d_inode(path->dentry);
	struct proc_dir_entry *de = PDE(inode);
	if (de) {
		nlink_t nlink = READ_ONCE(de->nlink);
		if (nlink > 0) {
			set_nlink(inode, nlink);
		}
	}

	generic_fillattr(&nop_mnt_idmap, request_mask, inode, stat);
	return 0;
}

static const struct inode_operations proc_file_inode_operations = {
	.setattr	= proc_notify_change,
};

/*
 * This function parses a name such as "tty/driver/serial", and
 * returns the struct proc_dir_entry for "/proc/tty/driver", and
 * returns "serial" in residual.
 */
static int __xlate_proc_name(const char *name, struct proc_dir_entry **ret,
			     const char **residual)
{
	const char     		*cp = name, *next;
	struct proc_dir_entry	*de;

	de = *ret ?: &proc_root;
	while ((next = strchr(cp, '/')) != NULL) {
		de = pde_subdir_find(de, cp, next - cp);
		if (!de) {
			WARN(1, "name '%s'\n", name);
			return -ENOENT;
		}
		cp = next + 1;
	}
	*residual = cp;
	*ret = de;
	return 0;
}

static int xlate_proc_name(const char *name, struct proc_dir_entry **ret,
			   const char **residual)
{
	int rv;

	read_lock(&proc_subdir_lock);
	rv = __xlate_proc_name(name, ret, residual);
	read_unlock(&proc_subdir_lock);
	return rv;
}

static DEFINE_IDA(proc_inum_ida);

#define PROC_DYNAMIC_FIRST 0xF0000000U

/*
 * Return an inode number between PROC_DYNAMIC_FIRST and
 * 0xffffffff, or zero on failure.
 */
int proc_alloc_inum(unsigned int *inum)
{
	int i;

	i = ida_alloc_max(&proc_inum_ida, UINT_MAX - PROC_DYNAMIC_FIRST,
			  GFP_KERNEL);
	if (i < 0)
		return i;

	*inum = PROC_DYNAMIC_FIRST + (unsigned int)i;
	return 0;
}

void proc_free_inum(unsigned int inum)
{
	ida_free(&proc_inum_ida, inum - PROC_DYNAMIC_FIRST);
}

static int proc_misc_d_revalidate(struct inode *dir, const struct qstr *name,
				  struct dentry *dentry, unsigned int flags)
{
	if (flags & LOOKUP_RCU)
		return -ECHILD;

	if (atomic_read(&PDE(d_inode(dentry))->in_use) < 0)
		return 0; /* revalidate */
	return 1;
}

static int proc_misc_d_delete(const struct dentry *dentry)
{
	return atomic_read(&PDE(d_inode(dentry))->in_use) < 0;
}

static const struct dentry_operations proc_misc_dentry_ops = {
	.d_revalidate	= proc_misc_d_revalidate,
	.d_delete	= proc_misc_d_delete,
};

/*
 * Don't create negative dentries here, return -ENOENT by hand
 * instead.
 */
struct dentry *proc_lookup_de(struct inode *dir, struct dentry *dentry,
			      struct proc_dir_entry *de)
{
	struct inode *inode;

	read_lock(&proc_subdir_lock);
	de = pde_subdir_find(de, dentry->d_name.name, dentry->d_name.len);
	if (de) {
		pde_get(de);
		read_unlock(&proc_subdir_lock);
		inode = proc_get_inode(dir->i_sb, de);
		if (!inode)
			return ERR_PTR(-ENOMEM);
		if (de->flags & PROC_ENTRY_FORCE_LOOKUP)
			return d_splice_alias_ops(inode, dentry,
						  &proc_net_dentry_ops);
		return d_splice_alias_ops(inode, dentry,
					  &proc_misc_dentry_ops);
	}
	read_unlock(&proc_subdir_lock);
	return ERR_PTR(-ENOENT);
}

struct dentry *proc_lookup(struct inode *dir, struct dentry *dentry,
		unsigned int flags)
{
	struct proc_fs_info *fs_info = proc_sb_info(dir->i_sb);

	if (fs_info->pidonly == PROC_PIDONLY_ON)
		return ERR_PTR(-ENOENT);

	return proc_lookup_de(dir, dentry, PDE(dir));
}

/*
 * This returns non-zero if at EOF, so that the /proc
 * root directory can use this and check if it should
 * continue with the <pid> entries..
 *
 * Note that the VFS-layer doesn't care about the return
 * value of the readdir() call, as long as it's non-negative
 * for success..
 */
int proc_readdir_de(struct file *file, struct dir_context *ctx,
		    struct proc_dir_entry *de)
{
	int i;

	if (!dir_emit_dots(file, ctx))
		return 0;

	i = ctx->pos - 2;
	read_lock(&proc_subdir_lock);
	de = pde_subdir_first(de);
	for (;;) {
		if (!de) {
			read_unlock(&proc_subdir_lock);
			return 0;
		}
		if (!i)
			break;
		de = pde_subdir_next(de);
		i--;
	}

	do {
		struct proc_dir_entry *next;
		pde_get(de);
		read_unlock(&proc_subdir_lock);
		if (!dir_emit(ctx, de->name, de->namelen,
			    de->low_ino, de->mode >> 12)) {
			pde_put(de);
			return 0;
		}
		ctx->pos++;
		read_lock(&proc_subdir_lock);
		next = pde_subdir_next(de);
		pde_put(de);
		de = next;
	} while (de);
	read_unlock(&proc_subdir_lock);
	return 1;
}

int proc_readdir(struct file *file, struct dir_context *ctx)
{
	struct inode *inode = file_inode(file);
	struct proc_fs_info *fs_info = proc_sb_info(inode->i_sb);

	if (fs_info->pidonly == PROC_PIDONLY_ON)
		return 1;

	return proc_readdir_de(file, ctx, PDE(inode));
}

/*
 * These are the generic /proc directory operations. They
 * use the in-memory "struct proc_dir_entry" tree to parse
 * the /proc directory.
 */
static const struct file_operations proc_dir_operations = {
	.llseek			= generic_file_llseek,
	.read			= generic_read_dir,
	.iterate_shared		= proc_readdir,
};

static int proc_net_d_revalidate(struct inode *dir, const struct qstr *name,
				 struct dentry *dentry, unsigned int flags)
{
	return 0;
}

const struct dentry_operations proc_net_dentry_ops = {
	.d_revalidate	= proc_net_d_revalidate,
	.d_delete	= always_delete_dentry,
};

/*
 * proc directories can do almost nothing..
 */
static const struct inode_operations proc_dir_inode_operations = {
	.lookup		= proc_lookup,
	.getattr	= proc_getattr,
	.setattr	= proc_notify_change,
};

static void pde_set_flags(struct proc_dir_entry *pde)
{
	const struct proc_ops *proc_ops = pde->proc_ops;

	if (!proc_ops)
		return;

	if (proc_ops->proc_flags & PROC_ENTRY_PERMANENT)
		pde->flags |= PROC_ENTRY_PERMANENT;
	if (proc_ops->proc_read_iter)
		pde->flags |= PROC_ENTRY_proc_read_iter;
#ifdef CONFIG_COMPAT
	if (proc_ops->proc_compat_ioctl)
		pde->flags |= PROC_ENTRY_proc_compat_ioctl;
#endif
	if (proc_ops->proc_lseek)
		pde->flags |= PROC_ENTRY_proc_lseek;
}

/* returns the registered entry, or frees dp and returns NULL on failure */
struct proc_dir_entry *proc_register(struct proc_dir_entry *dir,
		struct proc_dir_entry *dp)
{
	if (proc_alloc_inum(&dp->low_ino))
		goto out_free_entry;

<<<<<<< HEAD
	pde_set_flags(dp);
=======
	if (!S_ISDIR(dp->mode))
		pde_set_flags(dp);
>>>>>>> 66e2d96b

	write_lock(&proc_subdir_lock);
	dp->parent = dir;
	if (pde_subdir_insert(dir, dp) == false) {
		WARN(1, "proc_dir_entry '%s/%s' already registered\n",
		     dir->name, dp->name);
		write_unlock(&proc_subdir_lock);
		goto out_free_inum;
	}
	dir->nlink++;
	write_unlock(&proc_subdir_lock);

	return dp;
out_free_inum:
	proc_free_inum(dp->low_ino);
out_free_entry:
	pde_free(dp);
	return NULL;
}

static struct proc_dir_entry *__proc_create(struct proc_dir_entry **parent,
					  const char *name,
					  umode_t mode,
					  nlink_t nlink)
{
	struct proc_dir_entry *ent = NULL;
	const char *fn;
	struct qstr qstr;

	if (xlate_proc_name(name, parent, &fn) != 0)
		goto out;
	qstr.name = fn;
	qstr.len = strlen(fn);
	if (qstr.len == 0 || qstr.len >= 256) {
		WARN(1, "name len %u\n", qstr.len);
		return NULL;
	}
	if (qstr.len == 1 && fn[0] == '.') {
		WARN(1, "name '.'\n");
		return NULL;
	}
	if (qstr.len == 2 && fn[0] == '.' && fn[1] == '.') {
		WARN(1, "name '..'\n");
		return NULL;
	}
	if (*parent == &proc_root && name_to_int(&qstr) != ~0U) {
		WARN(1, "create '/proc/%s' by hand\n", qstr.name);
		return NULL;
	}
	if (is_empty_pde(*parent)) {
		WARN(1, "attempt to add to permanently empty directory");
		return NULL;
	}

	ent = kmem_cache_zalloc(proc_dir_entry_cache, GFP_KERNEL);
	if (!ent)
		goto out;

	if (qstr.len + 1 <= SIZEOF_PDE_INLINE_NAME) {
		ent->name = ent->inline_name;
	} else {
		ent->name = kmalloc(qstr.len + 1, GFP_KERNEL);
		if (!ent->name) {
			pde_free(ent);
			return NULL;
		}
	}

	memcpy(ent->name, fn, qstr.len + 1);
	ent->namelen = qstr.len;
	ent->mode = mode;
	ent->nlink = nlink;
	ent->subdir = RB_ROOT;
	refcount_set(&ent->refcnt, 1);
	spin_lock_init(&ent->pde_unload_lock);
	INIT_LIST_HEAD(&ent->pde_openers);
	proc_set_user(ent, (*parent)->uid, (*parent)->gid);

	/* Revalidate everything under /proc/${pid}/net */
	if ((*parent)->flags & PROC_ENTRY_FORCE_LOOKUP)
		pde_force_lookup(ent);

out:
	return ent;
}

struct proc_dir_entry *proc_symlink(const char *name,
		struct proc_dir_entry *parent, const char *dest)
{
	struct proc_dir_entry *ent;

	ent = __proc_create(&parent, name,
			  (S_IFLNK | S_IRUGO | S_IWUGO | S_IXUGO),1);

	if (ent) {
		ent->size = strlen(dest);
		ent->data = kmemdup(dest, ent->size + 1, GFP_KERNEL);
		if (ent->data) {
			ent->proc_iops = &proc_link_inode_operations;
			ent = proc_register(parent, ent);
		} else {
			pde_free(ent);
			ent = NULL;
		}
	}
	return ent;
}
EXPORT_SYMBOL(proc_symlink);

struct proc_dir_entry *_proc_mkdir(const char *name, umode_t mode,
		struct proc_dir_entry *parent, void *data, bool force_lookup)
{
	struct proc_dir_entry *ent;

	if (mode == 0)
		mode = S_IRUGO | S_IXUGO;

	ent = __proc_create(&parent, name, S_IFDIR | mode, 2);
	if (ent) {
		ent->data = data;
		ent->proc_dir_ops = &proc_dir_operations;
		ent->proc_iops = &proc_dir_inode_operations;
		if (force_lookup) {
			pde_force_lookup(ent);
		}
		ent = proc_register(parent, ent);
	}
	return ent;
}
EXPORT_SYMBOL_GPL(_proc_mkdir);

struct proc_dir_entry *proc_mkdir_data(const char *name, umode_t mode,
		struct proc_dir_entry *parent, void *data)
{
	return _proc_mkdir(name, mode, parent, data, false);
}
EXPORT_SYMBOL_GPL(proc_mkdir_data);

struct proc_dir_entry *proc_mkdir_mode(const char *name, umode_t mode,
				       struct proc_dir_entry *parent)
{
	return proc_mkdir_data(name, mode, parent, NULL);
}
EXPORT_SYMBOL(proc_mkdir_mode);

struct proc_dir_entry *proc_mkdir(const char *name,
		struct proc_dir_entry *parent)
{
	return proc_mkdir_data(name, 0, parent, NULL);
}
EXPORT_SYMBOL(proc_mkdir);

struct proc_dir_entry *proc_create_mount_point(const char *name)
{
	umode_t mode = S_IFDIR | S_IRUGO | S_IXUGO;
	struct proc_dir_entry *ent, *parent = NULL;

	ent = __proc_create(&parent, name, mode, 2);
	if (ent) {
		ent->data = NULL;
		ent->proc_dir_ops = NULL;
		ent->proc_iops = NULL;
		ent = proc_register(parent, ent);
	}
	return ent;
}
EXPORT_SYMBOL(proc_create_mount_point);

struct proc_dir_entry *proc_create_reg(const char *name, umode_t mode,
		struct proc_dir_entry **parent, void *data)
{
	struct proc_dir_entry *p;

	if ((mode & S_IFMT) == 0)
		mode |= S_IFREG;
	if ((mode & S_IALLUGO) == 0)
		mode |= S_IRUGO;
	if (WARN_ON_ONCE(!S_ISREG(mode)))
		return NULL;

	p = __proc_create(parent, name, mode, 1);
	if (p) {
		p->proc_iops = &proc_file_inode_operations;
		p->data = data;
	}
	return p;
}

struct proc_dir_entry *proc_create_data(const char *name, umode_t mode,
		struct proc_dir_entry *parent,
		const struct proc_ops *proc_ops, void *data)
{
	struct proc_dir_entry *p;

	p = proc_create_reg(name, mode, &parent, data);
	if (!p)
		return NULL;
	p->proc_ops = proc_ops;
	return proc_register(parent, p);
}
EXPORT_SYMBOL(proc_create_data);
 
struct proc_dir_entry *proc_create(const char *name, umode_t mode,
				   struct proc_dir_entry *parent,
				   const struct proc_ops *proc_ops)
{
	return proc_create_data(name, mode, parent, proc_ops, NULL);
}
EXPORT_SYMBOL(proc_create);

static int proc_seq_open(struct inode *inode, struct file *file)
{
	struct proc_dir_entry *de = PDE(inode);

	if (de->state_size)
		return seq_open_private(file, de->seq_ops, de->state_size);
	return seq_open(file, de->seq_ops);
}

static int proc_seq_release(struct inode *inode, struct file *file)
{
	struct proc_dir_entry *de = PDE(inode);

	if (de->state_size)
		return seq_release_private(inode, file);
	return seq_release(inode, file);
}

static const struct proc_ops proc_seq_ops = {
	/* not permanent -- can call into arbitrary seq_operations */
	.proc_open	= proc_seq_open,
	.proc_read_iter	= seq_read_iter,
	.proc_lseek	= seq_lseek,
	.proc_release	= proc_seq_release,
};

struct proc_dir_entry *proc_create_seq_private(const char *name, umode_t mode,
		struct proc_dir_entry *parent, const struct seq_operations *ops,
		unsigned int state_size, void *data)
{
	struct proc_dir_entry *p;

	p = proc_create_reg(name, mode, &parent, data);
	if (!p)
		return NULL;
	p->proc_ops = &proc_seq_ops;
	p->seq_ops = ops;
	p->state_size = state_size;
	return proc_register(parent, p);
}
EXPORT_SYMBOL(proc_create_seq_private);

static int proc_single_open(struct inode *inode, struct file *file)
{
	struct proc_dir_entry *de = PDE(inode);

	return single_open(file, de->single_show, de->data);
}

static const struct proc_ops proc_single_ops = {
	/* not permanent -- can call into arbitrary ->single_show */
	.proc_open	= proc_single_open,
	.proc_read_iter = seq_read_iter,
	.proc_lseek	= seq_lseek,
	.proc_release	= single_release,
};

struct proc_dir_entry *proc_create_single_data(const char *name, umode_t mode,
		struct proc_dir_entry *parent,
		int (*show)(struct seq_file *, void *), void *data)
{
	struct proc_dir_entry *p;

	p = proc_create_reg(name, mode, &parent, data);
	if (!p)
		return NULL;
	p->proc_ops = &proc_single_ops;
	p->single_show = show;
	return proc_register(parent, p);
}
EXPORT_SYMBOL(proc_create_single_data);

void proc_set_size(struct proc_dir_entry *de, loff_t size)
{
	de->size = size;
}
EXPORT_SYMBOL(proc_set_size);

void proc_set_user(struct proc_dir_entry *de, kuid_t uid, kgid_t gid)
{
	de->uid = uid;
	de->gid = gid;
}
EXPORT_SYMBOL(proc_set_user);

void pde_put(struct proc_dir_entry *pde)
{
	if (refcount_dec_and_test(&pde->refcnt)) {
		proc_free_inum(pde->low_ino);
		pde_free(pde);
	}
}

/*
 * Remove a /proc entry and free it if it's not currently in use.
 */
void remove_proc_entry(const char *name, struct proc_dir_entry *parent)
{
	struct proc_dir_entry *de = NULL;
	const char *fn = name;
	unsigned int len;

	write_lock(&proc_subdir_lock);
	if (__xlate_proc_name(name, &parent, &fn) != 0) {
		write_unlock(&proc_subdir_lock);
		return;
	}
	len = strlen(fn);

	de = pde_subdir_find(parent, fn, len);
	if (de) {
		if (unlikely(pde_is_permanent(de))) {
			WARN(1, "removing permanent /proc entry '%s'", de->name);
			de = NULL;
		} else {
			rb_erase(&de->subdir_node, &parent->subdir);
			if (S_ISDIR(de->mode))
				parent->nlink--;
		}
	}
	write_unlock(&proc_subdir_lock);
	if (!de) {
		WARN(1, "name '%s'\n", name);
		return;
	}

	proc_entry_rundown(de);

	WARN(pde_subdir_first(de),
	     "%s: removing non-empty directory '%s/%s', leaking at least '%s'\n",
	     __func__, de->parent->name, de->name, pde_subdir_first(de)->name);
	pde_put(de);
}
EXPORT_SYMBOL(remove_proc_entry);

int remove_proc_subtree(const char *name, struct proc_dir_entry *parent)
{
	struct proc_dir_entry *root = NULL, *de, *next;
	const char *fn = name;
	unsigned int len;

	write_lock(&proc_subdir_lock);
	if (__xlate_proc_name(name, &parent, &fn) != 0) {
		write_unlock(&proc_subdir_lock);
		return -ENOENT;
	}
	len = strlen(fn);

	root = pde_subdir_find(parent, fn, len);
	if (!root) {
		write_unlock(&proc_subdir_lock);
		return -ENOENT;
	}
	if (unlikely(pde_is_permanent(root))) {
		write_unlock(&proc_subdir_lock);
		WARN(1, "removing permanent /proc entry '%s/%s'",
			root->parent->name, root->name);
		return -EINVAL;
	}
	rb_erase(&root->subdir_node, &parent->subdir);

	de = root;
	while (1) {
		next = pde_subdir_first(de);
		if (next) {
			if (unlikely(pde_is_permanent(next))) {
				write_unlock(&proc_subdir_lock);
				WARN(1, "removing permanent /proc entry '%s/%s'",
					next->parent->name, next->name);
				return -EINVAL;
			}
			rb_erase(&next->subdir_node, &de->subdir);
			de = next;
			continue;
		}
		next = de->parent;
		if (S_ISDIR(de->mode))
			next->nlink--;
		write_unlock(&proc_subdir_lock);

		proc_entry_rundown(de);
		if (de == root)
			break;
		pde_put(de);

		write_lock(&proc_subdir_lock);
		de = next;
	}
	pde_put(root);
	return 0;
}
EXPORT_SYMBOL(remove_proc_subtree);

void *proc_get_parent_data(const struct inode *inode)
{
	struct proc_dir_entry *de = PDE(inode);
	return de->parent->data;
}
EXPORT_SYMBOL_GPL(proc_get_parent_data);

void proc_remove(struct proc_dir_entry *de)
{
	if (de)
		remove_proc_subtree(de->name, de->parent);
}
EXPORT_SYMBOL(proc_remove);

/*
 * Pull a user buffer into memory and pass it to the file's write handler if
 * one is supplied.  The ->write() method is permitted to modify the
 * kernel-side buffer.
 */
ssize_t proc_simple_write(struct file *f, const char __user *ubuf, size_t size,
			  loff_t *_pos)
{
	struct proc_dir_entry *pde = PDE(file_inode(f));
	char *buf;
	int ret;

	if (!pde->write)
		return -EACCES;
	if (size == 0 || size > PAGE_SIZE - 1)
		return -EINVAL;
	buf = memdup_user_nul(ubuf, size);
	if (IS_ERR(buf))
		return PTR_ERR(buf);
	ret = pde->write(f, buf, size);
	kfree(buf);
	return ret == 0 ? size : ret;
}<|MERGE_RESOLUTION|>--- conflicted
+++ resolved
@@ -393,12 +393,8 @@
 	if (proc_alloc_inum(&dp->low_ino))
 		goto out_free_entry;
 
-<<<<<<< HEAD
-	pde_set_flags(dp);
-=======
 	if (!S_ISDIR(dp->mode))
 		pde_set_flags(dp);
->>>>>>> 66e2d96b
 
 	write_lock(&proc_subdir_lock);
 	dp->parent = dir;
