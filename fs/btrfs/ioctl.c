--- conflicted
+++ resolved
@@ -4892,13 +4892,8 @@
 	start = ALIGN_DOWN(pos, fs_info->sectorsize);
 	lockend = start + BTRFS_MAX_UNCOMPRESSED - 1;
 
-<<<<<<< HEAD
 	ret = btrfs_encoded_read(&kiocb, &data->iter, &data->args, &cached_state,
 				 &disk_bytenr, &disk_io_size);
-=======
-	ret = btrfs_encoded_read(&kiocb, &data->iter, &data->args,
-				 &cached_state, &disk_bytenr, &disk_io_size);
->>>>>>> 7a174e04
 	if (ret < 0 && ret != -EIOCBQUEUED)
 		goto out_free;
 
@@ -4916,27 +4911,15 @@
 	}
 
 	if (ret == -EIOCBQUEUED) {
-<<<<<<< HEAD
 		u64 count = min_t(u64, iov_iter_count(&data->iter), disk_io_size);
-=======
-		u64 count = min_t(u64, iov_iter_count(&data->iter),
-				  disk_io_size);
->>>>>>> 7a174e04
 
 		/* Match ioctl by not returning past EOF if uncompressed. */
 		if (!data->args.compression)
 			count = min_t(u64, count, data->args.len);
 
-<<<<<<< HEAD
 		ret = btrfs_uring_read_extent(&kiocb, &data->iter, start, lockend,
 					      cached_state, disk_bytenr, disk_io_size,
 					      count, data->args.compression,
-=======
-		ret = btrfs_uring_read_extent(&kiocb, &data->iter, start,
-					      lockend, cached_state,
-					      disk_bytenr, disk_io_size, count,
-					      data->args.compression,
->>>>>>> 7a174e04
 					      data->iov, cmd);
 
 		goto out_acct;
