// SPDX-License-Identifier: GPL-2.0
/*
 * Copyright (C) 2007 Oracle.  All rights reserved.
 */

#include <crypto/hash.h>
#include <linux/kernel.h>
#include <linux/bio.h>
#include <linux/blk-cgroup.h>
#include <linux/file.h>
#include <linux/fs.h>
#include <linux/pagemap.h>
#include <linux/highmem.h>
#include <linux/time.h>
#include <linux/init.h>
#include <linux/string.h>
#include <linux/backing-dev.h>
#include <linux/writeback.h>
#include <linux/compat.h>
#include <linux/xattr.h>
#include <linux/posix_acl.h>
#include <linux/falloc.h>
#include <linux/slab.h>
#include <linux/ratelimit.h>
#include <linux/btrfs.h>
#include <linux/blkdev.h>
#include <linux/posix_acl_xattr.h>
#include <linux/uio.h>
#include <linux/magic.h>
#include <linux/iversion.h>
#include <linux/swap.h>
#include <linux/migrate.h>
#include <linux/sched/mm.h>
#include <linux/iomap.h>
#include <linux/unaligned.h>
#include <linux/fsverity.h>
#include "misc.h"
#include "ctree.h"
#include "disk-io.h"
#include "transaction.h"
#include "btrfs_inode.h"
#include "ordered-data.h"
#include "xattr.h"
#include "tree-log.h"
#include "bio.h"
#include "compression.h"
#include "locking.h"
#include "props.h"
#include "qgroup.h"
#include "delalloc-space.h"
#include "block-group.h"
#include "space-info.h"
#include "zoned.h"
#include "subpage.h"
#include "inode-item.h"
#include "fs.h"
#include "accessors.h"
#include "extent-tree.h"
#include "root-tree.h"
#include "defrag.h"
#include "dir-item.h"
#include "file-item.h"
#include "uuid-tree.h"
#include "ioctl.h"
#include "file.h"
#include "acl.h"
#include "relocation.h"
#include "verity.h"
#include "super.h"
#include "orphan.h"
#include "backref.h"
#include "raid-stripe-tree.h"
#include "fiemap.h"

struct btrfs_iget_args {
	u64 ino;
	struct btrfs_root *root;
};

struct btrfs_rename_ctx {
	/* Output field. Stores the index number of the old directory entry. */
	u64 index;
};

/*
 * Used by data_reloc_print_warning_inode() to pass needed info for filename
 * resolution and output of error message.
 */
struct data_reloc_warn {
	struct btrfs_path path;
	struct btrfs_fs_info *fs_info;
	u64 extent_item_size;
	u64 logical;
	int mirror_num;
};

/*
 * For the file_extent_tree, we want to hold the inode lock when we lookup and
 * update the disk_i_size, but lockdep will complain because our io_tree we hold
 * the tree lock and get the inode lock when setting delalloc. These two things
 * are unrelated, so make a class for the file_extent_tree so we don't get the
 * two locking patterns mixed up.
 */
static struct lock_class_key file_extent_tree_class;

static const struct inode_operations btrfs_dir_inode_operations;
static const struct inode_operations btrfs_symlink_inode_operations;
static const struct inode_operations btrfs_special_inode_operations;
static const struct inode_operations btrfs_file_inode_operations;
static const struct address_space_operations btrfs_aops;
static const struct file_operations btrfs_dir_file_operations;

static struct kmem_cache *btrfs_inode_cachep;

static int btrfs_setsize(struct inode *inode, struct iattr *attr);
static int btrfs_truncate(struct btrfs_inode *inode, bool skip_writeback);

static noinline int run_delalloc_cow(struct btrfs_inode *inode,
				     struct folio *locked_folio, u64 start,
				     u64 end, struct writeback_control *wbc,
				     bool pages_dirty);

static int data_reloc_print_warning_inode(u64 inum, u64 offset, u64 num_bytes,
					  u64 root, void *warn_ctx)
{
	struct data_reloc_warn *warn = warn_ctx;
	struct btrfs_fs_info *fs_info = warn->fs_info;
	struct extent_buffer *eb;
	struct btrfs_inode_item *inode_item;
	struct inode_fs_paths *ipath = NULL;
	struct btrfs_root *local_root;
	struct btrfs_key key;
	unsigned int nofs_flag;
	u32 nlink;
	int ret;

	local_root = btrfs_get_fs_root(fs_info, root, true);
	if (IS_ERR(local_root)) {
		ret = PTR_ERR(local_root);
		goto err;
	}

	/* This makes the path point to (inum INODE_ITEM ioff). */
	key.objectid = inum;
	key.type = BTRFS_INODE_ITEM_KEY;
	key.offset = 0;

	ret = btrfs_search_slot(NULL, local_root, &key, &warn->path, 0, 0);
	if (ret) {
		btrfs_put_root(local_root);
		btrfs_release_path(&warn->path);
		goto err;
	}

	eb = warn->path.nodes[0];
	inode_item = btrfs_item_ptr(eb, warn->path.slots[0], struct btrfs_inode_item);
	nlink = btrfs_inode_nlink(eb, inode_item);
	btrfs_release_path(&warn->path);

	nofs_flag = memalloc_nofs_save();
	ipath = init_ipath(4096, local_root, &warn->path);
	memalloc_nofs_restore(nofs_flag);
	if (IS_ERR(ipath)) {
		btrfs_put_root(local_root);
		ret = PTR_ERR(ipath);
		ipath = NULL;
		/*
		 * -ENOMEM, not a critical error, just output an generic error
		 * without filename.
		 */
		btrfs_warn(fs_info,
"checksum error at logical %llu mirror %u root %llu, inode %llu offset %llu",
			   warn->logical, warn->mirror_num, root, inum, offset);
		return ret;
	}
	ret = paths_from_inode(inum, ipath);
	if (ret < 0)
		goto err;

	/*
	 * We deliberately ignore the bit ipath might have been too small to
	 * hold all of the paths here
	 */
	for (int i = 0; i < ipath->fspath->elem_cnt; i++) {
		btrfs_warn(fs_info,
"checksum error at logical %llu mirror %u root %llu inode %llu offset %llu length %u links %u (path: %s)",
			   warn->logical, warn->mirror_num, root, inum, offset,
			   fs_info->sectorsize, nlink,
			   (char *)(unsigned long)ipath->fspath->val[i]);
	}

	btrfs_put_root(local_root);
	free_ipath(ipath);
	return 0;

err:
	btrfs_warn(fs_info,
"checksum error at logical %llu mirror %u root %llu inode %llu offset %llu, path resolving failed with ret=%d",
		   warn->logical, warn->mirror_num, root, inum, offset, ret);

	free_ipath(ipath);
	return ret;
}

/*
 * Do extra user-friendly error output (e.g. lookup all the affected files).
 *
 * Return true if we succeeded doing the backref lookup.
 * Return false if such lookup failed, and has to fallback to the old error message.
 */
static void print_data_reloc_error(const struct btrfs_inode *inode, u64 file_off,
				   const u8 *csum, const u8 *csum_expected,
				   int mirror_num)
{
	struct btrfs_fs_info *fs_info = inode->root->fs_info;
	struct btrfs_path path = { 0 };
	struct btrfs_key found_key = { 0 };
	struct extent_buffer *eb;
	struct btrfs_extent_item *ei;
	const u32 csum_size = fs_info->csum_size;
	u64 logical;
	u64 flags;
	u32 item_size;
	int ret;

	mutex_lock(&fs_info->reloc_mutex);
	logical = btrfs_get_reloc_bg_bytenr(fs_info);
	mutex_unlock(&fs_info->reloc_mutex);

	if (logical == U64_MAX) {
		btrfs_warn_rl(fs_info, "has data reloc tree but no running relocation");
		btrfs_warn_rl(fs_info,
"csum failed root %lld ino %llu off %llu csum " CSUM_FMT " expected csum " CSUM_FMT " mirror %d",
			btrfs_root_id(inode->root), btrfs_ino(inode), file_off,
			CSUM_FMT_VALUE(csum_size, csum),
			CSUM_FMT_VALUE(csum_size, csum_expected),
			mirror_num);
		return;
	}

	logical += file_off;
	btrfs_warn_rl(fs_info,
"csum failed root %lld ino %llu off %llu logical %llu csum " CSUM_FMT " expected csum " CSUM_FMT " mirror %d",
			btrfs_root_id(inode->root),
			btrfs_ino(inode), file_off, logical,
			CSUM_FMT_VALUE(csum_size, csum),
			CSUM_FMT_VALUE(csum_size, csum_expected),
			mirror_num);

	ret = extent_from_logical(fs_info, logical, &path, &found_key, &flags);
	if (ret < 0) {
		btrfs_err_rl(fs_info, "failed to lookup extent item for logical %llu: %d",
			     logical, ret);
		return;
	}
	eb = path.nodes[0];
	ei = btrfs_item_ptr(eb, path.slots[0], struct btrfs_extent_item);
	item_size = btrfs_item_size(eb, path.slots[0]);
	if (flags & BTRFS_EXTENT_FLAG_TREE_BLOCK) {
		unsigned long ptr = 0;
		u64 ref_root;
		u8 ref_level;

		while (true) {
			ret = tree_backref_for_extent(&ptr, eb, &found_key, ei,
						      item_size, &ref_root,
						      &ref_level);
			if (ret < 0) {
				btrfs_warn_rl(fs_info,
				"failed to resolve tree backref for logical %llu: %d",
					      logical, ret);
				break;
			}
			if (ret > 0)
				break;

			btrfs_warn_rl(fs_info,
"csum error at logical %llu mirror %u: metadata %s (level %d) in tree %llu",
				logical, mirror_num,
				(ref_level ? "node" : "leaf"),
				ref_level, ref_root);
		}
		btrfs_release_path(&path);
	} else {
		struct btrfs_backref_walk_ctx ctx = { 0 };
		struct data_reloc_warn reloc_warn = { 0 };

		btrfs_release_path(&path);

		ctx.bytenr = found_key.objectid;
		ctx.extent_item_pos = logical - found_key.objectid;
		ctx.fs_info = fs_info;

		reloc_warn.logical = logical;
		reloc_warn.extent_item_size = found_key.offset;
		reloc_warn.mirror_num = mirror_num;
		reloc_warn.fs_info = fs_info;

		iterate_extent_inodes(&ctx, true,
				      data_reloc_print_warning_inode, &reloc_warn);
	}
}

static void __cold btrfs_print_data_csum_error(struct btrfs_inode *inode,
		u64 logical_start, u8 *csum, u8 *csum_expected, int mirror_num)
{
	struct btrfs_root *root = inode->root;
	const u32 csum_size = root->fs_info->csum_size;

	/* For data reloc tree, it's better to do a backref lookup instead. */
	if (btrfs_root_id(root) == BTRFS_DATA_RELOC_TREE_OBJECTID)
		return print_data_reloc_error(inode, logical_start, csum,
					      csum_expected, mirror_num);

	/* Output without objectid, which is more meaningful */
	if (btrfs_root_id(root) >= BTRFS_LAST_FREE_OBJECTID) {
		btrfs_warn_rl(root->fs_info,
"csum failed root %lld ino %lld off %llu csum " CSUM_FMT " expected csum " CSUM_FMT " mirror %d",
			btrfs_root_id(root), btrfs_ino(inode),
			logical_start,
			CSUM_FMT_VALUE(csum_size, csum),
			CSUM_FMT_VALUE(csum_size, csum_expected),
			mirror_num);
	} else {
		btrfs_warn_rl(root->fs_info,
"csum failed root %llu ino %llu off %llu csum " CSUM_FMT " expected csum " CSUM_FMT " mirror %d",
			btrfs_root_id(root), btrfs_ino(inode),
			logical_start,
			CSUM_FMT_VALUE(csum_size, csum),
			CSUM_FMT_VALUE(csum_size, csum_expected),
			mirror_num);
	}
}

/*
 * Lock inode i_rwsem based on arguments passed.
 *
 * ilock_flags can have the following bit set:
 *
 * BTRFS_ILOCK_SHARED - acquire a shared lock on the inode
 * BTRFS_ILOCK_TRY - try to acquire the lock, if fails on first attempt
 *		     return -EAGAIN
 * BTRFS_ILOCK_MMAP - acquire a write lock on the i_mmap_lock
 */
int btrfs_inode_lock(struct btrfs_inode *inode, unsigned int ilock_flags)
{
	if (ilock_flags & BTRFS_ILOCK_SHARED) {
		if (ilock_flags & BTRFS_ILOCK_TRY) {
			if (!inode_trylock_shared(&inode->vfs_inode))
				return -EAGAIN;
			else
				return 0;
		}
		inode_lock_shared(&inode->vfs_inode);
	} else {
		if (ilock_flags & BTRFS_ILOCK_TRY) {
			if (!inode_trylock(&inode->vfs_inode))
				return -EAGAIN;
			else
				return 0;
		}
		inode_lock(&inode->vfs_inode);
	}
	if (ilock_flags & BTRFS_ILOCK_MMAP)
		down_write(&inode->i_mmap_lock);
	return 0;
}

/*
 * Unock inode i_rwsem.
 *
 * ilock_flags should contain the same bits set as passed to btrfs_inode_lock()
 * to decide whether the lock acquired is shared or exclusive.
 */
void btrfs_inode_unlock(struct btrfs_inode *inode, unsigned int ilock_flags)
{
	if (ilock_flags & BTRFS_ILOCK_MMAP)
		up_write(&inode->i_mmap_lock);
	if (ilock_flags & BTRFS_ILOCK_SHARED)
		inode_unlock_shared(&inode->vfs_inode);
	else
		inode_unlock(&inode->vfs_inode);
}

/*
 * Cleanup all submitted ordered extents in specified range to handle errors
 * from the btrfs_run_delalloc_range() callback.
 *
 * NOTE: caller must ensure that when an error happens, it can not call
 * extent_clear_unlock_delalloc() to clear both the bits EXTENT_DO_ACCOUNTING
 * and EXTENT_DELALLOC simultaneously, because that causes the reserved metadata
 * to be released, which we want to happen only when finishing the ordered
 * extent (btrfs_finish_ordered_io()).
 */
static inline void btrfs_cleanup_ordered_extents(struct btrfs_inode *inode,
						 u64 offset, u64 bytes)
{
	unsigned long index = offset >> PAGE_SHIFT;
	unsigned long end_index = (offset + bytes - 1) >> PAGE_SHIFT;
	struct folio *folio;

	while (index <= end_index) {
		folio = filemap_get_folio(inode->vfs_inode.i_mapping, index);
		index++;
		if (IS_ERR(folio))
			continue;

		/*
		 * Here we just clear all Ordered bits for every page in the
		 * range, then btrfs_mark_ordered_io_finished() will handle
		 * the ordered extent accounting for the range.
		 */
		btrfs_folio_clamp_clear_ordered(inode->root->fs_info, folio,
						offset, bytes);
		folio_put(folio);
	}

	return btrfs_mark_ordered_io_finished(inode, NULL, offset, bytes, false);
}

static int btrfs_dirty_inode(struct btrfs_inode *inode);

static int btrfs_init_inode_security(struct btrfs_trans_handle *trans,
				     struct btrfs_new_inode_args *args)
{
	int err;

	if (args->default_acl) {
		err = __btrfs_set_acl(trans, args->inode, args->default_acl,
				      ACL_TYPE_DEFAULT);
		if (err)
			return err;
	}
	if (args->acl) {
		err = __btrfs_set_acl(trans, args->inode, args->acl, ACL_TYPE_ACCESS);
		if (err)
			return err;
	}
	if (!args->default_acl && !args->acl)
		cache_no_acl(args->inode);
	return btrfs_xattr_security_init(trans, args->inode, args->dir,
					 &args->dentry->d_name);
}

/*
 * this does all the hard work for inserting an inline extent into
 * the btree.  The caller should have done a btrfs_drop_extents so that
 * no overlapping inline items exist in the btree
 */
static int insert_inline_extent(struct btrfs_trans_handle *trans,
				struct btrfs_path *path,
				struct btrfs_inode *inode, bool extent_inserted,
				size_t size, size_t compressed_size,
				int compress_type,
				struct folio *compressed_folio,
				bool update_i_size)
{
	struct btrfs_root *root = inode->root;
	struct extent_buffer *leaf;
	const u32 sectorsize = trans->fs_info->sectorsize;
	char *kaddr;
	unsigned long ptr;
	struct btrfs_file_extent_item *ei;
	int ret;
	size_t cur_size = size;
	u64 i_size;

	/*
	 * The decompressed size must still be no larger than a sector.  Under
	 * heavy race, we can have size == 0 passed in, but that shouldn't be a
	 * big deal and we can continue the insertion.
	 */
	ASSERT(size <= sectorsize);

	/*
	 * The compressed size also needs to be no larger than a sector.
	 * That's also why we only need one page as the parameter.
	 */
	if (compressed_folio)
		ASSERT(compressed_size <= sectorsize);
	else
		ASSERT(compressed_size == 0);

	if (compressed_size && compressed_folio)
		cur_size = compressed_size;

	if (!extent_inserted) {
		struct btrfs_key key;
		size_t datasize;

		key.objectid = btrfs_ino(inode);
		key.offset = 0;
		key.type = BTRFS_EXTENT_DATA_KEY;

		datasize = btrfs_file_extent_calc_inline_size(cur_size);
		ret = btrfs_insert_empty_item(trans, root, path, &key,
					      datasize);
		if (ret)
			goto fail;
	}
	leaf = path->nodes[0];
	ei = btrfs_item_ptr(leaf, path->slots[0],
			    struct btrfs_file_extent_item);
	btrfs_set_file_extent_generation(leaf, ei, trans->transid);
	btrfs_set_file_extent_type(leaf, ei, BTRFS_FILE_EXTENT_INLINE);
	btrfs_set_file_extent_encryption(leaf, ei, 0);
	btrfs_set_file_extent_other_encoding(leaf, ei, 0);
	btrfs_set_file_extent_ram_bytes(leaf, ei, size);
	ptr = btrfs_file_extent_inline_start(ei);

	if (compress_type != BTRFS_COMPRESS_NONE) {
		kaddr = kmap_local_folio(compressed_folio, 0);
		write_extent_buffer(leaf, kaddr, ptr, compressed_size);
		kunmap_local(kaddr);

		btrfs_set_file_extent_compression(leaf, ei,
						  compress_type);
	} else {
		struct folio *folio;

		folio = filemap_get_folio(inode->vfs_inode.i_mapping, 0);
		ASSERT(!IS_ERR(folio));
		btrfs_set_file_extent_compression(leaf, ei, 0);
		kaddr = kmap_local_folio(folio, 0);
		write_extent_buffer(leaf, kaddr, ptr, size);
		kunmap_local(kaddr);
		folio_put(folio);
	}
	btrfs_release_path(path);

	/*
	 * We align size to sectorsize for inline extents just for simplicity
	 * sake.
	 */
	ret = btrfs_inode_set_file_extent_range(inode, 0,
					ALIGN(size, root->fs_info->sectorsize));
	if (ret)
		goto fail;

	/*
	 * We're an inline extent, so nobody can extend the file past i_size
	 * without locking a page we already have locked.
	 *
	 * We must do any i_size and inode updates before we unlock the pages.
	 * Otherwise we could end up racing with unlink.
	 */
	i_size = i_size_read(&inode->vfs_inode);
	if (update_i_size && size > i_size) {
		i_size_write(&inode->vfs_inode, size);
		i_size = size;
	}
	inode->disk_i_size = i_size;

fail:
	return ret;
}

static bool can_cow_file_range_inline(struct btrfs_inode *inode,
				      u64 offset, u64 size,
				      size_t compressed_size)
{
	struct btrfs_fs_info *fs_info = inode->root->fs_info;
	u64 data_len = (compressed_size ?: size);

	/* Inline extents must start at offset 0. */
	if (offset != 0)
		return false;

	/*
	 * Due to the page size limit, for subpage we can only trigger the
	 * writeback for the dirty sectors of page, that means data writeback
	 * is doing more writeback than what we want.
	 *
	 * This is especially unexpected for some call sites like fallocate,
	 * where we only increase i_size after everything is done.
	 * This means we can trigger inline extent even if we didn't want to.
	 * So here we skip inline extent creation completely.
	 */
	if (fs_info->sectorsize != PAGE_SIZE)
		return false;

	/* Inline extents are limited to sectorsize. */
	if (size > fs_info->sectorsize)
		return false;

	/* We cannot exceed the maximum inline data size. */
	if (data_len > BTRFS_MAX_INLINE_DATA_SIZE(fs_info))
		return false;

	/* We cannot exceed the user specified max_inline size. */
	if (data_len > fs_info->max_inline)
		return false;

	/* Inline extents must be the entirety of the file. */
	if (size < i_size_read(&inode->vfs_inode))
		return false;

	return true;
}

/*
 * conditionally insert an inline extent into the file.  This
 * does the checks required to make sure the data is small enough
 * to fit as an inline extent.
 *
 * If being used directly, you must have already checked we're allowed to cow
 * the range by getting true from can_cow_file_range_inline().
 */
static noinline int __cow_file_range_inline(struct btrfs_inode *inode,
					    u64 size, size_t compressed_size,
					    int compress_type,
					    struct folio *compressed_folio,
					    bool update_i_size)
{
	struct btrfs_drop_extents_args drop_args = { 0 };
	struct btrfs_root *root = inode->root;
	struct btrfs_fs_info *fs_info = root->fs_info;
	struct btrfs_trans_handle *trans;
	u64 data_len = (compressed_size ?: size);
	int ret;
	struct btrfs_path *path;

	path = btrfs_alloc_path();
	if (!path)
		return -ENOMEM;

	trans = btrfs_join_transaction(root);
	if (IS_ERR(trans)) {
		btrfs_free_path(path);
		return PTR_ERR(trans);
	}
	trans->block_rsv = &inode->block_rsv;

	drop_args.path = path;
	drop_args.start = 0;
	drop_args.end = fs_info->sectorsize;
	drop_args.drop_cache = true;
	drop_args.replace_extent = true;
	drop_args.extent_item_size = btrfs_file_extent_calc_inline_size(data_len);
	ret = btrfs_drop_extents(trans, root, inode, &drop_args);
	if (ret) {
		btrfs_abort_transaction(trans, ret);
		goto out;
	}

	ret = insert_inline_extent(trans, path, inode, drop_args.extent_inserted,
				   size, compressed_size, compress_type,
				   compressed_folio, update_i_size);
	if (ret && ret != -ENOSPC) {
		btrfs_abort_transaction(trans, ret);
		goto out;
	} else if (ret == -ENOSPC) {
		ret = 1;
		goto out;
	}

	btrfs_update_inode_bytes(inode, size, drop_args.bytes_found);
	ret = btrfs_update_inode(trans, inode);
	if (ret && ret != -ENOSPC) {
		btrfs_abort_transaction(trans, ret);
		goto out;
	} else if (ret == -ENOSPC) {
		ret = 1;
		goto out;
	}

	btrfs_set_inode_full_sync(inode);
out:
	/*
	 * Don't forget to free the reserved space, as for inlined extent
	 * it won't count as data extent, free them directly here.
	 * And at reserve time, it's always aligned to page size, so
	 * just free one page here.
	 */
	btrfs_qgroup_free_data(inode, NULL, 0, PAGE_SIZE, NULL);
	btrfs_free_path(path);
	btrfs_end_transaction(trans);
	return ret;
}

static noinline int cow_file_range_inline(struct btrfs_inode *inode,
					  struct folio *locked_folio,
					  u64 offset, u64 end,
					  size_t compressed_size,
					  int compress_type,
					  struct folio *compressed_folio,
					  bool update_i_size)
{
	struct extent_state *cached = NULL;
	unsigned long clear_flags = EXTENT_DELALLOC | EXTENT_DELALLOC_NEW |
		EXTENT_DEFRAG | EXTENT_DO_ACCOUNTING | EXTENT_LOCKED;
	u64 size = min_t(u64, i_size_read(&inode->vfs_inode), end + 1);
	int ret;

	if (!can_cow_file_range_inline(inode, offset, size, compressed_size))
		return 1;

	lock_extent(&inode->io_tree, offset, end, &cached);
	ret = __cow_file_range_inline(inode, size, compressed_size,
				      compress_type, compressed_folio,
				      update_i_size);
	if (ret > 0) {
		unlock_extent(&inode->io_tree, offset, end, &cached);
		return ret;
	}

	/*
	 * In the successful case (ret == 0 here), cow_file_range will return 1.
	 *
	 * Quite a bit further up the callstack in extent_writepage(), ret == 1
	 * is treated as a short circuited success and does not unlock the folio,
	 * so we must do it here.
	 *
	 * In the failure case, the locked_folio does get unlocked by
	 * btrfs_folio_end_all_writers, which asserts that it is still locked
	 * at that point, so we must *not* unlock it here.
	 *
	 * The other two callsites in compress_file_range do not have a
	 * locked_folio, so they are not relevant to this logic.
	 */
	if (ret == 0)
		locked_folio = NULL;

	extent_clear_unlock_delalloc(inode, offset, end, locked_folio, &cached,
				     clear_flags, PAGE_UNLOCK |
				     PAGE_START_WRITEBACK | PAGE_END_WRITEBACK);
	return ret;
}

struct async_extent {
	u64 start;
	u64 ram_size;
	u64 compressed_size;
	struct folio **folios;
	unsigned long nr_folios;
	int compress_type;
	struct list_head list;
};

struct async_chunk {
	struct btrfs_inode *inode;
	struct folio *locked_folio;
	u64 start;
	u64 end;
	blk_opf_t write_flags;
	struct list_head extents;
	struct cgroup_subsys_state *blkcg_css;
	struct btrfs_work work;
	struct async_cow *async_cow;
};

struct async_cow {
	atomic_t num_chunks;
	struct async_chunk chunks[];
};

static noinline int add_async_extent(struct async_chunk *cow,
				     u64 start, u64 ram_size,
				     u64 compressed_size,
				     struct folio **folios,
				     unsigned long nr_folios,
				     int compress_type)
{
	struct async_extent *async_extent;

	async_extent = kmalloc(sizeof(*async_extent), GFP_NOFS);
	if (!async_extent)
		return -ENOMEM;
	async_extent->start = start;
	async_extent->ram_size = ram_size;
	async_extent->compressed_size = compressed_size;
	async_extent->folios = folios;
	async_extent->nr_folios = nr_folios;
	async_extent->compress_type = compress_type;
	list_add_tail(&async_extent->list, &cow->extents);
	return 0;
}

/*
 * Check if the inode needs to be submitted to compression, based on mount
 * options, defragmentation, properties or heuristics.
 */
static inline int inode_need_compress(struct btrfs_inode *inode, u64 start,
				      u64 end)
{
	struct btrfs_fs_info *fs_info = inode->root->fs_info;

	if (!btrfs_inode_can_compress(inode)) {
		WARN(IS_ENABLED(CONFIG_BTRFS_DEBUG),
			KERN_ERR "BTRFS: unexpected compression for ino %llu\n",
			btrfs_ino(inode));
		return 0;
	}
	/*
	 * Only enable sector perfect compression for experimental builds.
	 *
	 * This is a big feature change for subpage cases, and can hit
	 * different corner cases, so only limit this feature for
	 * experimental build for now.
	 *
	 * ETA for moving this out of experimental builds is 6.15.
	 */
	if (fs_info->sectorsize < PAGE_SIZE &&
	    !IS_ENABLED(CONFIG_BTRFS_EXPERIMENTAL)) {
		if (!PAGE_ALIGNED(start) ||
		    !PAGE_ALIGNED(end + 1))
			return 0;
	}

	/* force compress */
	if (btrfs_test_opt(fs_info, FORCE_COMPRESS))
		return 1;
	/* defrag ioctl */
	if (inode->defrag_compress)
		return 1;
	/* bad compression ratios */
	if (inode->flags & BTRFS_INODE_NOCOMPRESS)
		return 0;
	if (btrfs_test_opt(fs_info, COMPRESS) ||
	    inode->flags & BTRFS_INODE_COMPRESS ||
	    inode->prop_compress)
		return btrfs_compress_heuristic(inode, start, end);
	return 0;
}

static inline void inode_should_defrag(struct btrfs_inode *inode,
		u64 start, u64 end, u64 num_bytes, u32 small_write)
{
	/* If this is a small write inside eof, kick off a defrag */
	if (num_bytes < small_write &&
	    (start > 0 || end + 1 < inode->disk_i_size))
		btrfs_add_inode_defrag(inode, small_write);
}

static int extent_range_clear_dirty_for_io(struct inode *inode, u64 start, u64 end)
{
	unsigned long end_index = end >> PAGE_SHIFT;
	struct folio *folio;
	int ret = 0;

	for (unsigned long index = start >> PAGE_SHIFT;
	     index <= end_index; index++) {
		folio = filemap_get_folio(inode->i_mapping, index);
		if (IS_ERR(folio)) {
			if (!ret)
				ret = PTR_ERR(folio);
			continue;
		}
		btrfs_folio_clamp_clear_dirty(inode_to_fs_info(inode), folio, start,
					      end + 1 - start);
		folio_put(folio);
	}
	return ret;
}

/*
 * Work queue call back to started compression on a file and pages.
 *
 * This is done inside an ordered work queue, and the compression is spread
 * across many cpus.  The actual IO submission is step two, and the ordered work
 * queue takes care of making sure that happens in the same order things were
 * put onto the queue by writepages and friends.
 *
 * If this code finds it can't get good compression, it puts an entry onto the
 * work queue to write the uncompressed bytes.  This makes sure that both
 * compressed inodes and uncompressed inodes are written in the same order that
 * the flusher thread sent them down.
 */
static void compress_file_range(struct btrfs_work *work)
{
	struct async_chunk *async_chunk =
		container_of(work, struct async_chunk, work);
	struct btrfs_inode *inode = async_chunk->inode;
	struct btrfs_fs_info *fs_info = inode->root->fs_info;
	struct address_space *mapping = inode->vfs_inode.i_mapping;
	u64 blocksize = fs_info->sectorsize;
	u64 start = async_chunk->start;
	u64 end = async_chunk->end;
	u64 actual_end;
	u64 i_size;
	int ret = 0;
	struct folio **folios;
	unsigned long nr_folios;
	unsigned long total_compressed = 0;
	unsigned long total_in = 0;
	unsigned int poff;
	int i;
	int compress_type = fs_info->compress_type;

	inode_should_defrag(inode, start, end, end - start + 1, SZ_16K);

	/*
	 * We need to call clear_page_dirty_for_io on each page in the range.
	 * Otherwise applications with the file mmap'd can wander in and change
	 * the page contents while we are compressing them.
	 */
	ret = extent_range_clear_dirty_for_io(&inode->vfs_inode, start, end);

	/*
	 * All the folios should have been locked thus no failure.
	 *
	 * And even if some folios are missing, btrfs_compress_folios()
	 * would handle them correctly, so here just do an ASSERT() check for
	 * early logic errors.
	 */
	ASSERT(ret == 0);

	/*
	 * We need to save i_size before now because it could change in between
	 * us evaluating the size and assigning it.  This is because we lock and
	 * unlock the page in truncate and fallocate, and then modify the i_size
	 * later on.
	 *
	 * The barriers are to emulate READ_ONCE, remove that once i_size_read
	 * does that for us.
	 */
	barrier();
	i_size = i_size_read(&inode->vfs_inode);
	barrier();
	actual_end = min_t(u64, i_size, end + 1);
again:
	folios = NULL;
	nr_folios = (end >> PAGE_SHIFT) - (start >> PAGE_SHIFT) + 1;
	nr_folios = min_t(unsigned long, nr_folios, BTRFS_MAX_COMPRESSED_PAGES);

	/*
	 * we don't want to send crud past the end of i_size through
	 * compression, that's just a waste of CPU time.  So, if the
	 * end of the file is before the start of our current
	 * requested range of bytes, we bail out to the uncompressed
	 * cleanup code that can deal with all of this.
	 *
	 * It isn't really the fastest way to fix things, but this is a
	 * very uncommon corner.
	 */
	if (actual_end <= start)
		goto cleanup_and_bail_uncompressed;

	total_compressed = actual_end - start;

	/*
	 * Skip compression for a small file range(<=blocksize) that
	 * isn't an inline extent, since it doesn't save disk space at all.
	 */
	if (total_compressed <= blocksize &&
	   (start > 0 || end + 1 < inode->disk_i_size))
		goto cleanup_and_bail_uncompressed;

	total_compressed = min_t(unsigned long, total_compressed,
			BTRFS_MAX_UNCOMPRESSED);
	total_in = 0;
	ret = 0;

	/*
	 * We do compression for mount -o compress and when the inode has not
	 * been flagged as NOCOMPRESS.  This flag can change at any time if we
	 * discover bad compression ratios.
	 */
	if (!inode_need_compress(inode, start, end))
		goto cleanup_and_bail_uncompressed;

	folios = kcalloc(nr_folios, sizeof(struct folio *), GFP_NOFS);
	if (!folios) {
		/*
		 * Memory allocation failure is not a fatal error, we can fall
		 * back to uncompressed code.
		 */
		goto cleanup_and_bail_uncompressed;
	}

	if (inode->defrag_compress)
		compress_type = inode->defrag_compress;
	else if (inode->prop_compress)
		compress_type = inode->prop_compress;

	/* Compression level is applied here. */
	ret = btrfs_compress_folios(compress_type | (fs_info->compress_level << 4),
				    mapping, start, folios, &nr_folios, &total_in,
				    &total_compressed);
	if (ret)
		goto mark_incompressible;

	/*
	 * Zero the tail end of the last page, as we might be sending it down
	 * to disk.
	 */
	poff = offset_in_page(total_compressed);
	if (poff)
		folio_zero_range(folios[nr_folios - 1], poff, PAGE_SIZE - poff);

	/*
	 * Try to create an inline extent.
	 *
	 * If we didn't compress the entire range, try to create an uncompressed
	 * inline extent, else a compressed one.
	 *
	 * Check cow_file_range() for why we don't even try to create inline
	 * extent for the subpage case.
	 */
	if (total_in < actual_end)
		ret = cow_file_range_inline(inode, NULL, start, end, 0,
					    BTRFS_COMPRESS_NONE, NULL, false);
	else
		ret = cow_file_range_inline(inode, NULL, start, end, total_compressed,
					    compress_type, folios[0], false);
	if (ret <= 0) {
		if (ret < 0)
			mapping_set_error(mapping, -EIO);
		goto free_pages;
	}

	/*
	 * We aren't doing an inline extent. Round the compressed size up to a
	 * block size boundary so the allocator does sane things.
	 */
	total_compressed = ALIGN(total_compressed, blocksize);

	/*
	 * One last check to make sure the compression is really a win, compare
	 * the page count read with the blocks on disk, compression must free at
	 * least one sector.
	 */
	total_in = round_up(total_in, fs_info->sectorsize);
	if (total_compressed + blocksize > total_in)
		goto mark_incompressible;

	/*
	 * The async work queues will take care of doing actual allocation on
	 * disk for these compressed pages, and will submit the bios.
	 */
	ret = add_async_extent(async_chunk, start, total_in, total_compressed, folios,
			       nr_folios, compress_type);
	BUG_ON(ret);
	if (start + total_in < end) {
		start += total_in;
		cond_resched();
		goto again;
	}
	return;

mark_incompressible:
	if (!btrfs_test_opt(fs_info, FORCE_COMPRESS) && !inode->prop_compress)
		inode->flags |= BTRFS_INODE_NOCOMPRESS;
cleanup_and_bail_uncompressed:
	ret = add_async_extent(async_chunk, start, end - start + 1, 0, NULL, 0,
			       BTRFS_COMPRESS_NONE);
	BUG_ON(ret);
free_pages:
	if (folios) {
		for (i = 0; i < nr_folios; i++) {
			WARN_ON(folios[i]->mapping);
			btrfs_free_compr_folio(folios[i]);
		}
		kfree(folios);
	}
}

static void free_async_extent_pages(struct async_extent *async_extent)
{
	int i;

	if (!async_extent->folios)
		return;

	for (i = 0; i < async_extent->nr_folios; i++) {
		WARN_ON(async_extent->folios[i]->mapping);
		btrfs_free_compr_folio(async_extent->folios[i]);
	}
	kfree(async_extent->folios);
	async_extent->nr_folios = 0;
	async_extent->folios = NULL;
}

static void submit_uncompressed_range(struct btrfs_inode *inode,
				      struct async_extent *async_extent,
				      struct folio *locked_folio)
{
	u64 start = async_extent->start;
	u64 end = async_extent->start + async_extent->ram_size - 1;
	int ret;
	struct writeback_control wbc = {
		.sync_mode		= WB_SYNC_ALL,
		.range_start		= start,
		.range_end		= end,
		.no_cgroup_owner	= 1,
	};

	wbc_attach_fdatawrite_inode(&wbc, &inode->vfs_inode);
	ret = run_delalloc_cow(inode, locked_folio, start, end,
			       &wbc, false);
	wbc_detach_inode(&wbc);
	if (ret < 0) {
		btrfs_cleanup_ordered_extents(inode, start, end - start + 1);
		if (locked_folio)
			btrfs_folio_end_lock(inode->root->fs_info, locked_folio,
					     start, async_extent->ram_size);
		btrfs_err_rl(inode->root->fs_info,
			"%s failed, root=%llu inode=%llu start=%llu len=%llu: %d",
			     __func__, btrfs_root_id(inode->root),
			     btrfs_ino(inode), start, async_extent->ram_size, ret);
	}
}

static void submit_one_async_extent(struct async_chunk *async_chunk,
				    struct async_extent *async_extent,
				    u64 *alloc_hint)
{
	struct btrfs_inode *inode = async_chunk->inode;
	struct extent_io_tree *io_tree = &inode->io_tree;
	struct btrfs_root *root = inode->root;
	struct btrfs_fs_info *fs_info = root->fs_info;
	struct btrfs_ordered_extent *ordered;
	struct btrfs_file_extent file_extent;
	struct btrfs_key ins;
	struct folio *locked_folio = NULL;
	struct extent_state *cached = NULL;
	struct extent_map *em;
	int ret = 0;
	u64 start = async_extent->start;
	u64 end = async_extent->start + async_extent->ram_size - 1;

	if (async_chunk->blkcg_css)
		kthread_associate_blkcg(async_chunk->blkcg_css);

	/*
	 * If async_chunk->locked_folio is in the async_extent range, we need to
	 * handle it.
	 */
	if (async_chunk->locked_folio) {
		u64 locked_folio_start = folio_pos(async_chunk->locked_folio);
		u64 locked_folio_end = locked_folio_start +
			folio_size(async_chunk->locked_folio) - 1;

		if (!(start >= locked_folio_end || end <= locked_folio_start))
			locked_folio = async_chunk->locked_folio;
	}

	if (async_extent->compress_type == BTRFS_COMPRESS_NONE) {
		submit_uncompressed_range(inode, async_extent, locked_folio);
		goto done;
	}

	ret = btrfs_reserve_extent(root, async_extent->ram_size,
				   async_extent->compressed_size,
				   async_extent->compressed_size,
				   0, *alloc_hint, &ins, 1, 1);
	if (ret) {
		/*
		 * We can't reserve contiguous space for the compressed size.
		 * Unlikely, but it's possible that we could have enough
		 * non-contiguous space for the uncompressed size instead.  So
		 * fall back to uncompressed.
		 */
		submit_uncompressed_range(inode, async_extent, locked_folio);
		goto done;
	}

	lock_extent(io_tree, start, end, &cached);

	/* Here we're doing allocation and writeback of the compressed pages */
	file_extent.disk_bytenr = ins.objectid;
	file_extent.disk_num_bytes = ins.offset;
	file_extent.ram_bytes = async_extent->ram_size;
	file_extent.num_bytes = async_extent->ram_size;
	file_extent.offset = 0;
	file_extent.compression = async_extent->compress_type;

	em = btrfs_create_io_em(inode, start, &file_extent, BTRFS_ORDERED_COMPRESSED);
	if (IS_ERR(em)) {
		ret = PTR_ERR(em);
		goto out_free_reserve;
	}
	free_extent_map(em);

	ordered = btrfs_alloc_ordered_extent(inode, start, &file_extent,
					     1 << BTRFS_ORDERED_COMPRESSED);
	if (IS_ERR(ordered)) {
		btrfs_drop_extent_map_range(inode, start, end, false);
		ret = PTR_ERR(ordered);
		goto out_free_reserve;
	}
	btrfs_dec_block_group_reservations(fs_info, ins.objectid);

	/* Clear dirty, set writeback and unlock the pages. */
	extent_clear_unlock_delalloc(inode, start, end,
			NULL, &cached, EXTENT_LOCKED | EXTENT_DELALLOC,
			PAGE_UNLOCK | PAGE_START_WRITEBACK);
	btrfs_submit_compressed_write(ordered,
			    async_extent->folios,	/* compressed_folios */
			    async_extent->nr_folios,
			    async_chunk->write_flags, true);
	*alloc_hint = ins.objectid + ins.offset;
done:
	if (async_chunk->blkcg_css)
		kthread_associate_blkcg(NULL);
	kfree(async_extent);
	return;

out_free_reserve:
	btrfs_dec_block_group_reservations(fs_info, ins.objectid);
	btrfs_free_reserved_extent(fs_info, ins.objectid, ins.offset, 1);
	mapping_set_error(inode->vfs_inode.i_mapping, -EIO);
	extent_clear_unlock_delalloc(inode, start, end,
				     NULL, &cached,
				     EXTENT_LOCKED | EXTENT_DELALLOC |
				     EXTENT_DELALLOC_NEW |
				     EXTENT_DEFRAG | EXTENT_DO_ACCOUNTING,
				     PAGE_UNLOCK | PAGE_START_WRITEBACK |
				     PAGE_END_WRITEBACK);
	free_async_extent_pages(async_extent);
	if (async_chunk->blkcg_css)
		kthread_associate_blkcg(NULL);
	btrfs_debug(fs_info,
"async extent submission failed root=%lld inode=%llu start=%llu len=%llu ret=%d",
		    btrfs_root_id(root), btrfs_ino(inode), start,
		    async_extent->ram_size, ret);
	kfree(async_extent);
}

u64 btrfs_get_extent_allocation_hint(struct btrfs_inode *inode, u64 start,
				     u64 num_bytes)
{
	struct extent_map_tree *em_tree = &inode->extent_tree;
	struct extent_map *em;
	u64 alloc_hint = 0;

	read_lock(&em_tree->lock);
	em = search_extent_mapping(em_tree, start, num_bytes);
	if (em) {
		/*
		 * if block start isn't an actual block number then find the
		 * first block in this inode and use that as a hint.  If that
		 * block is also bogus then just don't worry about it.
		 */
		if (em->disk_bytenr >= EXTENT_MAP_LAST_BYTE) {
			free_extent_map(em);
			em = search_extent_mapping(em_tree, 0, 0);
			if (em && em->disk_bytenr < EXTENT_MAP_LAST_BYTE)
				alloc_hint = extent_map_block_start(em);
			if (em)
				free_extent_map(em);
		} else {
			alloc_hint = extent_map_block_start(em);
			free_extent_map(em);
		}
	}
	read_unlock(&em_tree->lock);

	return alloc_hint;
}

/*
 * when extent_io.c finds a delayed allocation range in the file,
 * the call backs end up in this code.  The basic idea is to
 * allocate extents on disk for the range, and create ordered data structs
 * in ram to track those extents.
 *
 * locked_folio is the folio that writepage had locked already.  We use
 * it to make sure we don't do extra locks or unlocks.
 *
 * When this function fails, it unlocks all pages except @locked_folio.
 *
 * When this function successfully creates an inline extent, it returns 1 and
 * unlocks all pages including locked_folio and starts I/O on them.
 * (In reality inline extents are limited to a single page, so locked_folio is
 * the only page handled anyway).
 *
 * When this function succeed and creates a normal extent, the page locking
 * status depends on the passed in flags:
 *
 * - If @keep_locked is set, all pages are kept locked.
 * - Else all pages except for @locked_folio are unlocked.
 *
 * When a failure happens in the second or later iteration of the
 * while-loop, the ordered extents created in previous iterations are kept
 * intact. So, the caller must clean them up by calling
 * btrfs_cleanup_ordered_extents(). See btrfs_run_delalloc_range() for
 * example.
 */
static noinline int cow_file_range(struct btrfs_inode *inode,
				   struct folio *locked_folio, u64 start,
				   u64 end, u64 *done_offset,
				   bool keep_locked, bool no_inline)
{
	struct btrfs_root *root = inode->root;
	struct btrfs_fs_info *fs_info = root->fs_info;
	struct extent_state *cached = NULL;
	u64 alloc_hint = 0;
	u64 orig_start = start;
	u64 num_bytes;
	u64 cur_alloc_size = 0;
	u64 min_alloc_size;
	u64 blocksize = fs_info->sectorsize;
	struct btrfs_key ins;
	struct extent_map *em;
	unsigned clear_bits;
	unsigned long page_ops;
	int ret = 0;

	if (btrfs_is_free_space_inode(inode)) {
		ret = -EINVAL;
		goto out_unlock;
	}

	num_bytes = ALIGN(end - start + 1, blocksize);
	num_bytes = max(blocksize,  num_bytes);
	ASSERT(num_bytes <= btrfs_super_total_bytes(fs_info->super_copy));

	inode_should_defrag(inode, start, end, num_bytes, SZ_64K);

	if (!no_inline) {
		/* lets try to make an inline extent */
		ret = cow_file_range_inline(inode, locked_folio, start, end, 0,
					    BTRFS_COMPRESS_NONE, NULL, false);
		if (ret <= 0) {
			/*
			 * We succeeded, return 1 so the caller knows we're done
			 * with this page and already handled the IO.
			 *
			 * If there was an error then cow_file_range_inline() has
			 * already done the cleanup.
			 */
			if (ret == 0)
				ret = 1;
			goto done;
		}
	}

	alloc_hint = btrfs_get_extent_allocation_hint(inode, start, num_bytes);

	/*
	 * We're not doing compressed IO, don't unlock the first page (which
	 * the caller expects to stay locked), don't clear any dirty bits and
	 * don't set any writeback bits.
	 *
	 * Do set the Ordered (Private2) bit so we know this page was properly
	 * setup for writepage.
	 */
	page_ops = (keep_locked ? 0 : PAGE_UNLOCK);
	page_ops |= PAGE_SET_ORDERED;

	/*
	 * Relocation relies on the relocated extents to have exactly the same
	 * size as the original extents. Normally writeback for relocation data
	 * extents follows a NOCOW path because relocation preallocates the
	 * extents. However, due to an operation such as scrub turning a block
	 * group to RO mode, it may fallback to COW mode, so we must make sure
	 * an extent allocated during COW has exactly the requested size and can
	 * not be split into smaller extents, otherwise relocation breaks and
	 * fails during the stage where it updates the bytenr of file extent
	 * items.
	 */
	if (btrfs_is_data_reloc_root(root))
		min_alloc_size = num_bytes;
	else
		min_alloc_size = fs_info->sectorsize;

	while (num_bytes > 0) {
		struct btrfs_ordered_extent *ordered;
		struct btrfs_file_extent file_extent;

		ret = btrfs_reserve_extent(root, num_bytes, num_bytes,
					   min_alloc_size, 0, alloc_hint,
					   &ins, 1, 1);
		if (ret == -EAGAIN) {
			/*
			 * btrfs_reserve_extent only returns -EAGAIN for zoned
			 * file systems, which is an indication that there are
			 * no active zones to allocate from at the moment.
			 *
			 * If this is the first loop iteration, wait for at
			 * least one zone to finish before retrying the
			 * allocation.  Otherwise ask the caller to write out
			 * the already allocated blocks before coming back to
			 * us, or return -ENOSPC if it can't handle retries.
			 */
			ASSERT(btrfs_is_zoned(fs_info));
			if (start == orig_start) {
				wait_on_bit_io(&inode->root->fs_info->flags,
					       BTRFS_FS_NEED_ZONE_FINISH,
					       TASK_UNINTERRUPTIBLE);
				continue;
			}
			if (done_offset) {
				*done_offset = start - 1;
				return 0;
			}
			ret = -ENOSPC;
		}
		if (ret < 0)
			goto out_unlock;
		cur_alloc_size = ins.offset;

		file_extent.disk_bytenr = ins.objectid;
		file_extent.disk_num_bytes = ins.offset;
		file_extent.num_bytes = ins.offset;
		file_extent.ram_bytes = ins.offset;
		file_extent.offset = 0;
		file_extent.compression = BTRFS_COMPRESS_NONE;

		/*
		 * Locked range will be released either during error clean up or
		 * after the whole range is finished.
		 */
		lock_extent(&inode->io_tree, start, start + cur_alloc_size - 1,
			    &cached);

		em = btrfs_create_io_em(inode, start, &file_extent,
					BTRFS_ORDERED_REGULAR);
		if (IS_ERR(em)) {
			unlock_extent(&inode->io_tree, start,
				      start + cur_alloc_size - 1, &cached);
			ret = PTR_ERR(em);
			goto out_reserve;
		}
		free_extent_map(em);

		ordered = btrfs_alloc_ordered_extent(inode, start, &file_extent,
						     1 << BTRFS_ORDERED_REGULAR);
		if (IS_ERR(ordered)) {
			unlock_extent(&inode->io_tree, start,
				      start + cur_alloc_size - 1, &cached);
			ret = PTR_ERR(ordered);
			goto out_drop_extent_cache;
		}

		if (btrfs_is_data_reloc_root(root)) {
			ret = btrfs_reloc_clone_csums(ordered);

			/*
			 * Only drop cache here, and process as normal.
			 *
			 * We must not allow extent_clear_unlock_delalloc()
			 * at out_unlock label to free meta of this ordered
			 * extent, as its meta should be freed by
			 * btrfs_finish_ordered_io().
			 *
			 * So we must continue until @start is increased to
			 * skip current ordered extent.
			 */
			if (ret)
				btrfs_drop_extent_map_range(inode, start,
							    start + cur_alloc_size - 1,
							    false);
		}
		btrfs_put_ordered_extent(ordered);

		btrfs_dec_block_group_reservations(fs_info, ins.objectid);

<<<<<<< HEAD
		/*
		 * We're not doing compressed IO, don't unlock the first page
		 * (which the caller expects to stay locked), don't clear any
		 * dirty bits and don't set any writeback bits
		 *
		 * Do set the Ordered flag so we know this page was
		 * properly setup for writepage.
		 */
		page_ops = (keep_locked ? 0 : PAGE_UNLOCK);
		page_ops |= PAGE_SET_ORDERED;

		extent_clear_unlock_delalloc(inode, start, start + cur_alloc_size - 1,
					     locked_folio, &cached,
					     EXTENT_LOCKED | EXTENT_DELALLOC,
					     page_ops);
=======
>>>>>>> ae66f271
		if (num_bytes < cur_alloc_size)
			num_bytes = 0;
		else
			num_bytes -= cur_alloc_size;
		alloc_hint = ins.objectid + ins.offset;
		start += cur_alloc_size;
		cur_alloc_size = 0;

		/*
		 * btrfs_reloc_clone_csums() error, since start is increased
		 * extent_clear_unlock_delalloc() at out_unlock label won't
		 * free metadata of current ordered extent, we're OK to exit.
		 */
		if (ret)
			goto out_unlock;
	}
	extent_clear_unlock_delalloc(inode, orig_start, end, locked_folio, &cached,
				     EXTENT_LOCKED | EXTENT_DELALLOC, page_ops);
done:
	if (done_offset)
		*done_offset = end;
	return ret;

out_drop_extent_cache:
	btrfs_drop_extent_map_range(inode, start, start + cur_alloc_size - 1, false);
out_reserve:
	btrfs_dec_block_group_reservations(fs_info, ins.objectid);
	btrfs_free_reserved_extent(fs_info, ins.objectid, ins.offset, 1);
out_unlock:
	/*
	 * Now, we have three regions to clean up:
	 *
	 * |-------(1)----|---(2)---|-------------(3)----------|
	 * `- orig_start  `- start  `- start + cur_alloc_size  `- end
	 *
	 * We process each region below.
	 */

	/*
	 * For the range (1). We have already instantiated the ordered extents
	 * for this region. They are cleaned up by
	 * btrfs_cleanup_ordered_extents() in e.g,
	 * btrfs_run_delalloc_range().
	 * EXTENT_DELALLOC_NEW | EXTENT_DEFRAG | EXTENT_CLEAR_META_RESV
	 * are also handled by the cleanup function.
	 *
	 * So here we only clear EXTENT_LOCKED and EXTENT_DELALLOC flag, and
	 * finish the writeback of the involved folios, which will be never submitted.
	 */
	if (orig_start < start) {
		clear_bits = EXTENT_LOCKED | EXTENT_DELALLOC;
		page_ops = PAGE_UNLOCK | PAGE_START_WRITEBACK | PAGE_END_WRITEBACK;

		if (!locked_folio)
			mapping_set_error(inode->vfs_inode.i_mapping, ret);
		extent_clear_unlock_delalloc(inode, orig_start, start - 1,
					     locked_folio, NULL, clear_bits, page_ops);
	}

	clear_bits = EXTENT_LOCKED | EXTENT_DELALLOC | EXTENT_DELALLOC_NEW |
		     EXTENT_DEFRAG | EXTENT_CLEAR_META_RESV;
	page_ops = PAGE_UNLOCK | PAGE_START_WRITEBACK | PAGE_END_WRITEBACK;

	/*
	 * For the range (2). If we reserved an extent for our delalloc range
	 * (or a subrange) and failed to create the respective ordered extent,
	 * then it means that when we reserved the extent we decremented the
	 * extent's size from the data space_info's bytes_may_use counter and
	 * incremented the space_info's bytes_reserved counter by the same
	 * amount. We must make sure extent_clear_unlock_delalloc() does not try
	 * to decrement again the data space_info's bytes_may_use counter,
	 * therefore we do not pass it the flag EXTENT_CLEAR_DATA_RESV.
	 */
	if (cur_alloc_size) {
		extent_clear_unlock_delalloc(inode, start,
					     start + cur_alloc_size - 1,
					     locked_folio, &cached, clear_bits,
					     page_ops);
		btrfs_qgroup_free_data(inode, NULL, start, cur_alloc_size, NULL);
	}

	/*
	 * For the range (3). We never touched the region. In addition to the
	 * clear_bits above, we add EXTENT_CLEAR_DATA_RESV to release the data
	 * space_info's bytes_may_use counter, reserved in
	 * btrfs_check_data_free_space().
	 */
	if (start + cur_alloc_size < end) {
		clear_bits |= EXTENT_CLEAR_DATA_RESV;
		extent_clear_unlock_delalloc(inode, start + cur_alloc_size,
					     end, locked_folio,
					     &cached, clear_bits, page_ops);
		btrfs_qgroup_free_data(inode, NULL, start + cur_alloc_size,
				       end - start - cur_alloc_size + 1, NULL);
	}
	btrfs_err_rl(fs_info,
		     "%s failed, root=%llu inode=%llu start=%llu len=%llu: %d",
		     __func__, btrfs_root_id(inode->root),
		     btrfs_ino(inode), orig_start, end + 1 - orig_start, ret);
	return ret;
}

/*
 * Phase two of compressed writeback.  This is the ordered portion of the code,
 * which only gets called in the order the work was queued.  We walk all the
 * async extents created by compress_file_range and send them down to the disk.
 *
 * If called with @do_free == true then it'll try to finish the work and free
 * the work struct eventually.
 */
static noinline void submit_compressed_extents(struct btrfs_work *work, bool do_free)
{
	struct async_chunk *async_chunk = container_of(work, struct async_chunk,
						     work);
	struct btrfs_fs_info *fs_info = btrfs_work_owner(work);
	struct async_extent *async_extent;
	unsigned long nr_pages;
	u64 alloc_hint = 0;

	if (do_free) {
		struct async_cow *async_cow;

		btrfs_add_delayed_iput(async_chunk->inode);
		if (async_chunk->blkcg_css)
			css_put(async_chunk->blkcg_css);

		async_cow = async_chunk->async_cow;
		if (atomic_dec_and_test(&async_cow->num_chunks))
			kvfree(async_cow);
		return;
	}

	nr_pages = (async_chunk->end - async_chunk->start + PAGE_SIZE) >>
		PAGE_SHIFT;

	while (!list_empty(&async_chunk->extents)) {
		async_extent = list_entry(async_chunk->extents.next,
					  struct async_extent, list);
		list_del(&async_extent->list);
		submit_one_async_extent(async_chunk, async_extent, &alloc_hint);
	}

	/* atomic_sub_return implies a barrier */
	if (atomic_sub_return(nr_pages, &fs_info->async_delalloc_pages) <
	    5 * SZ_1M)
		cond_wake_up_nomb(&fs_info->async_submit_wait);
}

static bool run_delalloc_compressed(struct btrfs_inode *inode,
				    struct folio *locked_folio, u64 start,
				    u64 end, struct writeback_control *wbc)
{
	struct btrfs_fs_info *fs_info = inode->root->fs_info;
	struct cgroup_subsys_state *blkcg_css = wbc_blkcg_css(wbc);
	struct async_cow *ctx;
	struct async_chunk *async_chunk;
	unsigned long nr_pages;
	u64 num_chunks = DIV_ROUND_UP(end - start, SZ_512K);
	int i;
	unsigned nofs_flag;
	const blk_opf_t write_flags = wbc_to_write_flags(wbc);

	nofs_flag = memalloc_nofs_save();
	ctx = kvmalloc(struct_size(ctx, chunks, num_chunks), GFP_KERNEL);
	memalloc_nofs_restore(nofs_flag);
	if (!ctx)
		return false;

	set_bit(BTRFS_INODE_HAS_ASYNC_EXTENT, &inode->runtime_flags);

	async_chunk = ctx->chunks;
	atomic_set(&ctx->num_chunks, num_chunks);

	for (i = 0; i < num_chunks; i++) {
		u64 cur_end = min(end, start + SZ_512K - 1);

		/*
		 * igrab is called higher up in the call chain, take only the
		 * lightweight reference for the callback lifetime
		 */
		ihold(&inode->vfs_inode);
		async_chunk[i].async_cow = ctx;
		async_chunk[i].inode = inode;
		async_chunk[i].start = start;
		async_chunk[i].end = cur_end;
		async_chunk[i].write_flags = write_flags;
		INIT_LIST_HEAD(&async_chunk[i].extents);

		/*
		 * The locked_folio comes all the way from writepage and its
		 * the original folio we were actually given.  As we spread
		 * this large delalloc region across multiple async_chunk
		 * structs, only the first struct needs a pointer to
		 * locked_folio.
		 *
		 * This way we don't need racey decisions about who is supposed
		 * to unlock it.
		 */
		if (locked_folio) {
			/*
			 * Depending on the compressibility, the pages might or
			 * might not go through async.  We want all of them to
			 * be accounted against wbc once.  Let's do it here
			 * before the paths diverge.  wbc accounting is used
			 * only for foreign writeback detection and doesn't
			 * need full accuracy.  Just account the whole thing
			 * against the first page.
			 */
			wbc_account_cgroup_owner(wbc, locked_folio,
						 cur_end - start);
			async_chunk[i].locked_folio = locked_folio;
			locked_folio = NULL;
		} else {
			async_chunk[i].locked_folio = NULL;
		}

		if (blkcg_css != blkcg_root_css) {
			css_get(blkcg_css);
			async_chunk[i].blkcg_css = blkcg_css;
			async_chunk[i].write_flags |= REQ_BTRFS_CGROUP_PUNT;
		} else {
			async_chunk[i].blkcg_css = NULL;
		}

		btrfs_init_work(&async_chunk[i].work, compress_file_range,
				submit_compressed_extents);

		nr_pages = DIV_ROUND_UP(cur_end - start, PAGE_SIZE);
		atomic_add(nr_pages, &fs_info->async_delalloc_pages);

		btrfs_queue_work(fs_info->delalloc_workers, &async_chunk[i].work);

		start = cur_end + 1;
	}
	return true;
}

/*
 * Run the delalloc range from start to end, and write back any dirty pages
 * covered by the range.
 */
static noinline int run_delalloc_cow(struct btrfs_inode *inode,
				     struct folio *locked_folio, u64 start,
				     u64 end, struct writeback_control *wbc,
				     bool pages_dirty)
{
	u64 done_offset = end;
	int ret;

	while (start <= end) {
		ret = cow_file_range(inode, locked_folio, start, end,
				     &done_offset, true, false);
		if (ret)
			return ret;
		extent_write_locked_range(&inode->vfs_inode, locked_folio,
					  start, done_offset, wbc, pages_dirty);
		start = done_offset + 1;
	}

	return 1;
}

static int fallback_to_cow(struct btrfs_inode *inode,
			   struct folio *locked_folio, const u64 start,
			   const u64 end)
{
	const bool is_space_ino = btrfs_is_free_space_inode(inode);
	const bool is_reloc_ino = btrfs_is_data_reloc_root(inode->root);
	const u64 range_bytes = end + 1 - start;
	struct extent_io_tree *io_tree = &inode->io_tree;
	struct extent_state *cached_state = NULL;
	u64 range_start = start;
	u64 count;
	int ret;

	/*
	 * If EXTENT_NORESERVE is set it means that when the buffered write was
	 * made we had not enough available data space and therefore we did not
	 * reserve data space for it, since we though we could do NOCOW for the
	 * respective file range (either there is prealloc extent or the inode
	 * has the NOCOW bit set).
	 *
	 * However when we need to fallback to COW mode (because for example the
	 * block group for the corresponding extent was turned to RO mode by a
	 * scrub or relocation) we need to do the following:
	 *
	 * 1) We increment the bytes_may_use counter of the data space info.
	 *    If COW succeeds, it allocates a new data extent and after doing
	 *    that it decrements the space info's bytes_may_use counter and
	 *    increments its bytes_reserved counter by the same amount (we do
	 *    this at btrfs_add_reserved_bytes()). So we need to increment the
	 *    bytes_may_use counter to compensate (when space is reserved at
	 *    buffered write time, the bytes_may_use counter is incremented);
	 *
	 * 2) We clear the EXTENT_NORESERVE bit from the range. We do this so
	 *    that if the COW path fails for any reason, it decrements (through
	 *    extent_clear_unlock_delalloc()) the bytes_may_use counter of the
	 *    data space info, which we incremented in the step above.
	 *
	 * If we need to fallback to cow and the inode corresponds to a free
	 * space cache inode or an inode of the data relocation tree, we must
	 * also increment bytes_may_use of the data space_info for the same
	 * reason. Space caches and relocated data extents always get a prealloc
	 * extent for them, however scrub or balance may have set the block
	 * group that contains that extent to RO mode and therefore force COW
	 * when starting writeback.
	 */
	lock_extent(io_tree, start, end, &cached_state);
	count = count_range_bits(io_tree, &range_start, end, range_bytes,
				 EXTENT_NORESERVE, 0, NULL);
	if (count > 0 || is_space_ino || is_reloc_ino) {
		u64 bytes = count;
		struct btrfs_fs_info *fs_info = inode->root->fs_info;
		struct btrfs_space_info *sinfo = fs_info->data_sinfo;

		if (is_space_ino || is_reloc_ino)
			bytes = range_bytes;

		spin_lock(&sinfo->lock);
		btrfs_space_info_update_bytes_may_use(sinfo, bytes);
		spin_unlock(&sinfo->lock);

		if (count > 0)
			clear_extent_bit(io_tree, start, end, EXTENT_NORESERVE,
					 NULL);
	}
	unlock_extent(io_tree, start, end, &cached_state);

	/*
	 * Don't try to create inline extents, as a mix of inline extent that
	 * is written out and unlocked directly and a normal NOCOW extent
	 * doesn't work.
	 */
	ret = cow_file_range(inode, locked_folio, start, end, NULL, false,
			     true);
	ASSERT(ret != 1);
	return ret;
}

struct can_nocow_file_extent_args {
	/* Input fields. */

	/* Start file offset of the range we want to NOCOW. */
	u64 start;
	/* End file offset (inclusive) of the range we want to NOCOW. */
	u64 end;
	bool writeback_path;
	/*
	 * Free the path passed to can_nocow_file_extent() once it's not needed
	 * anymore.
	 */
	bool free_path;

	/*
	 * Output fields. Only set when can_nocow_file_extent() returns 1.
	 * The expected file extent for the NOCOW write.
	 */
	struct btrfs_file_extent file_extent;
};

/*
 * Check if we can NOCOW the file extent that the path points to.
 * This function may return with the path released, so the caller should check
 * if path->nodes[0] is NULL or not if it needs to use the path afterwards.
 *
 * Returns: < 0 on error
 *            0 if we can not NOCOW
 *            1 if we can NOCOW
 */
static int can_nocow_file_extent(struct btrfs_path *path,
				 struct btrfs_key *key,
				 struct btrfs_inode *inode,
				 struct can_nocow_file_extent_args *args)
{
	const bool is_freespace_inode = btrfs_is_free_space_inode(inode);
	struct extent_buffer *leaf = path->nodes[0];
	struct btrfs_root *root = inode->root;
	struct btrfs_file_extent_item *fi;
	struct btrfs_root *csum_root;
	u64 io_start;
	u64 extent_end;
	u8 extent_type;
	int can_nocow = 0;
	int ret = 0;
	bool nowait = path->nowait;

	fi = btrfs_item_ptr(leaf, path->slots[0], struct btrfs_file_extent_item);
	extent_type = btrfs_file_extent_type(leaf, fi);

	if (extent_type == BTRFS_FILE_EXTENT_INLINE)
		goto out;

	if (!(inode->flags & BTRFS_INODE_NODATACOW) &&
	    extent_type == BTRFS_FILE_EXTENT_REG)
		goto out;

	/*
	 * If the extent was created before the generation where the last snapshot
	 * for its subvolume was created, then this implies the extent is shared,
	 * hence we must COW.
	 */
	if (btrfs_file_extent_generation(leaf, fi) <=
	    btrfs_root_last_snapshot(&root->root_item))
		goto out;

	/* An explicit hole, must COW. */
	if (btrfs_file_extent_disk_bytenr(leaf, fi) == 0)
		goto out;

	/* Compressed/encrypted/encoded extents must be COWed. */
	if (btrfs_file_extent_compression(leaf, fi) ||
	    btrfs_file_extent_encryption(leaf, fi) ||
	    btrfs_file_extent_other_encoding(leaf, fi))
		goto out;

	extent_end = btrfs_file_extent_end(path);

	args->file_extent.disk_bytenr = btrfs_file_extent_disk_bytenr(leaf, fi);
	args->file_extent.disk_num_bytes = btrfs_file_extent_disk_num_bytes(leaf, fi);
	args->file_extent.ram_bytes = btrfs_file_extent_ram_bytes(leaf, fi);
	args->file_extent.offset = btrfs_file_extent_offset(leaf, fi);
	args->file_extent.compression = btrfs_file_extent_compression(leaf, fi);

	/*
	 * The following checks can be expensive, as they need to take other
	 * locks and do btree or rbtree searches, so release the path to avoid
	 * blocking other tasks for too long.
	 */
	btrfs_release_path(path);

	ret = btrfs_cross_ref_exist(inode, key->offset - args->file_extent.offset,
				    args->file_extent.disk_bytenr, path);
	WARN_ON_ONCE(ret > 0 && is_freespace_inode);
	if (ret != 0)
		goto out;

	if (args->free_path) {
		/*
		 * We don't need the path anymore, plus through the
		 * btrfs_lookup_csums_list() call below we will end up allocating
		 * another path. So free the path to avoid unnecessary extra
		 * memory usage.
		 */
		btrfs_free_path(path);
		path = NULL;
	}

	/* If there are pending snapshots for this root, we must COW. */
	if (args->writeback_path && !is_freespace_inode &&
	    atomic_read(&root->snapshot_force_cow))
		goto out;

	args->file_extent.num_bytes = min(args->end + 1, extent_end) - args->start;
	args->file_extent.offset += args->start - key->offset;
	io_start = args->file_extent.disk_bytenr + args->file_extent.offset;

	/*
	 * Force COW if csums exist in the range. This ensures that csums for a
	 * given extent are either valid or do not exist.
	 */

	csum_root = btrfs_csum_root(root->fs_info, io_start);
	ret = btrfs_lookup_csums_list(csum_root, io_start,
				      io_start + args->file_extent.num_bytes - 1,
				      NULL, nowait);
	WARN_ON_ONCE(ret > 0 && is_freespace_inode);
	if (ret != 0)
		goto out;

	can_nocow = 1;
 out:
	if (args->free_path && path)
		btrfs_free_path(path);

	return ret < 0 ? ret : can_nocow;
}

/*
 * Cleanup the dirty folios which will never be submitted due to error.
 *
 * When running a delalloc range, we may need to split the ranges (due to
 * fragmentation or NOCOW). If we hit an error in the later part, we will error
 * out and previously successfully executed range will never be submitted, thus
 * we have to cleanup those folios by clearing their dirty flag, starting and
 * finishing the writeback.
 */
static void cleanup_dirty_folios(struct btrfs_inode *inode,
				 struct folio *locked_folio,
				 u64 start, u64 end, int error)
{
	struct btrfs_fs_info *fs_info = inode->root->fs_info;
	struct address_space *mapping = inode->vfs_inode.i_mapping;
	pgoff_t start_index = start >> PAGE_SHIFT;
	pgoff_t end_index = end >> PAGE_SHIFT;
	u32 len;

	ASSERT(end + 1 - start < U32_MAX);
	ASSERT(IS_ALIGNED(start, fs_info->sectorsize) &&
	       IS_ALIGNED(end + 1, fs_info->sectorsize));
	len = end + 1 - start;

	/*
	 * Handle the locked folio first.
	 * The btrfs_folio_clamp_*() helpers can handle range out of the folio case.
	 */
	btrfs_folio_clamp_finish_io(fs_info, locked_folio, start, len);

	for (pgoff_t index = start_index; index <= end_index; index++) {
		struct folio *folio;

		/* Already handled at the beginning. */
		if (index == locked_folio->index)
			continue;
		folio = __filemap_get_folio(mapping, index, FGP_LOCK, GFP_NOFS);
		/* Cache already dropped, no need to do any cleanup. */
		if (IS_ERR(folio))
			continue;
		btrfs_folio_clamp_finish_io(fs_info, locked_folio, start, len);
		folio_unlock(folio);
		folio_put(folio);
	}
	mapping_set_error(mapping, error);
}

/*
 * when nowcow writeback call back.  This checks for snapshots or COW copies
 * of the extents that exist in the file, and COWs the file as required.
 *
 * If no cow copies or snapshots exist, we write directly to the existing
 * blocks on disk
 */
static noinline int run_delalloc_nocow(struct btrfs_inode *inode,
				       struct folio *locked_folio,
				       const u64 start, const u64 end)
{
	struct btrfs_fs_info *fs_info = inode->root->fs_info;
	struct btrfs_root *root = inode->root;
	struct btrfs_path *path;
	u64 cow_start = (u64)-1;
	/*
	 * If not 0, represents the inclusive end of the last fallback_to_cow()
	 * range. Only for error handling.
	 */
	u64 cow_end = 0;
	u64 cur_offset = start;
	int ret;
	bool check_prev = true;
	u64 ino = btrfs_ino(inode);
	struct can_nocow_file_extent_args nocow_args = { 0 };

	/*
	 * Normally on a zoned device we're only doing COW writes, but in case
	 * of relocation on a zoned filesystem serializes I/O so that we're only
	 * writing sequentially and can end up here as well.
	 */
	ASSERT(!btrfs_is_zoned(fs_info) || btrfs_is_data_reloc_root(root));

	path = btrfs_alloc_path();
	if (!path) {
		ret = -ENOMEM;
		goto error;
	}

	nocow_args.end = end;
	nocow_args.writeback_path = true;

	while (cur_offset <= end) {
		struct btrfs_block_group *nocow_bg = NULL;
		struct btrfs_ordered_extent *ordered;
		struct btrfs_key found_key;
		struct btrfs_file_extent_item *fi;
		struct extent_buffer *leaf;
		struct extent_state *cached_state = NULL;
		u64 extent_end;
		u64 nocow_end;
		int extent_type;
		bool is_prealloc;

		ret = btrfs_lookup_file_extent(NULL, root, path, ino,
					       cur_offset, 0);
		if (ret < 0)
			goto error;

		/*
		 * If there is no extent for our range when doing the initial
		 * search, then go back to the previous slot as it will be the
		 * one containing the search offset
		 */
		if (ret > 0 && path->slots[0] > 0 && check_prev) {
			leaf = path->nodes[0];
			btrfs_item_key_to_cpu(leaf, &found_key,
					      path->slots[0] - 1);
			if (found_key.objectid == ino &&
			    found_key.type == BTRFS_EXTENT_DATA_KEY)
				path->slots[0]--;
		}
		check_prev = false;
next_slot:
		/* Go to next leaf if we have exhausted the current one */
		leaf = path->nodes[0];
		if (path->slots[0] >= btrfs_header_nritems(leaf)) {
			ret = btrfs_next_leaf(root, path);
			if (ret < 0)
				goto error;
			if (ret > 0)
				break;
			leaf = path->nodes[0];
		}

		btrfs_item_key_to_cpu(leaf, &found_key, path->slots[0]);

		/* Didn't find anything for our INO */
		if (found_key.objectid > ino)
			break;
		/*
		 * Keep searching until we find an EXTENT_ITEM or there are no
		 * more extents for this inode
		 */
		if (WARN_ON_ONCE(found_key.objectid < ino) ||
		    found_key.type < BTRFS_EXTENT_DATA_KEY) {
			path->slots[0]++;
			goto next_slot;
		}

		/* Found key is not EXTENT_DATA_KEY or starts after req range */
		if (found_key.type > BTRFS_EXTENT_DATA_KEY ||
		    found_key.offset > end)
			break;

		/*
		 * If the found extent starts after requested offset, then
		 * adjust extent_end to be right before this extent begins
		 */
		if (found_key.offset > cur_offset) {
			extent_end = found_key.offset;
			extent_type = 0;
			goto must_cow;
		}

		/*
		 * Found extent which begins before our range and potentially
		 * intersect it
		 */
		fi = btrfs_item_ptr(leaf, path->slots[0],
				    struct btrfs_file_extent_item);
		extent_type = btrfs_file_extent_type(leaf, fi);
		/* If this is triggered then we have a memory corruption. */
		ASSERT(extent_type < BTRFS_NR_FILE_EXTENT_TYPES);
		if (WARN_ON(extent_type >= BTRFS_NR_FILE_EXTENT_TYPES)) {
			ret = -EUCLEAN;
			goto error;
		}
		extent_end = btrfs_file_extent_end(path);

		/*
		 * If the extent we got ends before our current offset, skip to
		 * the next extent.
		 */
		if (extent_end <= cur_offset) {
			path->slots[0]++;
			goto next_slot;
		}

		nocow_args.start = cur_offset;
		ret = can_nocow_file_extent(path, &found_key, inode, &nocow_args);
		if (ret < 0)
			goto error;
		if (ret == 0)
			goto must_cow;

		ret = 0;
		nocow_bg = btrfs_inc_nocow_writers(fs_info,
				nocow_args.file_extent.disk_bytenr +
				nocow_args.file_extent.offset);
		if (!nocow_bg) {
must_cow:
			/*
			 * If we can't perform NOCOW writeback for the range,
			 * then record the beginning of the range that needs to
			 * be COWed.  It will be written out before the next
			 * NOCOW range if we find one, or when exiting this
			 * loop.
			 */
			if (cow_start == (u64)-1)
				cow_start = cur_offset;
			cur_offset = extent_end;
			if (cur_offset > end)
				break;
			if (!path->nodes[0])
				continue;
			path->slots[0]++;
			goto next_slot;
		}

		/*
		 * COW range from cow_start to found_key.offset - 1. As the key
		 * will contain the beginning of the first extent that can be
		 * NOCOW, following one which needs to be COW'ed
		 */
		if (cow_start != (u64)-1) {
			ret = fallback_to_cow(inode, locked_folio, cow_start,
					      found_key.offset - 1);
			cow_start = (u64)-1;
			if (ret) {
				cow_end = found_key.offset - 1;
				btrfs_dec_nocow_writers(nocow_bg);
				goto error;
			}
		}

		nocow_end = cur_offset + nocow_args.file_extent.num_bytes - 1;
		lock_extent(&inode->io_tree, cur_offset, nocow_end, &cached_state);

		is_prealloc = extent_type == BTRFS_FILE_EXTENT_PREALLOC;
		if (is_prealloc) {
			struct extent_map *em;

			em = btrfs_create_io_em(inode, cur_offset,
						&nocow_args.file_extent,
						BTRFS_ORDERED_PREALLOC);
			if (IS_ERR(em)) {
				unlock_extent(&inode->io_tree, cur_offset,
					      nocow_end, &cached_state);
				btrfs_dec_nocow_writers(nocow_bg);
				ret = PTR_ERR(em);
				goto error;
			}
			free_extent_map(em);
		}

		ordered = btrfs_alloc_ordered_extent(inode, cur_offset,
				&nocow_args.file_extent,
				is_prealloc
				? (1 << BTRFS_ORDERED_PREALLOC)
				: (1 << BTRFS_ORDERED_NOCOW));
		btrfs_dec_nocow_writers(nocow_bg);
		if (IS_ERR(ordered)) {
			if (is_prealloc) {
				btrfs_drop_extent_map_range(inode, cur_offset,
							    nocow_end, false);
			}
			unlock_extent(&inode->io_tree, cur_offset,
				      nocow_end, &cached_state);
			ret = PTR_ERR(ordered);
			goto error;
		}

		if (btrfs_is_data_reloc_root(root))
			/*
			 * Error handled later, as we must prevent
			 * extent_clear_unlock_delalloc() in error handler
			 * from freeing metadata of created ordered extent.
			 */
			ret = btrfs_reloc_clone_csums(ordered);
		btrfs_put_ordered_extent(ordered);

		extent_clear_unlock_delalloc(inode, cur_offset, nocow_end,
					     locked_folio, &cached_state,
					     EXTENT_LOCKED | EXTENT_DELALLOC |
					     EXTENT_CLEAR_DATA_RESV,
					     PAGE_UNLOCK | PAGE_SET_ORDERED);

		cur_offset = extent_end;

		/*
		 * btrfs_reloc_clone_csums() error, now we're OK to call error
		 * handler, as metadata for created ordered extent will only
		 * be freed by btrfs_finish_ordered_io().
		 */
		if (ret)
			goto error;
	}
	btrfs_release_path(path);

	if (cur_offset <= end && cow_start == (u64)-1)
		cow_start = cur_offset;

	if (cow_start != (u64)-1) {
		ret = fallback_to_cow(inode, locked_folio, cow_start, end);
		cow_start = (u64)-1;
		if (ret) {
			cow_end = end;
			goto error;
		}
	}

	btrfs_free_path(path);
	return 0;

error:
	/*
	 * There are several error cases:
	 *
	 * 1) Failed without falling back to COW
	 *    start         cur_offset             end
	 *    |/////////////|                      |
	 *
	 *    For range [start, cur_offset) the folios are already unlocked (except
	 *    @locked_folio), EXTENT_DELALLOC already removed.
	 *    Only need to clear the dirty flag as they will never be submitted.
	 *    Ordered extent and extent maps are handled by
	 *    btrfs_mark_ordered_io_finished() inside run_delalloc_range().
	 *
	 * 2) Failed with error from fallback_to_cow()
	 *    start         cur_offset  cow_end    end
	 *    |/////////////|-----------|          |
	 *
	 *    For range [start, cur_offset) it's the same as case 1).
	 *    But for range [cur_offset, cow_end), the folios have dirty flag
	 *    cleared and unlocked, EXTENT_DEALLLOC cleared by cow_file_range().
	 *
	 *    Thus we should not call extent_clear_unlock_delalloc() on range
	 *    [cur_offset, cow_end), as the folios are already unlocked.
	 *
	 * So clear the folio dirty flags for [start, cur_offset) first.
	 */
	if (cur_offset > start)
		cleanup_dirty_folios(inode, locked_folio, start, cur_offset - 1, ret);

	/*
	 * If an error happened while a COW region is outstanding, cur_offset
	 * needs to be reset to @cow_end + 1 to skip the COW range, as
	 * cow_file_range() will do the proper cleanup at error.
	 */
	if (cow_end)
		cur_offset = cow_end + 1;

	/*
	 * We need to lock the extent here because we're clearing DELALLOC and
	 * we're not locked at this point.
	 */
	if (cur_offset < end) {
		struct extent_state *cached = NULL;

		lock_extent(&inode->io_tree, cur_offset, end, &cached);
		extent_clear_unlock_delalloc(inode, cur_offset, end,
					     locked_folio, &cached,
					     EXTENT_LOCKED | EXTENT_DELALLOC |
					     EXTENT_DEFRAG |
					     EXTENT_DO_ACCOUNTING, PAGE_UNLOCK |
					     PAGE_START_WRITEBACK |
					     PAGE_END_WRITEBACK);
		btrfs_qgroup_free_data(inode, NULL, cur_offset, end - cur_offset + 1, NULL);
	}
	btrfs_free_path(path);
	btrfs_err_rl(fs_info,
		     "%s failed, root=%llu inode=%llu start=%llu len=%llu: %d",
		     __func__, btrfs_root_id(inode->root),
		     btrfs_ino(inode), start, end + 1 - start, ret);
	return ret;
}

static bool should_nocow(struct btrfs_inode *inode, u64 start, u64 end)
{
	if (inode->flags & (BTRFS_INODE_NODATACOW | BTRFS_INODE_PREALLOC)) {
		if (inode->defrag_bytes &&
		    test_range_bit_exists(&inode->io_tree, start, end, EXTENT_DEFRAG))
			return false;
		return true;
	}
	return false;
}

/*
 * Function to process delayed allocation (create CoW) for ranges which are
 * being touched for the first time.
 */
int btrfs_run_delalloc_range(struct btrfs_inode *inode, struct folio *locked_folio,
			     u64 start, u64 end, struct writeback_control *wbc)
{
	const bool zoned = btrfs_is_zoned(inode->root->fs_info);
	int ret;

	/*
	 * The range must cover part of the @locked_folio, or a return of 1
	 * can confuse the caller.
	 */
	ASSERT(!(end <= folio_pos(locked_folio) ||
		 start >= folio_pos(locked_folio) + folio_size(locked_folio)));

	if (should_nocow(inode, start, end)) {
		ret = run_delalloc_nocow(inode, locked_folio, start, end);
		goto out;
	}

	if (btrfs_inode_can_compress(inode) &&
	    inode_need_compress(inode, start, end) &&
	    run_delalloc_compressed(inode, locked_folio, start, end, wbc))
		return 1;

	if (zoned)
		ret = run_delalloc_cow(inode, locked_folio, start, end, wbc,
				       true);
	else
		ret = cow_file_range(inode, locked_folio, start, end, NULL,
				     false, false);

out:
	if (ret < 0)
		btrfs_cleanup_ordered_extents(inode, start, end - start + 1);
	return ret;
}

void btrfs_split_delalloc_extent(struct btrfs_inode *inode,
				 struct extent_state *orig, u64 split)
{
	struct btrfs_fs_info *fs_info = inode->root->fs_info;
	u64 size;

	lockdep_assert_held(&inode->io_tree.lock);

	/* not delalloc, ignore it */
	if (!(orig->state & EXTENT_DELALLOC))
		return;

	size = orig->end - orig->start + 1;
	if (size > fs_info->max_extent_size) {
		u32 num_extents;
		u64 new_size;

		/*
		 * See the explanation in btrfs_merge_delalloc_extent, the same
		 * applies here, just in reverse.
		 */
		new_size = orig->end - split + 1;
		num_extents = count_max_extents(fs_info, new_size);
		new_size = split - orig->start;
		num_extents += count_max_extents(fs_info, new_size);
		if (count_max_extents(fs_info, size) >= num_extents)
			return;
	}

	spin_lock(&inode->lock);
	btrfs_mod_outstanding_extents(inode, 1);
	spin_unlock(&inode->lock);
}

/*
 * Handle merged delayed allocation extents so we can keep track of new extents
 * that are just merged onto old extents, such as when we are doing sequential
 * writes, so we can properly account for the metadata space we'll need.
 */
void btrfs_merge_delalloc_extent(struct btrfs_inode *inode, struct extent_state *new,
				 struct extent_state *other)
{
	struct btrfs_fs_info *fs_info = inode->root->fs_info;
	u64 new_size, old_size;
	u32 num_extents;

	lockdep_assert_held(&inode->io_tree.lock);

	/* not delalloc, ignore it */
	if (!(other->state & EXTENT_DELALLOC))
		return;

	if (new->start > other->start)
		new_size = new->end - other->start + 1;
	else
		new_size = other->end - new->start + 1;

	/* we're not bigger than the max, unreserve the space and go */
	if (new_size <= fs_info->max_extent_size) {
		spin_lock(&inode->lock);
		btrfs_mod_outstanding_extents(inode, -1);
		spin_unlock(&inode->lock);
		return;
	}

	/*
	 * We have to add up either side to figure out how many extents were
	 * accounted for before we merged into one big extent.  If the number of
	 * extents we accounted for is <= the amount we need for the new range
	 * then we can return, otherwise drop.  Think of it like this
	 *
	 * [ 4k][MAX_SIZE]
	 *
	 * So we've grown the extent by a MAX_SIZE extent, this would mean we
	 * need 2 outstanding extents, on one side we have 1 and the other side
	 * we have 1 so they are == and we can return.  But in this case
	 *
	 * [MAX_SIZE+4k][MAX_SIZE+4k]
	 *
	 * Each range on their own accounts for 2 extents, but merged together
	 * they are only 3 extents worth of accounting, so we need to drop in
	 * this case.
	 */
	old_size = other->end - other->start + 1;
	num_extents = count_max_extents(fs_info, old_size);
	old_size = new->end - new->start + 1;
	num_extents += count_max_extents(fs_info, old_size);
	if (count_max_extents(fs_info, new_size) >= num_extents)
		return;

	spin_lock(&inode->lock);
	btrfs_mod_outstanding_extents(inode, -1);
	spin_unlock(&inode->lock);
}

static void btrfs_add_delalloc_inode(struct btrfs_inode *inode)
{
	struct btrfs_root *root = inode->root;
	struct btrfs_fs_info *fs_info = root->fs_info;

	spin_lock(&root->delalloc_lock);
	ASSERT(list_empty(&inode->delalloc_inodes));
	list_add_tail(&inode->delalloc_inodes, &root->delalloc_inodes);
	root->nr_delalloc_inodes++;
	if (root->nr_delalloc_inodes == 1) {
		spin_lock(&fs_info->delalloc_root_lock);
		ASSERT(list_empty(&root->delalloc_root));
		list_add_tail(&root->delalloc_root, &fs_info->delalloc_roots);
		spin_unlock(&fs_info->delalloc_root_lock);
	}
	spin_unlock(&root->delalloc_lock);
}

void btrfs_del_delalloc_inode(struct btrfs_inode *inode)
{
	struct btrfs_root *root = inode->root;
	struct btrfs_fs_info *fs_info = root->fs_info;

	lockdep_assert_held(&root->delalloc_lock);

	/*
	 * We may be called after the inode was already deleted from the list,
	 * namely in the transaction abort path btrfs_destroy_delalloc_inodes(),
	 * and then later through btrfs_clear_delalloc_extent() while the inode
	 * still has ->delalloc_bytes > 0.
	 */
	if (!list_empty(&inode->delalloc_inodes)) {
		list_del_init(&inode->delalloc_inodes);
		root->nr_delalloc_inodes--;
		if (!root->nr_delalloc_inodes) {
			ASSERT(list_empty(&root->delalloc_inodes));
			spin_lock(&fs_info->delalloc_root_lock);
			ASSERT(!list_empty(&root->delalloc_root));
			list_del_init(&root->delalloc_root);
			spin_unlock(&fs_info->delalloc_root_lock);
		}
	}
}

/*
 * Properly track delayed allocation bytes in the inode and to maintain the
 * list of inodes that have pending delalloc work to be done.
 */
void btrfs_set_delalloc_extent(struct btrfs_inode *inode, struct extent_state *state,
			       u32 bits)
{
	struct btrfs_fs_info *fs_info = inode->root->fs_info;

	lockdep_assert_held(&inode->io_tree.lock);

	if ((bits & EXTENT_DEFRAG) && !(bits & EXTENT_DELALLOC))
		WARN_ON(1);
	/*
	 * set_bit and clear bit hooks normally require _irqsave/restore
	 * but in this case, we are only testing for the DELALLOC
	 * bit, which is only set or cleared with irqs on
	 */
	if (!(state->state & EXTENT_DELALLOC) && (bits & EXTENT_DELALLOC)) {
		u64 len = state->end + 1 - state->start;
		u64 prev_delalloc_bytes;
		u32 num_extents = count_max_extents(fs_info, len);

		spin_lock(&inode->lock);
		btrfs_mod_outstanding_extents(inode, num_extents);
		spin_unlock(&inode->lock);

		/* For sanity tests */
		if (btrfs_is_testing(fs_info))
			return;

		percpu_counter_add_batch(&fs_info->delalloc_bytes, len,
					 fs_info->delalloc_batch);
		spin_lock(&inode->lock);
		prev_delalloc_bytes = inode->delalloc_bytes;
		inode->delalloc_bytes += len;
		if (bits & EXTENT_DEFRAG)
			inode->defrag_bytes += len;
		spin_unlock(&inode->lock);

		/*
		 * We don't need to be under the protection of the inode's lock,
		 * because we are called while holding the inode's io_tree lock
		 * and are therefore protected against concurrent calls of this
		 * function and btrfs_clear_delalloc_extent().
		 */
		if (!btrfs_is_free_space_inode(inode) && prev_delalloc_bytes == 0)
			btrfs_add_delalloc_inode(inode);
	}

	if (!(state->state & EXTENT_DELALLOC_NEW) &&
	    (bits & EXTENT_DELALLOC_NEW)) {
		spin_lock(&inode->lock);
		inode->new_delalloc_bytes += state->end + 1 - state->start;
		spin_unlock(&inode->lock);
	}
}

/*
 * Once a range is no longer delalloc this function ensures that proper
 * accounting happens.
 */
void btrfs_clear_delalloc_extent(struct btrfs_inode *inode,
				 struct extent_state *state, u32 bits)
{
	struct btrfs_fs_info *fs_info = inode->root->fs_info;
	u64 len = state->end + 1 - state->start;
	u32 num_extents = count_max_extents(fs_info, len);

	lockdep_assert_held(&inode->io_tree.lock);

	if ((state->state & EXTENT_DEFRAG) && (bits & EXTENT_DEFRAG)) {
		spin_lock(&inode->lock);
		inode->defrag_bytes -= len;
		spin_unlock(&inode->lock);
	}

	/*
	 * set_bit and clear bit hooks normally require _irqsave/restore
	 * but in this case, we are only testing for the DELALLOC
	 * bit, which is only set or cleared with irqs on
	 */
	if ((state->state & EXTENT_DELALLOC) && (bits & EXTENT_DELALLOC)) {
		struct btrfs_root *root = inode->root;
		u64 new_delalloc_bytes;

		spin_lock(&inode->lock);
		btrfs_mod_outstanding_extents(inode, -num_extents);
		spin_unlock(&inode->lock);

		/*
		 * We don't reserve metadata space for space cache inodes so we
		 * don't need to call delalloc_release_metadata if there is an
		 * error.
		 */
		if (bits & EXTENT_CLEAR_META_RESV &&
		    root != fs_info->tree_root)
			btrfs_delalloc_release_metadata(inode, len, true);

		/* For sanity tests. */
		if (btrfs_is_testing(fs_info))
			return;

		if (!btrfs_is_data_reloc_root(root) &&
		    !btrfs_is_free_space_inode(inode) &&
		    !(state->state & EXTENT_NORESERVE) &&
		    (bits & EXTENT_CLEAR_DATA_RESV))
			btrfs_free_reserved_data_space_noquota(fs_info, len);

		percpu_counter_add_batch(&fs_info->delalloc_bytes, -len,
					 fs_info->delalloc_batch);
		spin_lock(&inode->lock);
		inode->delalloc_bytes -= len;
		new_delalloc_bytes = inode->delalloc_bytes;
		spin_unlock(&inode->lock);

		/*
		 * We don't need to be under the protection of the inode's lock,
		 * because we are called while holding the inode's io_tree lock
		 * and are therefore protected against concurrent calls of this
		 * function and btrfs_set_delalloc_extent().
		 */
		if (!btrfs_is_free_space_inode(inode) && new_delalloc_bytes == 0) {
			spin_lock(&root->delalloc_lock);
			btrfs_del_delalloc_inode(inode);
			spin_unlock(&root->delalloc_lock);
		}
	}

	if ((state->state & EXTENT_DELALLOC_NEW) &&
	    (bits & EXTENT_DELALLOC_NEW)) {
		spin_lock(&inode->lock);
		ASSERT(inode->new_delalloc_bytes >= len);
		inode->new_delalloc_bytes -= len;
		if (bits & EXTENT_ADD_INODE_BYTES)
			inode_add_bytes(&inode->vfs_inode, len);
		spin_unlock(&inode->lock);
	}
}

/*
 * given a list of ordered sums record them in the inode.  This happens
 * at IO completion time based on sums calculated at bio submission time.
 */
static int add_pending_csums(struct btrfs_trans_handle *trans,
			     struct list_head *list)
{
	struct btrfs_ordered_sum *sum;
	struct btrfs_root *csum_root = NULL;
	int ret;

	list_for_each_entry(sum, list, list) {
		trans->adding_csums = true;
		if (!csum_root)
			csum_root = btrfs_csum_root(trans->fs_info,
						    sum->logical);
		ret = btrfs_csum_file_blocks(trans, csum_root, sum);
		trans->adding_csums = false;
		if (ret)
			return ret;
	}
	return 0;
}

static int btrfs_find_new_delalloc_bytes(struct btrfs_inode *inode,
					 const u64 start,
					 const u64 len,
					 struct extent_state **cached_state)
{
	u64 search_start = start;
	const u64 end = start + len - 1;

	while (search_start < end) {
		const u64 search_len = end - search_start + 1;
		struct extent_map *em;
		u64 em_len;
		int ret = 0;

		em = btrfs_get_extent(inode, NULL, search_start, search_len);
		if (IS_ERR(em))
			return PTR_ERR(em);

		if (em->disk_bytenr != EXTENT_MAP_HOLE)
			goto next;

		em_len = em->len;
		if (em->start < search_start)
			em_len -= search_start - em->start;
		if (em_len > search_len)
			em_len = search_len;

		ret = set_extent_bit(&inode->io_tree, search_start,
				     search_start + em_len - 1,
				     EXTENT_DELALLOC_NEW, cached_state);
next:
		search_start = extent_map_end(em);
		free_extent_map(em);
		if (ret)
			return ret;
	}
	return 0;
}

int btrfs_set_extent_delalloc(struct btrfs_inode *inode, u64 start, u64 end,
			      unsigned int extra_bits,
			      struct extent_state **cached_state)
{
	WARN_ON(PAGE_ALIGNED(end));

	if (start >= i_size_read(&inode->vfs_inode) &&
	    !(inode->flags & BTRFS_INODE_PREALLOC)) {
		/*
		 * There can't be any extents following eof in this case so just
		 * set the delalloc new bit for the range directly.
		 */
		extra_bits |= EXTENT_DELALLOC_NEW;
	} else {
		int ret;

		ret = btrfs_find_new_delalloc_bytes(inode, start,
						    end + 1 - start,
						    cached_state);
		if (ret)
			return ret;
	}

	return set_extent_bit(&inode->io_tree, start, end,
			      EXTENT_DELALLOC | extra_bits, cached_state);
}

/* see btrfs_writepage_start_hook for details on why this is required */
struct btrfs_writepage_fixup {
	struct folio *folio;
	struct btrfs_inode *inode;
	struct btrfs_work work;
};

static void btrfs_writepage_fixup_worker(struct btrfs_work *work)
{
	struct btrfs_writepage_fixup *fixup =
		container_of(work, struct btrfs_writepage_fixup, work);
	struct btrfs_ordered_extent *ordered;
	struct extent_state *cached_state = NULL;
	struct extent_changeset *data_reserved = NULL;
	struct folio *folio = fixup->folio;
	struct btrfs_inode *inode = fixup->inode;
	struct btrfs_fs_info *fs_info = inode->root->fs_info;
	u64 page_start = folio_pos(folio);
	u64 page_end = folio_pos(folio) + folio_size(folio) - 1;
	int ret = 0;
	bool free_delalloc_space = true;

	/*
	 * This is similar to page_mkwrite, we need to reserve the space before
	 * we take the folio lock.
	 */
	ret = btrfs_delalloc_reserve_space(inode, &data_reserved, page_start,
					   folio_size(folio));
again:
	folio_lock(folio);

	/*
	 * Before we queued this fixup, we took a reference on the folio.
	 * folio->mapping may go NULL, but it shouldn't be moved to a different
	 * address space.
	 */
	if (!folio->mapping || !folio_test_dirty(folio) ||
	    !folio_test_checked(folio)) {
		/*
		 * Unfortunately this is a little tricky, either
		 *
		 * 1) We got here and our folio had already been dealt with and
		 *    we reserved our space, thus ret == 0, so we need to just
		 *    drop our space reservation and bail.  This can happen the
		 *    first time we come into the fixup worker, or could happen
		 *    while waiting for the ordered extent.
		 * 2) Our folio was already dealt with, but we happened to get an
		 *    ENOSPC above from the btrfs_delalloc_reserve_space.  In
		 *    this case we obviously don't have anything to release, but
		 *    because the folio was already dealt with we don't want to
		 *    mark the folio with an error, so make sure we're resetting
		 *    ret to 0.  This is why we have this check _before_ the ret
		 *    check, because we do not want to have a surprise ENOSPC
		 *    when the folio was already properly dealt with.
		 */
		if (!ret) {
			btrfs_delalloc_release_extents(inode, folio_size(folio));
			btrfs_delalloc_release_space(inode, data_reserved,
						     page_start, folio_size(folio),
						     true);
		}
		ret = 0;
		goto out_page;
	}

	/*
	 * We can't mess with the folio state unless it is locked, so now that
	 * it is locked bail if we failed to make our space reservation.
	 */
	if (ret)
		goto out_page;

	lock_extent(&inode->io_tree, page_start, page_end, &cached_state);

	/* already ordered? We're done */
	if (folio_test_ordered(folio))
		goto out_reserved;

	ordered = btrfs_lookup_ordered_range(inode, page_start, PAGE_SIZE);
	if (ordered) {
		unlock_extent(&inode->io_tree, page_start, page_end,
			      &cached_state);
		folio_unlock(folio);
		btrfs_start_ordered_extent(ordered);
		btrfs_put_ordered_extent(ordered);
		goto again;
	}

	ret = btrfs_set_extent_delalloc(inode, page_start, page_end, 0,
					&cached_state);
	if (ret)
		goto out_reserved;

	/*
	 * Everything went as planned, we're now the owner of a dirty page with
	 * delayed allocation bits set and space reserved for our COW
	 * destination.
	 *
	 * The page was dirty when we started, nothing should have cleaned it.
	 */
	BUG_ON(!folio_test_dirty(folio));
	free_delalloc_space = false;
out_reserved:
	btrfs_delalloc_release_extents(inode, PAGE_SIZE);
	if (free_delalloc_space)
		btrfs_delalloc_release_space(inode, data_reserved, page_start,
					     PAGE_SIZE, true);
	unlock_extent(&inode->io_tree, page_start, page_end, &cached_state);
out_page:
	if (ret) {
		/*
		 * We hit ENOSPC or other errors.  Update the mapping and page
		 * to reflect the errors and clean the page.
		 */
		mapping_set_error(folio->mapping, ret);
		btrfs_mark_ordered_io_finished(inode, folio, page_start,
					       folio_size(folio), !ret);
		folio_clear_dirty_for_io(folio);
	}
	btrfs_folio_clear_checked(fs_info, folio, page_start, PAGE_SIZE);
	folio_unlock(folio);
	folio_put(folio);
	kfree(fixup);
	extent_changeset_free(data_reserved);
	/*
	 * As a precaution, do a delayed iput in case it would be the last iput
	 * that could need flushing space. Recursing back to fixup worker would
	 * deadlock.
	 */
	btrfs_add_delayed_iput(inode);
}

/*
 * There are a few paths in the higher layers of the kernel that directly
 * set the folio dirty bit without asking the filesystem if it is a
 * good idea.  This causes problems because we want to make sure COW
 * properly happens and the data=ordered rules are followed.
 *
 * In our case any range that doesn't have the ORDERED bit set
 * hasn't been properly setup for IO.  We kick off an async process
 * to fix it up.  The async helper will wait for ordered extents, set
 * the delalloc bit and make it safe to write the folio.
 */
int btrfs_writepage_cow_fixup(struct folio *folio)
{
	struct inode *inode = folio->mapping->host;
	struct btrfs_fs_info *fs_info = inode_to_fs_info(inode);
	struct btrfs_writepage_fixup *fixup;

	/* This folio has ordered extent covering it already */
	if (folio_test_ordered(folio))
		return 0;

	/*
	 * folio_checked is set below when we create a fixup worker for this
	 * folio, don't try to create another one if we're already
	 * folio_test_checked.
	 *
	 * The extent_io writepage code will redirty the foio if we send back
	 * EAGAIN.
	 */
	if (folio_test_checked(folio))
		return -EAGAIN;

	fixup = kzalloc(sizeof(*fixup), GFP_NOFS);
	if (!fixup)
		return -EAGAIN;

	/*
	 * We are already holding a reference to this inode from
	 * write_cache_pages.  We need to hold it because the space reservation
	 * takes place outside of the folio lock, and we can't trust
	 * page->mapping outside of the folio lock.
	 */
	ihold(inode);
	btrfs_folio_set_checked(fs_info, folio, folio_pos(folio), folio_size(folio));
	folio_get(folio);
	btrfs_init_work(&fixup->work, btrfs_writepage_fixup_worker, NULL);
	fixup->folio = folio;
	fixup->inode = BTRFS_I(inode);
	btrfs_queue_work(fs_info->fixup_workers, &fixup->work);

	return -EAGAIN;
}

static int insert_reserved_file_extent(struct btrfs_trans_handle *trans,
				       struct btrfs_inode *inode, u64 file_pos,
				       struct btrfs_file_extent_item *stack_fi,
				       const bool update_inode_bytes,
				       u64 qgroup_reserved)
{
	struct btrfs_root *root = inode->root;
	const u64 sectorsize = root->fs_info->sectorsize;
	struct btrfs_path *path;
	struct extent_buffer *leaf;
	struct btrfs_key ins;
	u64 disk_num_bytes = btrfs_stack_file_extent_disk_num_bytes(stack_fi);
	u64 disk_bytenr = btrfs_stack_file_extent_disk_bytenr(stack_fi);
	u64 offset = btrfs_stack_file_extent_offset(stack_fi);
	u64 num_bytes = btrfs_stack_file_extent_num_bytes(stack_fi);
	u64 ram_bytes = btrfs_stack_file_extent_ram_bytes(stack_fi);
	struct btrfs_drop_extents_args drop_args = { 0 };
	int ret;

	path = btrfs_alloc_path();
	if (!path)
		return -ENOMEM;

	/*
	 * we may be replacing one extent in the tree with another.
	 * The new extent is pinned in the extent map, and we don't want
	 * to drop it from the cache until it is completely in the btree.
	 *
	 * So, tell btrfs_drop_extents to leave this extent in the cache.
	 * the caller is expected to unpin it and allow it to be merged
	 * with the others.
	 */
	drop_args.path = path;
	drop_args.start = file_pos;
	drop_args.end = file_pos + num_bytes;
	drop_args.replace_extent = true;
	drop_args.extent_item_size = sizeof(*stack_fi);
	ret = btrfs_drop_extents(trans, root, inode, &drop_args);
	if (ret)
		goto out;

	if (!drop_args.extent_inserted) {
		ins.objectid = btrfs_ino(inode);
		ins.offset = file_pos;
		ins.type = BTRFS_EXTENT_DATA_KEY;

		ret = btrfs_insert_empty_item(trans, root, path, &ins,
					      sizeof(*stack_fi));
		if (ret)
			goto out;
	}
	leaf = path->nodes[0];
	btrfs_set_stack_file_extent_generation(stack_fi, trans->transid);
	write_extent_buffer(leaf, stack_fi,
			btrfs_item_ptr_offset(leaf, path->slots[0]),
			sizeof(struct btrfs_file_extent_item));

	btrfs_release_path(path);

	/*
	 * If we dropped an inline extent here, we know the range where it is
	 * was not marked with the EXTENT_DELALLOC_NEW bit, so we update the
	 * number of bytes only for that range containing the inline extent.
	 * The remaining of the range will be processed when clearning the
	 * EXTENT_DELALLOC_BIT bit through the ordered extent completion.
	 */
	if (file_pos == 0 && !IS_ALIGNED(drop_args.bytes_found, sectorsize)) {
		u64 inline_size = round_down(drop_args.bytes_found, sectorsize);

		inline_size = drop_args.bytes_found - inline_size;
		btrfs_update_inode_bytes(inode, sectorsize, inline_size);
		drop_args.bytes_found -= inline_size;
		num_bytes -= sectorsize;
	}

	if (update_inode_bytes)
		btrfs_update_inode_bytes(inode, num_bytes, drop_args.bytes_found);

	ins.objectid = disk_bytenr;
	ins.offset = disk_num_bytes;
	ins.type = BTRFS_EXTENT_ITEM_KEY;

	ret = btrfs_inode_set_file_extent_range(inode, file_pos, ram_bytes);
	if (ret)
		goto out;

	ret = btrfs_alloc_reserved_file_extent(trans, root, btrfs_ino(inode),
					       file_pos - offset,
					       qgroup_reserved, &ins);
out:
	btrfs_free_path(path);

	return ret;
}

static void btrfs_release_delalloc_bytes(struct btrfs_fs_info *fs_info,
					 u64 start, u64 len)
{
	struct btrfs_block_group *cache;

	cache = btrfs_lookup_block_group(fs_info, start);
	ASSERT(cache);

	spin_lock(&cache->lock);
	cache->delalloc_bytes -= len;
	spin_unlock(&cache->lock);

	btrfs_put_block_group(cache);
}

static int insert_ordered_extent_file_extent(struct btrfs_trans_handle *trans,
					     struct btrfs_ordered_extent *oe)
{
	struct btrfs_file_extent_item stack_fi;
	bool update_inode_bytes;
	u64 num_bytes = oe->num_bytes;
	u64 ram_bytes = oe->ram_bytes;

	memset(&stack_fi, 0, sizeof(stack_fi));
	btrfs_set_stack_file_extent_type(&stack_fi, BTRFS_FILE_EXTENT_REG);
	btrfs_set_stack_file_extent_disk_bytenr(&stack_fi, oe->disk_bytenr);
	btrfs_set_stack_file_extent_disk_num_bytes(&stack_fi,
						   oe->disk_num_bytes);
	btrfs_set_stack_file_extent_offset(&stack_fi, oe->offset);
	if (test_bit(BTRFS_ORDERED_TRUNCATED, &oe->flags))
		num_bytes = oe->truncated_len;
	btrfs_set_stack_file_extent_num_bytes(&stack_fi, num_bytes);
	btrfs_set_stack_file_extent_ram_bytes(&stack_fi, ram_bytes);
	btrfs_set_stack_file_extent_compression(&stack_fi, oe->compress_type);
	/* Encryption and other encoding is reserved and all 0 */

	/*
	 * For delalloc, when completing an ordered extent we update the inode's
	 * bytes when clearing the range in the inode's io tree, so pass false
	 * as the argument 'update_inode_bytes' to insert_reserved_file_extent(),
	 * except if the ordered extent was truncated.
	 */
	update_inode_bytes = test_bit(BTRFS_ORDERED_DIRECT, &oe->flags) ||
			     test_bit(BTRFS_ORDERED_ENCODED, &oe->flags) ||
			     test_bit(BTRFS_ORDERED_TRUNCATED, &oe->flags);

	return insert_reserved_file_extent(trans, oe->inode,
					   oe->file_offset, &stack_fi,
					   update_inode_bytes, oe->qgroup_rsv);
}

/*
 * As ordered data IO finishes, this gets called so we can finish
 * an ordered extent if the range of bytes in the file it covers are
 * fully written.
 */
int btrfs_finish_one_ordered(struct btrfs_ordered_extent *ordered_extent)
{
	struct btrfs_inode *inode = ordered_extent->inode;
	struct btrfs_root *root = inode->root;
	struct btrfs_fs_info *fs_info = root->fs_info;
	struct btrfs_trans_handle *trans = NULL;
	struct extent_io_tree *io_tree = &inode->io_tree;
	struct extent_state *cached_state = NULL;
	u64 start, end;
	int compress_type = 0;
	int ret = 0;
	u64 logical_len = ordered_extent->num_bytes;
	bool freespace_inode;
	bool truncated = false;
	bool clear_reserved_extent = true;
	unsigned int clear_bits = EXTENT_DEFRAG;

	start = ordered_extent->file_offset;
	end = start + ordered_extent->num_bytes - 1;

	if (!test_bit(BTRFS_ORDERED_NOCOW, &ordered_extent->flags) &&
	    !test_bit(BTRFS_ORDERED_PREALLOC, &ordered_extent->flags) &&
	    !test_bit(BTRFS_ORDERED_DIRECT, &ordered_extent->flags) &&
	    !test_bit(BTRFS_ORDERED_ENCODED, &ordered_extent->flags))
		clear_bits |= EXTENT_DELALLOC_NEW;

	freespace_inode = btrfs_is_free_space_inode(inode);
	if (!freespace_inode)
		btrfs_lockdep_acquire(fs_info, btrfs_ordered_extent);

	if (test_bit(BTRFS_ORDERED_IOERR, &ordered_extent->flags)) {
		ret = -EIO;
		goto out;
	}

	if (btrfs_is_zoned(fs_info))
		btrfs_zone_finish_endio(fs_info, ordered_extent->disk_bytenr,
					ordered_extent->disk_num_bytes);

	if (test_bit(BTRFS_ORDERED_TRUNCATED, &ordered_extent->flags)) {
		truncated = true;
		logical_len = ordered_extent->truncated_len;
		/* Truncated the entire extent, don't bother adding */
		if (!logical_len)
			goto out;
	}

	/*
	 * If it's a COW write we need to lock the extent range as we will be
	 * inserting/replacing file extent items and unpinning an extent map.
	 * This must be taken before joining a transaction, as it's a higher
	 * level lock (like the inode's VFS lock), otherwise we can run into an
	 * ABBA deadlock with other tasks (transactions work like a lock,
	 * depending on their current state).
	 */
	if (!test_bit(BTRFS_ORDERED_NOCOW, &ordered_extent->flags)) {
		clear_bits |= EXTENT_LOCKED;
		lock_extent(io_tree, start, end, &cached_state);
	}

	if (freespace_inode)
		trans = btrfs_join_transaction_spacecache(root);
	else
		trans = btrfs_join_transaction(root);
	if (IS_ERR(trans)) {
		ret = PTR_ERR(trans);
		trans = NULL;
		goto out;
	}

	trans->block_rsv = &inode->block_rsv;

	ret = btrfs_insert_raid_extent(trans, ordered_extent);
	if (ret) {
		btrfs_abort_transaction(trans, ret);
		goto out;
	}

	if (test_bit(BTRFS_ORDERED_NOCOW, &ordered_extent->flags)) {
		/* Logic error */
		ASSERT(list_empty(&ordered_extent->list));
		if (!list_empty(&ordered_extent->list)) {
			ret = -EINVAL;
			btrfs_abort_transaction(trans, ret);
			goto out;
		}

		btrfs_inode_safe_disk_i_size_write(inode, 0);
		ret = btrfs_update_inode_fallback(trans, inode);
		if (ret) {
			/* -ENOMEM or corruption */
			btrfs_abort_transaction(trans, ret);
		}
		goto out;
	}

	if (test_bit(BTRFS_ORDERED_COMPRESSED, &ordered_extent->flags))
		compress_type = ordered_extent->compress_type;
	if (test_bit(BTRFS_ORDERED_PREALLOC, &ordered_extent->flags)) {
		BUG_ON(compress_type);
		ret = btrfs_mark_extent_written(trans, inode,
						ordered_extent->file_offset,
						ordered_extent->file_offset +
						logical_len);
		btrfs_zoned_release_data_reloc_bg(fs_info, ordered_extent->disk_bytenr,
						  ordered_extent->disk_num_bytes);
	} else {
		BUG_ON(root == fs_info->tree_root);
		ret = insert_ordered_extent_file_extent(trans, ordered_extent);
		if (!ret) {
			clear_reserved_extent = false;
			btrfs_release_delalloc_bytes(fs_info,
						ordered_extent->disk_bytenr,
						ordered_extent->disk_num_bytes);
		}
	}
	if (ret < 0) {
		btrfs_abort_transaction(trans, ret);
		goto out;
	}

	ret = unpin_extent_cache(inode, ordered_extent->file_offset,
				 ordered_extent->num_bytes, trans->transid);
	if (ret < 0) {
		btrfs_abort_transaction(trans, ret);
		goto out;
	}

	ret = add_pending_csums(trans, &ordered_extent->list);
	if (ret) {
		btrfs_abort_transaction(trans, ret);
		goto out;
	}

	/*
	 * If this is a new delalloc range, clear its new delalloc flag to
	 * update the inode's number of bytes. This needs to be done first
	 * before updating the inode item.
	 */
	if ((clear_bits & EXTENT_DELALLOC_NEW) &&
	    !test_bit(BTRFS_ORDERED_TRUNCATED, &ordered_extent->flags))
		clear_extent_bit(&inode->io_tree, start, end,
				 EXTENT_DELALLOC_NEW | EXTENT_ADD_INODE_BYTES,
				 &cached_state);

	btrfs_inode_safe_disk_i_size_write(inode, 0);
	ret = btrfs_update_inode_fallback(trans, inode);
	if (ret) { /* -ENOMEM or corruption */
		btrfs_abort_transaction(trans, ret);
		goto out;
	}
out:
	clear_extent_bit(&inode->io_tree, start, end, clear_bits,
			 &cached_state);

	if (trans)
		btrfs_end_transaction(trans);

	if (ret || truncated) {
		u64 unwritten_start = start;

		/*
		 * If we failed to finish this ordered extent for any reason we
		 * need to make sure BTRFS_ORDERED_IOERR is set on the ordered
		 * extent, and mark the inode with the error if it wasn't
		 * already set.  Any error during writeback would have already
		 * set the mapping error, so we need to set it if we're the ones
		 * marking this ordered extent as failed.
		 */
		if (ret)
			btrfs_mark_ordered_extent_error(ordered_extent);

		if (truncated)
			unwritten_start += logical_len;
		clear_extent_uptodate(io_tree, unwritten_start, end, NULL);

		/*
		 * Drop extent maps for the part of the extent we didn't write.
		 *
		 * We have an exception here for the free_space_inode, this is
		 * because when we do btrfs_get_extent() on the free space inode
		 * we will search the commit root.  If this is a new block group
		 * we won't find anything, and we will trip over the assert in
		 * writepage where we do ASSERT(em->block_start !=
		 * EXTENT_MAP_HOLE).
		 *
		 * Theoretically we could also skip this for any NOCOW extent as
		 * we don't mess with the extent map tree in the NOCOW case, but
		 * for now simply skip this if we are the free space inode.
		 */
		if (!btrfs_is_free_space_inode(inode))
			btrfs_drop_extent_map_range(inode, unwritten_start,
						    end, false);

		/*
		 * If the ordered extent had an IOERR or something else went
		 * wrong we need to return the space for this ordered extent
		 * back to the allocator.  We only free the extent in the
		 * truncated case if we didn't write out the extent at all.
		 *
		 * If we made it past insert_reserved_file_extent before we
		 * errored out then we don't need to do this as the accounting
		 * has already been done.
		 */
		if ((ret || !logical_len) &&
		    clear_reserved_extent &&
		    !test_bit(BTRFS_ORDERED_NOCOW, &ordered_extent->flags) &&
		    !test_bit(BTRFS_ORDERED_PREALLOC, &ordered_extent->flags)) {
			/*
			 * Discard the range before returning it back to the
			 * free space pool
			 */
			if (ret && btrfs_test_opt(fs_info, DISCARD_SYNC))
				btrfs_discard_extent(fs_info,
						ordered_extent->disk_bytenr,
						ordered_extent->disk_num_bytes,
						NULL);
			btrfs_free_reserved_extent(fs_info,
					ordered_extent->disk_bytenr,
					ordered_extent->disk_num_bytes, 1);
			/*
			 * Actually free the qgroup rsv which was released when
			 * the ordered extent was created.
			 */
			btrfs_qgroup_free_refroot(fs_info, btrfs_root_id(inode->root),
						  ordered_extent->qgroup_rsv,
						  BTRFS_QGROUP_RSV_DATA);
		}
	}

	/*
	 * This needs to be done to make sure anybody waiting knows we are done
	 * updating everything for this ordered extent.
	 */
	btrfs_remove_ordered_extent(inode, ordered_extent);

	/* once for us */
	btrfs_put_ordered_extent(ordered_extent);
	/* once for the tree */
	btrfs_put_ordered_extent(ordered_extent);

	return ret;
}

int btrfs_finish_ordered_io(struct btrfs_ordered_extent *ordered)
{
	if (btrfs_is_zoned(ordered->inode->root->fs_info) &&
	    !test_bit(BTRFS_ORDERED_IOERR, &ordered->flags) &&
	    list_empty(&ordered->bioc_list))
		btrfs_finish_ordered_zoned(ordered);
	return btrfs_finish_one_ordered(ordered);
}

/*
 * Verify the checksum for a single sector without any extra action that depend
 * on the type of I/O.
 */
int btrfs_check_sector_csum(struct btrfs_fs_info *fs_info, struct page *page,
			    u32 pgoff, u8 *csum, const u8 * const csum_expected)
{
	SHASH_DESC_ON_STACK(shash, fs_info->csum_shash);
	char *kaddr;

	ASSERT(pgoff + fs_info->sectorsize <= PAGE_SIZE);

	shash->tfm = fs_info->csum_shash;

	kaddr = kmap_local_page(page) + pgoff;
	crypto_shash_digest(shash, kaddr, fs_info->sectorsize, csum);
	kunmap_local(kaddr);

	if (memcmp(csum, csum_expected, fs_info->csum_size))
		return -EIO;
	return 0;
}

/*
 * Verify the checksum of a single data sector.
 *
 * @bbio:	btrfs_io_bio which contains the csum
 * @dev:	device the sector is on
 * @bio_offset:	offset to the beginning of the bio (in bytes)
 * @bv:		bio_vec to check
 *
 * Check if the checksum on a data block is valid.  When a checksum mismatch is
 * detected, report the error and fill the corrupted range with zero.
 *
 * Return %true if the sector is ok or had no checksum to start with, else %false.
 */
bool btrfs_data_csum_ok(struct btrfs_bio *bbio, struct btrfs_device *dev,
			u32 bio_offset, struct bio_vec *bv)
{
	struct btrfs_inode *inode = bbio->inode;
	struct btrfs_fs_info *fs_info = inode->root->fs_info;
	u64 file_offset = bbio->file_offset + bio_offset;
	u64 end = file_offset + bv->bv_len - 1;
	u8 *csum_expected;
	u8 csum[BTRFS_CSUM_SIZE];

	ASSERT(bv->bv_len == fs_info->sectorsize);

	if (!bbio->csum)
		return true;

	if (btrfs_is_data_reloc_root(inode->root) &&
	    test_range_bit(&inode->io_tree, file_offset, end, EXTENT_NODATASUM,
			   NULL)) {
		/* Skip the range without csum for data reloc inode */
		clear_extent_bits(&inode->io_tree, file_offset, end,
				  EXTENT_NODATASUM);
		return true;
	}

	csum_expected = bbio->csum + (bio_offset >> fs_info->sectorsize_bits) *
				fs_info->csum_size;
	if (btrfs_check_sector_csum(fs_info, bv->bv_page, bv->bv_offset, csum,
				    csum_expected))
		goto zeroit;
	return true;

zeroit:
	btrfs_print_data_csum_error(inode, file_offset, csum, csum_expected,
				    bbio->mirror_num);
	if (dev)
		btrfs_dev_stat_inc_and_print(dev, BTRFS_DEV_STAT_CORRUPTION_ERRS);
	memzero_bvec(bv);
	return false;
}

/*
 * Perform a delayed iput on @inode.
 *
 * @inode: The inode we want to perform iput on
 *
 * This function uses the generic vfs_inode::i_count to track whether we should
 * just decrement it (in case it's > 1) or if this is the last iput then link
 * the inode to the delayed iput machinery. Delayed iputs are processed at
 * transaction commit time/superblock commit/cleaner kthread.
 */
void btrfs_add_delayed_iput(struct btrfs_inode *inode)
{
	struct btrfs_fs_info *fs_info = inode->root->fs_info;
	unsigned long flags;

	if (atomic_add_unless(&inode->vfs_inode.i_count, -1, 1))
		return;

	atomic_inc(&fs_info->nr_delayed_iputs);
	/*
	 * Need to be irq safe here because we can be called from either an irq
	 * context (see bio.c and btrfs_put_ordered_extent()) or a non-irq
	 * context.
	 */
	spin_lock_irqsave(&fs_info->delayed_iput_lock, flags);
	ASSERT(list_empty(&inode->delayed_iput));
	list_add_tail(&inode->delayed_iput, &fs_info->delayed_iputs);
	spin_unlock_irqrestore(&fs_info->delayed_iput_lock, flags);
	if (!test_bit(BTRFS_FS_CLEANER_RUNNING, &fs_info->flags))
		wake_up_process(fs_info->cleaner_kthread);
}

static void run_delayed_iput_locked(struct btrfs_fs_info *fs_info,
				    struct btrfs_inode *inode)
{
	list_del_init(&inode->delayed_iput);
	spin_unlock_irq(&fs_info->delayed_iput_lock);
	iput(&inode->vfs_inode);
	if (atomic_dec_and_test(&fs_info->nr_delayed_iputs))
		wake_up(&fs_info->delayed_iputs_wait);
	spin_lock_irq(&fs_info->delayed_iput_lock);
}

static void btrfs_run_delayed_iput(struct btrfs_fs_info *fs_info,
				   struct btrfs_inode *inode)
{
	if (!list_empty(&inode->delayed_iput)) {
		spin_lock_irq(&fs_info->delayed_iput_lock);
		if (!list_empty(&inode->delayed_iput))
			run_delayed_iput_locked(fs_info, inode);
		spin_unlock_irq(&fs_info->delayed_iput_lock);
	}
}

void btrfs_run_delayed_iputs(struct btrfs_fs_info *fs_info)
{
	/*
	 * btrfs_put_ordered_extent() can run in irq context (see bio.c), which
	 * calls btrfs_add_delayed_iput() and that needs to lock
	 * fs_info->delayed_iput_lock. So we need to disable irqs here to
	 * prevent a deadlock.
	 */
	spin_lock_irq(&fs_info->delayed_iput_lock);
	while (!list_empty(&fs_info->delayed_iputs)) {
		struct btrfs_inode *inode;

		inode = list_first_entry(&fs_info->delayed_iputs,
				struct btrfs_inode, delayed_iput);
		run_delayed_iput_locked(fs_info, inode);
		if (need_resched()) {
			spin_unlock_irq(&fs_info->delayed_iput_lock);
			cond_resched();
			spin_lock_irq(&fs_info->delayed_iput_lock);
		}
	}
	spin_unlock_irq(&fs_info->delayed_iput_lock);
}

/*
 * Wait for flushing all delayed iputs
 *
 * @fs_info:  the filesystem
 *
 * This will wait on any delayed iputs that are currently running with KILLABLE
 * set.  Once they are all done running we will return, unless we are killed in
 * which case we return EINTR. This helps in user operations like fallocate etc
 * that might get blocked on the iputs.
 *
 * Return EINTR if we were killed, 0 if nothing's pending
 */
int btrfs_wait_on_delayed_iputs(struct btrfs_fs_info *fs_info)
{
	int ret = wait_event_killable(fs_info->delayed_iputs_wait,
			atomic_read(&fs_info->nr_delayed_iputs) == 0);
	if (ret)
		return -EINTR;
	return 0;
}

/*
 * This creates an orphan entry for the given inode in case something goes wrong
 * in the middle of an unlink.
 */
int btrfs_orphan_add(struct btrfs_trans_handle *trans,
		     struct btrfs_inode *inode)
{
	int ret;

	ret = btrfs_insert_orphan_item(trans, inode->root, btrfs_ino(inode));
	if (ret && ret != -EEXIST) {
		btrfs_abort_transaction(trans, ret);
		return ret;
	}

	return 0;
}

/*
 * We have done the delete so we can go ahead and remove the orphan item for
 * this particular inode.
 */
static int btrfs_orphan_del(struct btrfs_trans_handle *trans,
			    struct btrfs_inode *inode)
{
	return btrfs_del_orphan_item(trans, inode->root, btrfs_ino(inode));
}

/*
 * this cleans up any orphans that may be left on the list from the last use
 * of this root.
 */
int btrfs_orphan_cleanup(struct btrfs_root *root)
{
	struct btrfs_fs_info *fs_info = root->fs_info;
	struct btrfs_path *path;
	struct extent_buffer *leaf;
	struct btrfs_key key, found_key;
	struct btrfs_trans_handle *trans;
	struct inode *inode;
	u64 last_objectid = 0;
	int ret = 0, nr_unlink = 0;

	if (test_and_set_bit(BTRFS_ROOT_ORPHAN_CLEANUP, &root->state))
		return 0;

	path = btrfs_alloc_path();
	if (!path) {
		ret = -ENOMEM;
		goto out;
	}
	path->reada = READA_BACK;

	key.objectid = BTRFS_ORPHAN_OBJECTID;
	key.type = BTRFS_ORPHAN_ITEM_KEY;
	key.offset = (u64)-1;

	while (1) {
		ret = btrfs_search_slot(NULL, root, &key, path, 0, 0);
		if (ret < 0)
			goto out;

		/*
		 * if ret == 0 means we found what we were searching for, which
		 * is weird, but possible, so only screw with path if we didn't
		 * find the key and see if we have stuff that matches
		 */
		if (ret > 0) {
			ret = 0;
			if (path->slots[0] == 0)
				break;
			path->slots[0]--;
		}

		/* pull out the item */
		leaf = path->nodes[0];
		btrfs_item_key_to_cpu(leaf, &found_key, path->slots[0]);

		/* make sure the item matches what we want */
		if (found_key.objectid != BTRFS_ORPHAN_OBJECTID)
			break;
		if (found_key.type != BTRFS_ORPHAN_ITEM_KEY)
			break;

		/* release the path since we're done with it */
		btrfs_release_path(path);

		/*
		 * this is where we are basically btrfs_lookup, without the
		 * crossing root thing.  we store the inode number in the
		 * offset of the orphan item.
		 */

		if (found_key.offset == last_objectid) {
			/*
			 * We found the same inode as before. This means we were
			 * not able to remove its items via eviction triggered
			 * by an iput(). A transaction abort may have happened,
			 * due to -ENOSPC for example, so try to grab the error
			 * that lead to a transaction abort, if any.
			 */
			btrfs_err(fs_info,
				  "Error removing orphan entry, stopping orphan cleanup");
			ret = BTRFS_FS_ERROR(fs_info) ?: -EINVAL;
			goto out;
		}

		last_objectid = found_key.offset;

		found_key.objectid = found_key.offset;
		found_key.type = BTRFS_INODE_ITEM_KEY;
		found_key.offset = 0;
		inode = btrfs_iget(last_objectid, root);
		if (IS_ERR(inode)) {
			ret = PTR_ERR(inode);
			inode = NULL;
			if (ret != -ENOENT)
				goto out;
		}

		if (!inode && root == fs_info->tree_root) {
			struct btrfs_root *dead_root;
			int is_dead_root = 0;

			/*
			 * This is an orphan in the tree root. Currently these
			 * could come from 2 sources:
			 *  a) a root (snapshot/subvolume) deletion in progress
			 *  b) a free space cache inode
			 * We need to distinguish those two, as the orphan item
			 * for a root must not get deleted before the deletion
			 * of the snapshot/subvolume's tree completes.
			 *
			 * btrfs_find_orphan_roots() ran before us, which has
			 * found all deleted roots and loaded them into
			 * fs_info->fs_roots_radix. So here we can find if an
			 * orphan item corresponds to a deleted root by looking
			 * up the root from that radix tree.
			 */

			spin_lock(&fs_info->fs_roots_radix_lock);
			dead_root = radix_tree_lookup(&fs_info->fs_roots_radix,
							 (unsigned long)found_key.objectid);
			if (dead_root && btrfs_root_refs(&dead_root->root_item) == 0)
				is_dead_root = 1;
			spin_unlock(&fs_info->fs_roots_radix_lock);

			if (is_dead_root) {
				/* prevent this orphan from being found again */
				key.offset = found_key.objectid - 1;
				continue;
			}

		}

		/*
		 * If we have an inode with links, there are a couple of
		 * possibilities:
		 *
		 * 1. We were halfway through creating fsverity metadata for the
		 * file. In that case, the orphan item represents incomplete
		 * fsverity metadata which must be cleaned up with
		 * btrfs_drop_verity_items and deleting the orphan item.

		 * 2. Old kernels (before v3.12) used to create an
		 * orphan item for truncate indicating that there were possibly
		 * extent items past i_size that needed to be deleted. In v3.12,
		 * truncate was changed to update i_size in sync with the extent
		 * items, but the (useless) orphan item was still created. Since
		 * v4.18, we don't create the orphan item for truncate at all.
		 *
		 * So, this item could mean that we need to do a truncate, but
		 * only if this filesystem was last used on a pre-v3.12 kernel
		 * and was not cleanly unmounted. The odds of that are quite
		 * slim, and it's a pain to do the truncate now, so just delete
		 * the orphan item.
		 *
		 * It's also possible that this orphan item was supposed to be
		 * deleted but wasn't. The inode number may have been reused,
		 * but either way, we can delete the orphan item.
		 */
		if (!inode || inode->i_nlink) {
			if (inode) {
				ret = btrfs_drop_verity_items(BTRFS_I(inode));
				iput(inode);
				inode = NULL;
				if (ret)
					goto out;
			}
			trans = btrfs_start_transaction(root, 1);
			if (IS_ERR(trans)) {
				ret = PTR_ERR(trans);
				goto out;
			}
			btrfs_debug(fs_info, "auto deleting %Lu",
				    found_key.objectid);
			ret = btrfs_del_orphan_item(trans, root,
						    found_key.objectid);
			btrfs_end_transaction(trans);
			if (ret)
				goto out;
			continue;
		}

		nr_unlink++;

		/* this will do delete_inode and everything for us */
		iput(inode);
	}
	/* release the path since we're done with it */
	btrfs_release_path(path);

	if (test_bit(BTRFS_ROOT_ORPHAN_ITEM_INSERTED, &root->state)) {
		trans = btrfs_join_transaction(root);
		if (!IS_ERR(trans))
			btrfs_end_transaction(trans);
	}

	if (nr_unlink)
		btrfs_debug(fs_info, "unlinked %d orphans", nr_unlink);

out:
	if (ret)
		btrfs_err(fs_info, "could not do orphan cleanup %d", ret);
	btrfs_free_path(path);
	return ret;
}

/*
 * very simple check to peek ahead in the leaf looking for xattrs.  If we
 * don't find any xattrs, we know there can't be any acls.
 *
 * slot is the slot the inode is in, objectid is the objectid of the inode
 */
static noinline int acls_after_inode_item(struct extent_buffer *leaf,
					  int slot, u64 objectid,
					  int *first_xattr_slot)
{
	u32 nritems = btrfs_header_nritems(leaf);
	struct btrfs_key found_key;
	static u64 xattr_access = 0;
	static u64 xattr_default = 0;
	int scanned = 0;

	if (!xattr_access) {
		xattr_access = btrfs_name_hash(XATTR_NAME_POSIX_ACL_ACCESS,
					strlen(XATTR_NAME_POSIX_ACL_ACCESS));
		xattr_default = btrfs_name_hash(XATTR_NAME_POSIX_ACL_DEFAULT,
					strlen(XATTR_NAME_POSIX_ACL_DEFAULT));
	}

	slot++;
	*first_xattr_slot = -1;
	while (slot < nritems) {
		btrfs_item_key_to_cpu(leaf, &found_key, slot);

		/* we found a different objectid, there must not be acls */
		if (found_key.objectid != objectid)
			return 0;

		/* we found an xattr, assume we've got an acl */
		if (found_key.type == BTRFS_XATTR_ITEM_KEY) {
			if (*first_xattr_slot == -1)
				*first_xattr_slot = slot;
			if (found_key.offset == xattr_access ||
			    found_key.offset == xattr_default)
				return 1;
		}

		/*
		 * we found a key greater than an xattr key, there can't
		 * be any acls later on
		 */
		if (found_key.type > BTRFS_XATTR_ITEM_KEY)
			return 0;

		slot++;
		scanned++;

		/*
		 * it goes inode, inode backrefs, xattrs, extents,
		 * so if there are a ton of hard links to an inode there can
		 * be a lot of backrefs.  Don't waste time searching too hard,
		 * this is just an optimization
		 */
		if (scanned >= 8)
			break;
	}
	/* we hit the end of the leaf before we found an xattr or
	 * something larger than an xattr.  We have to assume the inode
	 * has acls
	 */
	if (*first_xattr_slot == -1)
		*first_xattr_slot = slot;
	return 1;
}

static int btrfs_init_file_extent_tree(struct btrfs_inode *inode)
{
	struct btrfs_fs_info *fs_info = inode->root->fs_info;

	if (WARN_ON_ONCE(inode->file_extent_tree))
		return 0;
	if (btrfs_fs_incompat(fs_info, NO_HOLES))
		return 0;
	if (!S_ISREG(inode->vfs_inode.i_mode))
		return 0;
	if (btrfs_is_free_space_inode(inode))
		return 0;

	inode->file_extent_tree = kmalloc(sizeof(struct extent_io_tree), GFP_KERNEL);
	if (!inode->file_extent_tree)
		return -ENOMEM;

	extent_io_tree_init(fs_info, inode->file_extent_tree, IO_TREE_INODE_FILE_EXTENT);
	/* Lockdep class is set only for the file extent tree. */
	lockdep_set_class(&inode->file_extent_tree->lock, &file_extent_tree_class);

	return 0;
}

static int btrfs_add_inode_to_root(struct btrfs_inode *inode, bool prealloc)
{
	struct btrfs_root *root = inode->root;
	struct btrfs_inode *existing;
	const u64 ino = btrfs_ino(inode);
	int ret;

	if (inode_unhashed(&inode->vfs_inode))
		return 0;

	if (prealloc) {
		ret = xa_reserve(&root->inodes, ino, GFP_NOFS);
		if (ret)
			return ret;
	}

	existing = xa_store(&root->inodes, ino, inode, GFP_ATOMIC);

	if (xa_is_err(existing)) {
		ret = xa_err(existing);
		ASSERT(ret != -EINVAL);
		ASSERT(ret != -ENOMEM);
		return ret;
	} else if (existing) {
		WARN_ON(!(existing->vfs_inode.i_state & (I_WILL_FREE | I_FREEING)));
	}

	return 0;
}

/*
 * Read a locked inode from the btree into the in-memory inode and add it to
 * its root list/tree.
 *
 * On failure clean up the inode.
 */
static int btrfs_read_locked_inode(struct inode *inode, struct btrfs_path *path)
{
	struct btrfs_fs_info *fs_info = inode_to_fs_info(inode);
	struct extent_buffer *leaf;
	struct btrfs_inode_item *inode_item;
	struct btrfs_root *root = BTRFS_I(inode)->root;
	struct btrfs_key location;
	unsigned long ptr;
	int maybe_acls;
	u32 rdev;
	int ret;
	bool filled = false;
	int first_xattr_slot;

	ret = btrfs_init_file_extent_tree(BTRFS_I(inode));
	if (ret)
		goto out;

	ret = btrfs_fill_inode(inode, &rdev);
	if (!ret)
		filled = true;

	ASSERT(path);

	btrfs_get_inode_key(BTRFS_I(inode), &location);

	ret = btrfs_lookup_inode(NULL, root, path, &location, 0);
	if (ret) {
		/*
		 * ret > 0 can come from btrfs_search_slot called by
		 * btrfs_lookup_inode(), this means the inode was not found.
		 */
		if (ret > 0)
			ret = -ENOENT;
		goto out;
	}

	leaf = path->nodes[0];

	if (filled)
		goto cache_index;

	inode_item = btrfs_item_ptr(leaf, path->slots[0],
				    struct btrfs_inode_item);
	inode->i_mode = btrfs_inode_mode(leaf, inode_item);
	set_nlink(inode, btrfs_inode_nlink(leaf, inode_item));
	i_uid_write(inode, btrfs_inode_uid(leaf, inode_item));
	i_gid_write(inode, btrfs_inode_gid(leaf, inode_item));
	btrfs_i_size_write(BTRFS_I(inode), btrfs_inode_size(leaf, inode_item));
	btrfs_inode_set_file_extent_range(BTRFS_I(inode), 0,
			round_up(i_size_read(inode), fs_info->sectorsize));

	inode_set_atime(inode, btrfs_timespec_sec(leaf, &inode_item->atime),
			btrfs_timespec_nsec(leaf, &inode_item->atime));

	inode_set_mtime(inode, btrfs_timespec_sec(leaf, &inode_item->mtime),
			btrfs_timespec_nsec(leaf, &inode_item->mtime));

	inode_set_ctime(inode, btrfs_timespec_sec(leaf, &inode_item->ctime),
			btrfs_timespec_nsec(leaf, &inode_item->ctime));

	BTRFS_I(inode)->i_otime_sec = btrfs_timespec_sec(leaf, &inode_item->otime);
	BTRFS_I(inode)->i_otime_nsec = btrfs_timespec_nsec(leaf, &inode_item->otime);

	inode_set_bytes(inode, btrfs_inode_nbytes(leaf, inode_item));
	BTRFS_I(inode)->generation = btrfs_inode_generation(leaf, inode_item);
	BTRFS_I(inode)->last_trans = btrfs_inode_transid(leaf, inode_item);

	inode_set_iversion_queried(inode,
				   btrfs_inode_sequence(leaf, inode_item));
	inode->i_generation = BTRFS_I(inode)->generation;
	inode->i_rdev = 0;
	rdev = btrfs_inode_rdev(leaf, inode_item);

	if (S_ISDIR(inode->i_mode))
		BTRFS_I(inode)->index_cnt = (u64)-1;

	btrfs_inode_split_flags(btrfs_inode_flags(leaf, inode_item),
				&BTRFS_I(inode)->flags, &BTRFS_I(inode)->ro_flags);

cache_index:
	/*
	 * If we were modified in the current generation and evicted from memory
	 * and then re-read we need to do a full sync since we don't have any
	 * idea about which extents were modified before we were evicted from
	 * cache.
	 *
	 * This is required for both inode re-read from disk and delayed inode
	 * in the delayed_nodes xarray.
	 */
	if (BTRFS_I(inode)->last_trans == btrfs_get_fs_generation(fs_info))
		set_bit(BTRFS_INODE_NEEDS_FULL_SYNC,
			&BTRFS_I(inode)->runtime_flags);

	/*
	 * We don't persist the id of the transaction where an unlink operation
	 * against the inode was last made. So here we assume the inode might
	 * have been evicted, and therefore the exact value of last_unlink_trans
	 * lost, and set it to last_trans to avoid metadata inconsistencies
	 * between the inode and its parent if the inode is fsync'ed and the log
	 * replayed. For example, in the scenario:
	 *
	 * touch mydir/foo
	 * ln mydir/foo mydir/bar
	 * sync
	 * unlink mydir/bar
	 * echo 2 > /proc/sys/vm/drop_caches   # evicts inode
	 * xfs_io -c fsync mydir/foo
	 * <power failure>
	 * mount fs, triggers fsync log replay
	 *
	 * We must make sure that when we fsync our inode foo we also log its
	 * parent inode, otherwise after log replay the parent still has the
	 * dentry with the "bar" name but our inode foo has a link count of 1
	 * and doesn't have an inode ref with the name "bar" anymore.
	 *
	 * Setting last_unlink_trans to last_trans is a pessimistic approach,
	 * but it guarantees correctness at the expense of occasional full
	 * transaction commits on fsync if our inode is a directory, or if our
	 * inode is not a directory, logging its parent unnecessarily.
	 */
	BTRFS_I(inode)->last_unlink_trans = BTRFS_I(inode)->last_trans;

	/*
	 * Same logic as for last_unlink_trans. We don't persist the generation
	 * of the last transaction where this inode was used for a reflink
	 * operation, so after eviction and reloading the inode we must be
	 * pessimistic and assume the last transaction that modified the inode.
	 */
	BTRFS_I(inode)->last_reflink_trans = BTRFS_I(inode)->last_trans;

	path->slots[0]++;
	if (inode->i_nlink != 1 ||
	    path->slots[0] >= btrfs_header_nritems(leaf))
		goto cache_acl;

	btrfs_item_key_to_cpu(leaf, &location, path->slots[0]);
	if (location.objectid != btrfs_ino(BTRFS_I(inode)))
		goto cache_acl;

	ptr = btrfs_item_ptr_offset(leaf, path->slots[0]);
	if (location.type == BTRFS_INODE_REF_KEY) {
		struct btrfs_inode_ref *ref;

		ref = (struct btrfs_inode_ref *)ptr;
		BTRFS_I(inode)->dir_index = btrfs_inode_ref_index(leaf, ref);
	} else if (location.type == BTRFS_INODE_EXTREF_KEY) {
		struct btrfs_inode_extref *extref;

		extref = (struct btrfs_inode_extref *)ptr;
		BTRFS_I(inode)->dir_index = btrfs_inode_extref_index(leaf,
								     extref);
	}
cache_acl:
	/*
	 * try to precache a NULL acl entry for files that don't have
	 * any xattrs or acls
	 */
	maybe_acls = acls_after_inode_item(leaf, path->slots[0],
			btrfs_ino(BTRFS_I(inode)), &first_xattr_slot);
	if (first_xattr_slot != -1) {
		path->slots[0] = first_xattr_slot;
		ret = btrfs_load_inode_props(inode, path);
		if (ret)
			btrfs_err(fs_info,
				  "error loading props for ino %llu (root %llu): %d",
				  btrfs_ino(BTRFS_I(inode)),
				  btrfs_root_id(root), ret);
	}

	if (!maybe_acls)
		cache_no_acl(inode);

	switch (inode->i_mode & S_IFMT) {
	case S_IFREG:
		inode->i_mapping->a_ops = &btrfs_aops;
		inode->i_fop = &btrfs_file_operations;
		inode->i_op = &btrfs_file_inode_operations;
		break;
	case S_IFDIR:
		inode->i_fop = &btrfs_dir_file_operations;
		inode->i_op = &btrfs_dir_inode_operations;
		break;
	case S_IFLNK:
		inode->i_op = &btrfs_symlink_inode_operations;
		inode_nohighmem(inode);
		inode->i_mapping->a_ops = &btrfs_aops;
		break;
	default:
		inode->i_op = &btrfs_special_inode_operations;
		init_special_inode(inode, inode->i_mode, rdev);
		break;
	}

	btrfs_sync_inode_flags_to_i_flags(inode);

	ret = btrfs_add_inode_to_root(BTRFS_I(inode), true);
	if (ret)
		goto out;

	return 0;
out:
	iget_failed(inode);
	return ret;
}

/*
 * given a leaf and an inode, copy the inode fields into the leaf
 */
static void fill_inode_item(struct btrfs_trans_handle *trans,
			    struct extent_buffer *leaf,
			    struct btrfs_inode_item *item,
			    struct inode *inode)
{
	struct btrfs_map_token token;
	u64 flags;

	btrfs_init_map_token(&token, leaf);

	btrfs_set_token_inode_uid(&token, item, i_uid_read(inode));
	btrfs_set_token_inode_gid(&token, item, i_gid_read(inode));
	btrfs_set_token_inode_size(&token, item, BTRFS_I(inode)->disk_i_size);
	btrfs_set_token_inode_mode(&token, item, inode->i_mode);
	btrfs_set_token_inode_nlink(&token, item, inode->i_nlink);

	btrfs_set_token_timespec_sec(&token, &item->atime,
				     inode_get_atime_sec(inode));
	btrfs_set_token_timespec_nsec(&token, &item->atime,
				      inode_get_atime_nsec(inode));

	btrfs_set_token_timespec_sec(&token, &item->mtime,
				     inode_get_mtime_sec(inode));
	btrfs_set_token_timespec_nsec(&token, &item->mtime,
				      inode_get_mtime_nsec(inode));

	btrfs_set_token_timespec_sec(&token, &item->ctime,
				     inode_get_ctime_sec(inode));
	btrfs_set_token_timespec_nsec(&token, &item->ctime,
				      inode_get_ctime_nsec(inode));

	btrfs_set_token_timespec_sec(&token, &item->otime, BTRFS_I(inode)->i_otime_sec);
	btrfs_set_token_timespec_nsec(&token, &item->otime, BTRFS_I(inode)->i_otime_nsec);

	btrfs_set_token_inode_nbytes(&token, item, inode_get_bytes(inode));
	btrfs_set_token_inode_generation(&token, item,
					 BTRFS_I(inode)->generation);
	btrfs_set_token_inode_sequence(&token, item, inode_peek_iversion(inode));
	btrfs_set_token_inode_transid(&token, item, trans->transid);
	btrfs_set_token_inode_rdev(&token, item, inode->i_rdev);
	flags = btrfs_inode_combine_flags(BTRFS_I(inode)->flags,
					  BTRFS_I(inode)->ro_flags);
	btrfs_set_token_inode_flags(&token, item, flags);
	btrfs_set_token_inode_block_group(&token, item, 0);
}

/*
 * copy everything in the in-memory inode into the btree.
 */
static noinline int btrfs_update_inode_item(struct btrfs_trans_handle *trans,
					    struct btrfs_inode *inode)
{
	struct btrfs_inode_item *inode_item;
	struct btrfs_path *path;
	struct extent_buffer *leaf;
	struct btrfs_key key;
	int ret;

	path = btrfs_alloc_path();
	if (!path)
		return -ENOMEM;

	btrfs_get_inode_key(inode, &key);
	ret = btrfs_lookup_inode(trans, inode->root, path, &key, 1);
	if (ret) {
		if (ret > 0)
			ret = -ENOENT;
		goto failed;
	}

	leaf = path->nodes[0];
	inode_item = btrfs_item_ptr(leaf, path->slots[0],
				    struct btrfs_inode_item);

	fill_inode_item(trans, leaf, inode_item, &inode->vfs_inode);
	btrfs_set_inode_last_trans(trans, inode);
	ret = 0;
failed:
	btrfs_free_path(path);
	return ret;
}

/*
 * copy everything in the in-memory inode into the btree.
 */
int btrfs_update_inode(struct btrfs_trans_handle *trans,
		       struct btrfs_inode *inode)
{
	struct btrfs_root *root = inode->root;
	struct btrfs_fs_info *fs_info = root->fs_info;
	int ret;

	/*
	 * If the inode is a free space inode, we can deadlock during commit
	 * if we put it into the delayed code.
	 *
	 * The data relocation inode should also be directly updated
	 * without delay
	 */
	if (!btrfs_is_free_space_inode(inode)
	    && !btrfs_is_data_reloc_root(root)
	    && !test_bit(BTRFS_FS_LOG_RECOVERING, &fs_info->flags)) {
		btrfs_update_root_times(trans, root);

		ret = btrfs_delayed_update_inode(trans, inode);
		if (!ret)
			btrfs_set_inode_last_trans(trans, inode);
		return ret;
	}

	return btrfs_update_inode_item(trans, inode);
}

int btrfs_update_inode_fallback(struct btrfs_trans_handle *trans,
				struct btrfs_inode *inode)
{
	int ret;

	ret = btrfs_update_inode(trans, inode);
	if (ret == -ENOSPC)
		return btrfs_update_inode_item(trans, inode);
	return ret;
}

/*
 * unlink helper that gets used here in inode.c and in the tree logging
 * recovery code.  It remove a link in a directory with a given name, and
 * also drops the back refs in the inode to the directory
 */
static int __btrfs_unlink_inode(struct btrfs_trans_handle *trans,
				struct btrfs_inode *dir,
				struct btrfs_inode *inode,
				const struct fscrypt_str *name,
				struct btrfs_rename_ctx *rename_ctx)
{
	struct btrfs_root *root = dir->root;
	struct btrfs_fs_info *fs_info = root->fs_info;
	struct btrfs_path *path;
	int ret = 0;
	struct btrfs_dir_item *di;
	u64 index;
	u64 ino = btrfs_ino(inode);
	u64 dir_ino = btrfs_ino(dir);

	path = btrfs_alloc_path();
	if (!path) {
		ret = -ENOMEM;
		goto out;
	}

	di = btrfs_lookup_dir_item(trans, root, path, dir_ino, name, -1);
	if (IS_ERR_OR_NULL(di)) {
		ret = di ? PTR_ERR(di) : -ENOENT;
		goto err;
	}
	ret = btrfs_delete_one_dir_name(trans, root, path, di);
	if (ret)
		goto err;
	btrfs_release_path(path);

	/*
	 * If we don't have dir index, we have to get it by looking up
	 * the inode ref, since we get the inode ref, remove it directly,
	 * it is unnecessary to do delayed deletion.
	 *
	 * But if we have dir index, needn't search inode ref to get it.
	 * Since the inode ref is close to the inode item, it is better
	 * that we delay to delete it, and just do this deletion when
	 * we update the inode item.
	 */
	if (inode->dir_index) {
		ret = btrfs_delayed_delete_inode_ref(inode);
		if (!ret) {
			index = inode->dir_index;
			goto skip_backref;
		}
	}

	ret = btrfs_del_inode_ref(trans, root, name, ino, dir_ino, &index);
	if (ret) {
		btrfs_info(fs_info,
			"failed to delete reference to %.*s, inode %llu parent %llu",
			name->len, name->name, ino, dir_ino);
		btrfs_abort_transaction(trans, ret);
		goto err;
	}
skip_backref:
	if (rename_ctx)
		rename_ctx->index = index;

	ret = btrfs_delete_delayed_dir_index(trans, dir, index);
	if (ret) {
		btrfs_abort_transaction(trans, ret);
		goto err;
	}

	/*
	 * If we are in a rename context, we don't need to update anything in the
	 * log. That will be done later during the rename by btrfs_log_new_name().
	 * Besides that, doing it here would only cause extra unnecessary btree
	 * operations on the log tree, increasing latency for applications.
	 */
	if (!rename_ctx) {
		btrfs_del_inode_ref_in_log(trans, root, name, inode, dir_ino);
		btrfs_del_dir_entries_in_log(trans, root, name, dir, index);
	}

	/*
	 * If we have a pending delayed iput we could end up with the final iput
	 * being run in btrfs-cleaner context.  If we have enough of these built
	 * up we can end up burning a lot of time in btrfs-cleaner without any
	 * way to throttle the unlinks.  Since we're currently holding a ref on
	 * the inode we can run the delayed iput here without any issues as the
	 * final iput won't be done until after we drop the ref we're currently
	 * holding.
	 */
	btrfs_run_delayed_iput(fs_info, inode);
err:
	btrfs_free_path(path);
	if (ret)
		goto out;

	btrfs_i_size_write(dir, dir->vfs_inode.i_size - name->len * 2);
	inode_inc_iversion(&inode->vfs_inode);
	inode_set_ctime_current(&inode->vfs_inode);
	inode_inc_iversion(&dir->vfs_inode);
 	inode_set_mtime_to_ts(&dir->vfs_inode, inode_set_ctime_current(&dir->vfs_inode));
	ret = btrfs_update_inode(trans, dir);
out:
	return ret;
}

int btrfs_unlink_inode(struct btrfs_trans_handle *trans,
		       struct btrfs_inode *dir, struct btrfs_inode *inode,
		       const struct fscrypt_str *name)
{
	int ret;

	ret = __btrfs_unlink_inode(trans, dir, inode, name, NULL);
	if (!ret) {
		drop_nlink(&inode->vfs_inode);
		ret = btrfs_update_inode(trans, inode);
	}
	return ret;
}

/*
 * helper to start transaction for unlink and rmdir.
 *
 * unlink and rmdir are special in btrfs, they do not always free space, so
 * if we cannot make our reservations the normal way try and see if there is
 * plenty of slack room in the global reserve to migrate, otherwise we cannot
 * allow the unlink to occur.
 */
static struct btrfs_trans_handle *__unlink_start_trans(struct btrfs_inode *dir)
{
	struct btrfs_root *root = dir->root;

	return btrfs_start_transaction_fallback_global_rsv(root,
						   BTRFS_UNLINK_METADATA_UNITS);
}

static int btrfs_unlink(struct inode *dir, struct dentry *dentry)
{
	struct btrfs_trans_handle *trans;
	struct inode *inode = d_inode(dentry);
	int ret;
	struct fscrypt_name fname;

	ret = fscrypt_setup_filename(dir, &dentry->d_name, 1, &fname);
	if (ret)
		return ret;

	/* This needs to handle no-key deletions later on */

	trans = __unlink_start_trans(BTRFS_I(dir));
	if (IS_ERR(trans)) {
		ret = PTR_ERR(trans);
		goto fscrypt_free;
	}

	btrfs_record_unlink_dir(trans, BTRFS_I(dir), BTRFS_I(d_inode(dentry)),
				false);

	ret = btrfs_unlink_inode(trans, BTRFS_I(dir), BTRFS_I(d_inode(dentry)),
				 &fname.disk_name);
	if (ret)
		goto end_trans;

	if (inode->i_nlink == 0) {
		ret = btrfs_orphan_add(trans, BTRFS_I(inode));
		if (ret)
			goto end_trans;
	}

end_trans:
	btrfs_end_transaction(trans);
	btrfs_btree_balance_dirty(BTRFS_I(dir)->root->fs_info);
fscrypt_free:
	fscrypt_free_filename(&fname);
	return ret;
}

static int btrfs_unlink_subvol(struct btrfs_trans_handle *trans,
			       struct btrfs_inode *dir, struct dentry *dentry)
{
	struct btrfs_root *root = dir->root;
	struct btrfs_inode *inode = BTRFS_I(d_inode(dentry));
	struct btrfs_path *path;
	struct extent_buffer *leaf;
	struct btrfs_dir_item *di;
	struct btrfs_key key;
	u64 index;
	int ret;
	u64 objectid;
	u64 dir_ino = btrfs_ino(dir);
	struct fscrypt_name fname;

	ret = fscrypt_setup_filename(&dir->vfs_inode, &dentry->d_name, 1, &fname);
	if (ret)
		return ret;

	/* This needs to handle no-key deletions later on */

	if (btrfs_ino(inode) == BTRFS_FIRST_FREE_OBJECTID) {
		objectid = btrfs_root_id(inode->root);
	} else if (btrfs_ino(inode) == BTRFS_EMPTY_SUBVOL_DIR_OBJECTID) {
		objectid = inode->ref_root_id;
	} else {
		WARN_ON(1);
		fscrypt_free_filename(&fname);
		return -EINVAL;
	}

	path = btrfs_alloc_path();
	if (!path) {
		ret = -ENOMEM;
		goto out;
	}

	di = btrfs_lookup_dir_item(trans, root, path, dir_ino,
				   &fname.disk_name, -1);
	if (IS_ERR_OR_NULL(di)) {
		ret = di ? PTR_ERR(di) : -ENOENT;
		goto out;
	}

	leaf = path->nodes[0];
	btrfs_dir_item_key_to_cpu(leaf, di, &key);
	WARN_ON(key.type != BTRFS_ROOT_ITEM_KEY || key.objectid != objectid);
	ret = btrfs_delete_one_dir_name(trans, root, path, di);
	if (ret) {
		btrfs_abort_transaction(trans, ret);
		goto out;
	}
	btrfs_release_path(path);

	/*
	 * This is a placeholder inode for a subvolume we didn't have a
	 * reference to at the time of the snapshot creation.  In the meantime
	 * we could have renamed the real subvol link into our snapshot, so
	 * depending on btrfs_del_root_ref to return -ENOENT here is incorrect.
	 * Instead simply lookup the dir_index_item for this entry so we can
	 * remove it.  Otherwise we know we have a ref to the root and we can
	 * call btrfs_del_root_ref, and it _shouldn't_ fail.
	 */
	if (btrfs_ino(inode) == BTRFS_EMPTY_SUBVOL_DIR_OBJECTID) {
		di = btrfs_search_dir_index_item(root, path, dir_ino, &fname.disk_name);
		if (IS_ERR(di)) {
			ret = PTR_ERR(di);
			btrfs_abort_transaction(trans, ret);
			goto out;
		}

		leaf = path->nodes[0];
		btrfs_item_key_to_cpu(leaf, &key, path->slots[0]);
		index = key.offset;
		btrfs_release_path(path);
	} else {
		ret = btrfs_del_root_ref(trans, objectid,
					 btrfs_root_id(root), dir_ino,
					 &index, &fname.disk_name);
		if (ret) {
			btrfs_abort_transaction(trans, ret);
			goto out;
		}
	}

	ret = btrfs_delete_delayed_dir_index(trans, dir, index);
	if (ret) {
		btrfs_abort_transaction(trans, ret);
		goto out;
	}

	btrfs_i_size_write(dir, dir->vfs_inode.i_size - fname.disk_name.len * 2);
	inode_inc_iversion(&dir->vfs_inode);
	inode_set_mtime_to_ts(&dir->vfs_inode, inode_set_ctime_current(&dir->vfs_inode));
	ret = btrfs_update_inode_fallback(trans, dir);
	if (ret)
		btrfs_abort_transaction(trans, ret);
out:
	btrfs_free_path(path);
	fscrypt_free_filename(&fname);
	return ret;
}

/*
 * Helper to check if the subvolume references other subvolumes or if it's
 * default.
 */
static noinline int may_destroy_subvol(struct btrfs_root *root)
{
	struct btrfs_fs_info *fs_info = root->fs_info;
	struct btrfs_path *path;
	struct btrfs_dir_item *di;
	struct btrfs_key key;
	struct fscrypt_str name = FSTR_INIT("default", 7);
	u64 dir_id;
	int ret;

	path = btrfs_alloc_path();
	if (!path)
		return -ENOMEM;

	/* Make sure this root isn't set as the default subvol */
	dir_id = btrfs_super_root_dir(fs_info->super_copy);
	di = btrfs_lookup_dir_item(NULL, fs_info->tree_root, path,
				   dir_id, &name, 0);
	if (di && !IS_ERR(di)) {
		btrfs_dir_item_key_to_cpu(path->nodes[0], di, &key);
		if (key.objectid == btrfs_root_id(root)) {
			ret = -EPERM;
			btrfs_err(fs_info,
				  "deleting default subvolume %llu is not allowed",
				  key.objectid);
			goto out;
		}
		btrfs_release_path(path);
	}

	key.objectid = btrfs_root_id(root);
	key.type = BTRFS_ROOT_REF_KEY;
	key.offset = (u64)-1;

	ret = btrfs_search_slot(NULL, fs_info->tree_root, &key, path, 0, 0);
	if (ret < 0)
		goto out;
	if (ret == 0) {
		/*
		 * Key with offset -1 found, there would have to exist a root
		 * with such id, but this is out of valid range.
		 */
		ret = -EUCLEAN;
		goto out;
	}

	ret = 0;
	if (path->slots[0] > 0) {
		path->slots[0]--;
		btrfs_item_key_to_cpu(path->nodes[0], &key, path->slots[0]);
		if (key.objectid == btrfs_root_id(root) && key.type == BTRFS_ROOT_REF_KEY)
			ret = -ENOTEMPTY;
	}
out:
	btrfs_free_path(path);
	return ret;
}

/* Delete all dentries for inodes belonging to the root */
static void btrfs_prune_dentries(struct btrfs_root *root)
{
	struct btrfs_fs_info *fs_info = root->fs_info;
	struct btrfs_inode *inode;
	u64 min_ino = 0;

	if (!BTRFS_FS_ERROR(fs_info))
		WARN_ON(btrfs_root_refs(&root->root_item) != 0);

	inode = btrfs_find_first_inode(root, min_ino);
	while (inode) {
		if (atomic_read(&inode->vfs_inode.i_count) > 1)
			d_prune_aliases(&inode->vfs_inode);

		min_ino = btrfs_ino(inode) + 1;
		/*
		 * btrfs_drop_inode() will have it removed from the inode
		 * cache when its usage count hits zero.
		 */
		iput(&inode->vfs_inode);
		cond_resched();
		inode = btrfs_find_first_inode(root, min_ino);
	}
}

int btrfs_delete_subvolume(struct btrfs_inode *dir, struct dentry *dentry)
{
	struct btrfs_root *root = dir->root;
	struct btrfs_fs_info *fs_info = root->fs_info;
	struct inode *inode = d_inode(dentry);
	struct btrfs_root *dest = BTRFS_I(inode)->root;
	struct btrfs_trans_handle *trans;
	struct btrfs_block_rsv block_rsv;
	u64 root_flags;
	u64 qgroup_reserved = 0;
	int ret;

	down_write(&fs_info->subvol_sem);

	/*
	 * Don't allow to delete a subvolume with send in progress. This is
	 * inside the inode lock so the error handling that has to drop the bit
	 * again is not run concurrently.
	 */
	spin_lock(&dest->root_item_lock);
	if (dest->send_in_progress) {
		spin_unlock(&dest->root_item_lock);
		btrfs_warn(fs_info,
			   "attempt to delete subvolume %llu during send",
			   btrfs_root_id(dest));
		ret = -EPERM;
		goto out_up_write;
	}
	if (atomic_read(&dest->nr_swapfiles)) {
		spin_unlock(&dest->root_item_lock);
		btrfs_warn(fs_info,
			   "attempt to delete subvolume %llu with active swapfile",
			   btrfs_root_id(root));
		ret = -EPERM;
		goto out_up_write;
	}
	root_flags = btrfs_root_flags(&dest->root_item);
	btrfs_set_root_flags(&dest->root_item,
			     root_flags | BTRFS_ROOT_SUBVOL_DEAD);
	spin_unlock(&dest->root_item_lock);

	ret = may_destroy_subvol(dest);
	if (ret)
		goto out_undead;

	btrfs_init_block_rsv(&block_rsv, BTRFS_BLOCK_RSV_TEMP);
	/*
	 * One for dir inode,
	 * two for dir entries,
	 * two for root ref/backref.
	 */
	ret = btrfs_subvolume_reserve_metadata(root, &block_rsv, 5, true);
	if (ret)
		goto out_undead;
	qgroup_reserved = block_rsv.qgroup_rsv_reserved;

	trans = btrfs_start_transaction(root, 0);
	if (IS_ERR(trans)) {
		ret = PTR_ERR(trans);
		goto out_release;
	}
	btrfs_qgroup_convert_reserved_meta(root, qgroup_reserved);
	qgroup_reserved = 0;
	trans->block_rsv = &block_rsv;
	trans->bytes_reserved = block_rsv.size;

	btrfs_record_snapshot_destroy(trans, dir);

	ret = btrfs_unlink_subvol(trans, dir, dentry);
	if (ret) {
		btrfs_abort_transaction(trans, ret);
		goto out_end_trans;
	}

	ret = btrfs_record_root_in_trans(trans, dest);
	if (ret) {
		btrfs_abort_transaction(trans, ret);
		goto out_end_trans;
	}

	memset(&dest->root_item.drop_progress, 0,
		sizeof(dest->root_item.drop_progress));
	btrfs_set_root_drop_level(&dest->root_item, 0);
	btrfs_set_root_refs(&dest->root_item, 0);

	if (!test_and_set_bit(BTRFS_ROOT_ORPHAN_ITEM_INSERTED, &dest->state)) {
		ret = btrfs_insert_orphan_item(trans,
					fs_info->tree_root,
					btrfs_root_id(dest));
		if (ret) {
			btrfs_abort_transaction(trans, ret);
			goto out_end_trans;
		}
	}

	ret = btrfs_uuid_tree_remove(trans, dest->root_item.uuid,
				     BTRFS_UUID_KEY_SUBVOL, btrfs_root_id(dest));
	if (ret && ret != -ENOENT) {
		btrfs_abort_transaction(trans, ret);
		goto out_end_trans;
	}
	if (!btrfs_is_empty_uuid(dest->root_item.received_uuid)) {
		ret = btrfs_uuid_tree_remove(trans,
					  dest->root_item.received_uuid,
					  BTRFS_UUID_KEY_RECEIVED_SUBVOL,
					  btrfs_root_id(dest));
		if (ret && ret != -ENOENT) {
			btrfs_abort_transaction(trans, ret);
			goto out_end_trans;
		}
	}

	free_anon_bdev(dest->anon_dev);
	dest->anon_dev = 0;
out_end_trans:
	trans->block_rsv = NULL;
	trans->bytes_reserved = 0;
	ret = btrfs_end_transaction(trans);
	inode->i_flags |= S_DEAD;
out_release:
	btrfs_block_rsv_release(fs_info, &block_rsv, (u64)-1, NULL);
	if (qgroup_reserved)
		btrfs_qgroup_free_meta_prealloc(root, qgroup_reserved);
out_undead:
	if (ret) {
		spin_lock(&dest->root_item_lock);
		root_flags = btrfs_root_flags(&dest->root_item);
		btrfs_set_root_flags(&dest->root_item,
				root_flags & ~BTRFS_ROOT_SUBVOL_DEAD);
		spin_unlock(&dest->root_item_lock);
	}
out_up_write:
	up_write(&fs_info->subvol_sem);
	if (!ret) {
		d_invalidate(dentry);
		btrfs_prune_dentries(dest);
		ASSERT(dest->send_in_progress == 0);
	}

	return ret;
}

static int btrfs_rmdir(struct inode *dir, struct dentry *dentry)
{
	struct inode *inode = d_inode(dentry);
	struct btrfs_fs_info *fs_info = BTRFS_I(inode)->root->fs_info;
	int ret = 0;
	struct btrfs_trans_handle *trans;
	u64 last_unlink_trans;
	struct fscrypt_name fname;

	if (inode->i_size > BTRFS_EMPTY_DIR_SIZE)
		return -ENOTEMPTY;
	if (btrfs_ino(BTRFS_I(inode)) == BTRFS_FIRST_FREE_OBJECTID) {
		if (unlikely(btrfs_fs_incompat(fs_info, EXTENT_TREE_V2))) {
			btrfs_err(fs_info,
			"extent tree v2 doesn't support snapshot deletion yet");
			return -EOPNOTSUPP;
		}
		return btrfs_delete_subvolume(BTRFS_I(dir), dentry);
	}

	ret = fscrypt_setup_filename(dir, &dentry->d_name, 1, &fname);
	if (ret)
		return ret;

	/* This needs to handle no-key deletions later on */

	trans = __unlink_start_trans(BTRFS_I(dir));
	if (IS_ERR(trans)) {
		ret = PTR_ERR(trans);
		goto out_notrans;
	}

	if (unlikely(btrfs_ino(BTRFS_I(inode)) == BTRFS_EMPTY_SUBVOL_DIR_OBJECTID)) {
		ret = btrfs_unlink_subvol(trans, BTRFS_I(dir), dentry);
		goto out;
	}

	ret = btrfs_orphan_add(trans, BTRFS_I(inode));
	if (ret)
		goto out;

	last_unlink_trans = BTRFS_I(inode)->last_unlink_trans;

	/* now the directory is empty */
	ret = btrfs_unlink_inode(trans, BTRFS_I(dir), BTRFS_I(d_inode(dentry)),
				 &fname.disk_name);
	if (!ret) {
		btrfs_i_size_write(BTRFS_I(inode), 0);
		/*
		 * Propagate the last_unlink_trans value of the deleted dir to
		 * its parent directory. This is to prevent an unrecoverable
		 * log tree in the case we do something like this:
		 * 1) create dir foo
		 * 2) create snapshot under dir foo
		 * 3) delete the snapshot
		 * 4) rmdir foo
		 * 5) mkdir foo
		 * 6) fsync foo or some file inside foo
		 */
		if (last_unlink_trans >= trans->transid)
			BTRFS_I(dir)->last_unlink_trans = last_unlink_trans;
	}
out:
	btrfs_end_transaction(trans);
out_notrans:
	btrfs_btree_balance_dirty(fs_info);
	fscrypt_free_filename(&fname);

	return ret;
}

/*
 * Read, zero a chunk and write a block.
 *
 * @inode - inode that we're zeroing
 * @from - the offset to start zeroing
 * @len - the length to zero, 0 to zero the entire range respective to the
 *	offset
 * @front - zero up to the offset instead of from the offset on
 *
 * This will find the block for the "from" offset and cow the block and zero the
 * part we want to zero.  This is used with truncate and hole punching.
 */
int btrfs_truncate_block(struct btrfs_inode *inode, loff_t from, loff_t len,
			 int front)
{
	struct btrfs_fs_info *fs_info = inode->root->fs_info;
	struct address_space *mapping = inode->vfs_inode.i_mapping;
	struct extent_io_tree *io_tree = &inode->io_tree;
	struct btrfs_ordered_extent *ordered;
	struct extent_state *cached_state = NULL;
	struct extent_changeset *data_reserved = NULL;
	bool only_release_metadata = false;
	u32 blocksize = fs_info->sectorsize;
	pgoff_t index = from >> PAGE_SHIFT;
	unsigned offset = from & (blocksize - 1);
	struct folio *folio;
	gfp_t mask = btrfs_alloc_write_mask(mapping);
	size_t write_bytes = blocksize;
	int ret = 0;
	u64 block_start;
	u64 block_end;

	if (IS_ALIGNED(offset, blocksize) &&
	    (!len || IS_ALIGNED(len, blocksize)))
		goto out;

	block_start = round_down(from, blocksize);
	block_end = block_start + blocksize - 1;

	ret = btrfs_check_data_free_space(inode, &data_reserved, block_start,
					  blocksize, false);
	if (ret < 0) {
		if (btrfs_check_nocow_lock(inode, block_start, &write_bytes, false) > 0) {
			/* For nocow case, no need to reserve data space */
			only_release_metadata = true;
		} else {
			goto out;
		}
	}
	ret = btrfs_delalloc_reserve_metadata(inode, blocksize, blocksize, false);
	if (ret < 0) {
		if (!only_release_metadata)
			btrfs_free_reserved_data_space(inode, data_reserved,
						       block_start, blocksize);
		goto out;
	}
again:
	folio = __filemap_get_folio(mapping, index,
				    FGP_LOCK | FGP_ACCESSED | FGP_CREAT, mask);
	if (IS_ERR(folio)) {
		btrfs_delalloc_release_space(inode, data_reserved, block_start,
					     blocksize, true);
		btrfs_delalloc_release_extents(inode, blocksize);
		ret = -ENOMEM;
		goto out;
	}

	if (!folio_test_uptodate(folio)) {
		ret = btrfs_read_folio(NULL, folio);
		folio_lock(folio);
		if (folio->mapping != mapping) {
			folio_unlock(folio);
			folio_put(folio);
			goto again;
		}
		if (!folio_test_uptodate(folio)) {
			ret = -EIO;
			goto out_unlock;
		}
	}

	/*
	 * We unlock the page after the io is completed and then re-lock it
	 * above.  release_folio() could have come in between that and cleared
	 * folio private, but left the page in the mapping.  Set the page mapped
	 * here to make sure it's properly set for the subpage stuff.
	 */
	ret = set_folio_extent_mapped(folio);
	if (ret < 0)
		goto out_unlock;

	folio_wait_writeback(folio);

	lock_extent(io_tree, block_start, block_end, &cached_state);

	ordered = btrfs_lookup_ordered_extent(inode, block_start);
	if (ordered) {
		unlock_extent(io_tree, block_start, block_end, &cached_state);
		folio_unlock(folio);
		folio_put(folio);
		btrfs_start_ordered_extent(ordered);
		btrfs_put_ordered_extent(ordered);
		goto again;
	}

	clear_extent_bit(&inode->io_tree, block_start, block_end,
			 EXTENT_DELALLOC | EXTENT_DO_ACCOUNTING | EXTENT_DEFRAG,
			 &cached_state);

	ret = btrfs_set_extent_delalloc(inode, block_start, block_end, 0,
					&cached_state);
	if (ret) {
		unlock_extent(io_tree, block_start, block_end, &cached_state);
		goto out_unlock;
	}

	if (offset != blocksize) {
		if (!len)
			len = blocksize - offset;
		if (front)
			folio_zero_range(folio, block_start - folio_pos(folio),
					 offset);
		else
			folio_zero_range(folio,
					 (block_start - folio_pos(folio)) + offset,
					 len);
	}
	btrfs_folio_clear_checked(fs_info, folio, block_start,
				  block_end + 1 - block_start);
	btrfs_folio_set_dirty(fs_info, folio, block_start,
			      block_end + 1 - block_start);
	unlock_extent(io_tree, block_start, block_end, &cached_state);

	if (only_release_metadata)
		set_extent_bit(&inode->io_tree, block_start, block_end,
			       EXTENT_NORESERVE, NULL);

out_unlock:
	if (ret) {
		if (only_release_metadata)
			btrfs_delalloc_release_metadata(inode, blocksize, true);
		else
			btrfs_delalloc_release_space(inode, data_reserved,
					block_start, blocksize, true);
	}
	btrfs_delalloc_release_extents(inode, blocksize);
	folio_unlock(folio);
	folio_put(folio);
out:
	if (only_release_metadata)
		btrfs_check_nocow_unlock(inode);
	extent_changeset_free(data_reserved);
	return ret;
}

static int maybe_insert_hole(struct btrfs_inode *inode, u64 offset, u64 len)
{
	struct btrfs_root *root = inode->root;
	struct btrfs_fs_info *fs_info = root->fs_info;
	struct btrfs_trans_handle *trans;
	struct btrfs_drop_extents_args drop_args = { 0 };
	int ret;

	/*
	 * If NO_HOLES is enabled, we don't need to do anything.
	 * Later, up in the call chain, either btrfs_set_inode_last_sub_trans()
	 * or btrfs_update_inode() will be called, which guarantee that the next
	 * fsync will know this inode was changed and needs to be logged.
	 */
	if (btrfs_fs_incompat(fs_info, NO_HOLES))
		return 0;

	/*
	 * 1 - for the one we're dropping
	 * 1 - for the one we're adding
	 * 1 - for updating the inode.
	 */
	trans = btrfs_start_transaction(root, 3);
	if (IS_ERR(trans))
		return PTR_ERR(trans);

	drop_args.start = offset;
	drop_args.end = offset + len;
	drop_args.drop_cache = true;

	ret = btrfs_drop_extents(trans, root, inode, &drop_args);
	if (ret) {
		btrfs_abort_transaction(trans, ret);
		btrfs_end_transaction(trans);
		return ret;
	}

	ret = btrfs_insert_hole_extent(trans, root, btrfs_ino(inode), offset, len);
	if (ret) {
		btrfs_abort_transaction(trans, ret);
	} else {
		btrfs_update_inode_bytes(inode, 0, drop_args.bytes_found);
		btrfs_update_inode(trans, inode);
	}
	btrfs_end_transaction(trans);
	return ret;
}

/*
 * This function puts in dummy file extents for the area we're creating a hole
 * for.  So if we are truncating this file to a larger size we need to insert
 * these file extents so that btrfs_get_extent will return a EXTENT_MAP_HOLE for
 * the range between oldsize and size
 */
int btrfs_cont_expand(struct btrfs_inode *inode, loff_t oldsize, loff_t size)
{
	struct btrfs_root *root = inode->root;
	struct btrfs_fs_info *fs_info = root->fs_info;
	struct extent_io_tree *io_tree = &inode->io_tree;
	struct extent_map *em = NULL;
	struct extent_state *cached_state = NULL;
	u64 hole_start = ALIGN(oldsize, fs_info->sectorsize);
	u64 block_end = ALIGN(size, fs_info->sectorsize);
	u64 last_byte;
	u64 cur_offset;
	u64 hole_size;
	int ret = 0;

	/*
	 * If our size started in the middle of a block we need to zero out the
	 * rest of the block before we expand the i_size, otherwise we could
	 * expose stale data.
	 */
	ret = btrfs_truncate_block(inode, oldsize, 0, 0);
	if (ret)
		return ret;

	if (size <= hole_start)
		return 0;

	btrfs_lock_and_flush_ordered_range(inode, hole_start, block_end - 1,
					   &cached_state);
	cur_offset = hole_start;
	while (1) {
		em = btrfs_get_extent(inode, NULL, cur_offset, block_end - cur_offset);
		if (IS_ERR(em)) {
			ret = PTR_ERR(em);
			em = NULL;
			break;
		}
		last_byte = min(extent_map_end(em), block_end);
		last_byte = ALIGN(last_byte, fs_info->sectorsize);
		hole_size = last_byte - cur_offset;

		if (!(em->flags & EXTENT_FLAG_PREALLOC)) {
			struct extent_map *hole_em;

			ret = maybe_insert_hole(inode, cur_offset, hole_size);
			if (ret)
				break;

			ret = btrfs_inode_set_file_extent_range(inode,
							cur_offset, hole_size);
			if (ret)
				break;

			hole_em = alloc_extent_map();
			if (!hole_em) {
				btrfs_drop_extent_map_range(inode, cur_offset,
						    cur_offset + hole_size - 1,
						    false);
				btrfs_set_inode_full_sync(inode);
				goto next;
			}
			hole_em->start = cur_offset;
			hole_em->len = hole_size;

			hole_em->disk_bytenr = EXTENT_MAP_HOLE;
			hole_em->disk_num_bytes = 0;
			hole_em->ram_bytes = hole_size;
			hole_em->generation = btrfs_get_fs_generation(fs_info);

			ret = btrfs_replace_extent_map_range(inode, hole_em, true);
			free_extent_map(hole_em);
		} else {
			ret = btrfs_inode_set_file_extent_range(inode,
							cur_offset, hole_size);
			if (ret)
				break;
		}
next:
		free_extent_map(em);
		em = NULL;
		cur_offset = last_byte;
		if (cur_offset >= block_end)
			break;
	}
	free_extent_map(em);
	unlock_extent(io_tree, hole_start, block_end - 1, &cached_state);
	return ret;
}

static int btrfs_setsize(struct inode *inode, struct iattr *attr)
{
	struct btrfs_root *root = BTRFS_I(inode)->root;
	struct btrfs_trans_handle *trans;
	loff_t oldsize = i_size_read(inode);
	loff_t newsize = attr->ia_size;
	int mask = attr->ia_valid;
	int ret;

	/*
	 * The regular truncate() case without ATTR_CTIME and ATTR_MTIME is a
	 * special case where we need to update the times despite not having
	 * these flags set.  For all other operations the VFS set these flags
	 * explicitly if it wants a timestamp update.
	 */
	if (newsize != oldsize) {
		inode_inc_iversion(inode);
		if (!(mask & (ATTR_CTIME | ATTR_MTIME))) {
			inode_set_mtime_to_ts(inode,
					      inode_set_ctime_current(inode));
		}
	}

	if (newsize > oldsize) {
		/*
		 * Don't do an expanding truncate while snapshotting is ongoing.
		 * This is to ensure the snapshot captures a fully consistent
		 * state of this file - if the snapshot captures this expanding
		 * truncation, it must capture all writes that happened before
		 * this truncation.
		 */
		btrfs_drew_write_lock(&root->snapshot_lock);
		ret = btrfs_cont_expand(BTRFS_I(inode), oldsize, newsize);
		if (ret) {
			btrfs_drew_write_unlock(&root->snapshot_lock);
			return ret;
		}

		trans = btrfs_start_transaction(root, 1);
		if (IS_ERR(trans)) {
			btrfs_drew_write_unlock(&root->snapshot_lock);
			return PTR_ERR(trans);
		}

		i_size_write(inode, newsize);
		btrfs_inode_safe_disk_i_size_write(BTRFS_I(inode), 0);
		pagecache_isize_extended(inode, oldsize, newsize);
		ret = btrfs_update_inode(trans, BTRFS_I(inode));
		btrfs_drew_write_unlock(&root->snapshot_lock);
		btrfs_end_transaction(trans);
	} else {
		struct btrfs_fs_info *fs_info = inode_to_fs_info(inode);

		if (btrfs_is_zoned(fs_info)) {
			ret = btrfs_wait_ordered_range(BTRFS_I(inode),
					ALIGN(newsize, fs_info->sectorsize),
					(u64)-1);
			if (ret)
				return ret;
		}

		/*
		 * We're truncating a file that used to have good data down to
		 * zero. Make sure any new writes to the file get on disk
		 * on close.
		 */
		if (newsize == 0)
			set_bit(BTRFS_INODE_FLUSH_ON_CLOSE,
				&BTRFS_I(inode)->runtime_flags);

		truncate_setsize(inode, newsize);

		inode_dio_wait(inode);

		ret = btrfs_truncate(BTRFS_I(inode), newsize == oldsize);
		if (ret && inode->i_nlink) {
			int err;

			/*
			 * Truncate failed, so fix up the in-memory size. We
			 * adjusted disk_i_size down as we removed extents, so
			 * wait for disk_i_size to be stable and then update the
			 * in-memory size to match.
			 */
			err = btrfs_wait_ordered_range(BTRFS_I(inode), 0, (u64)-1);
			if (err)
				return err;
			i_size_write(inode, BTRFS_I(inode)->disk_i_size);
		}
	}

	return ret;
}

static int btrfs_setattr(struct mnt_idmap *idmap, struct dentry *dentry,
			 struct iattr *attr)
{
	struct inode *inode = d_inode(dentry);
	struct btrfs_root *root = BTRFS_I(inode)->root;
	int err;

	if (btrfs_root_readonly(root))
		return -EROFS;

	err = setattr_prepare(idmap, dentry, attr);
	if (err)
		return err;

	if (S_ISREG(inode->i_mode) && (attr->ia_valid & ATTR_SIZE)) {
		err = btrfs_setsize(inode, attr);
		if (err)
			return err;
	}

	if (attr->ia_valid) {
		setattr_copy(idmap, inode, attr);
		inode_inc_iversion(inode);
		err = btrfs_dirty_inode(BTRFS_I(inode));

		if (!err && attr->ia_valid & ATTR_MODE)
			err = posix_acl_chmod(idmap, dentry, inode->i_mode);
	}

	return err;
}

/*
 * While truncating the inode pages during eviction, we get the VFS
 * calling btrfs_invalidate_folio() against each folio of the inode. This
 * is slow because the calls to btrfs_invalidate_folio() result in a
 * huge amount of calls to lock_extent() and clear_extent_bit(),
 * which keep merging and splitting extent_state structures over and over,
 * wasting lots of time.
 *
 * Therefore if the inode is being evicted, let btrfs_invalidate_folio()
 * skip all those expensive operations on a per folio basis and do only
 * the ordered io finishing, while we release here the extent_map and
 * extent_state structures, without the excessive merging and splitting.
 */
static void evict_inode_truncate_pages(struct inode *inode)
{
	struct extent_io_tree *io_tree = &BTRFS_I(inode)->io_tree;
	struct rb_node *node;

	ASSERT(inode->i_state & I_FREEING);
	truncate_inode_pages_final(&inode->i_data);

	btrfs_drop_extent_map_range(BTRFS_I(inode), 0, (u64)-1, false);

	/*
	 * Keep looping until we have no more ranges in the io tree.
	 * We can have ongoing bios started by readahead that have
	 * their endio callback (extent_io.c:end_bio_extent_readpage)
	 * still in progress (unlocked the pages in the bio but did not yet
	 * unlocked the ranges in the io tree). Therefore this means some
	 * ranges can still be locked and eviction started because before
	 * submitting those bios, which are executed by a separate task (work
	 * queue kthread), inode references (inode->i_count) were not taken
	 * (which would be dropped in the end io callback of each bio).
	 * Therefore here we effectively end up waiting for those bios and
	 * anyone else holding locked ranges without having bumped the inode's
	 * reference count - if we don't do it, when they access the inode's
	 * io_tree to unlock a range it may be too late, leading to an
	 * use-after-free issue.
	 */
	spin_lock(&io_tree->lock);
	while (!RB_EMPTY_ROOT(&io_tree->state)) {
		struct extent_state *state;
		struct extent_state *cached_state = NULL;
		u64 start;
		u64 end;
		unsigned state_flags;

		node = rb_first(&io_tree->state);
		state = rb_entry(node, struct extent_state, rb_node);
		start = state->start;
		end = state->end;
		state_flags = state->state;
		spin_unlock(&io_tree->lock);

		lock_extent(io_tree, start, end, &cached_state);

		/*
		 * If still has DELALLOC flag, the extent didn't reach disk,
		 * and its reserved space won't be freed by delayed_ref.
		 * So we need to free its reserved space here.
		 * (Refer to comment in btrfs_invalidate_folio, case 2)
		 *
		 * Note, end is the bytenr of last byte, so we need + 1 here.
		 */
		if (state_flags & EXTENT_DELALLOC)
			btrfs_qgroup_free_data(BTRFS_I(inode), NULL, start,
					       end - start + 1, NULL);

		clear_extent_bit(io_tree, start, end,
				 EXTENT_CLEAR_ALL_BITS | EXTENT_DO_ACCOUNTING,
				 &cached_state);

		cond_resched();
		spin_lock(&io_tree->lock);
	}
	spin_unlock(&io_tree->lock);
}

static struct btrfs_trans_handle *evict_refill_and_join(struct btrfs_root *root,
							struct btrfs_block_rsv *rsv)
{
	struct btrfs_fs_info *fs_info = root->fs_info;
	struct btrfs_trans_handle *trans;
	u64 delayed_refs_extra = btrfs_calc_delayed_ref_bytes(fs_info, 1);
	int ret;

	/*
	 * Eviction should be taking place at some place safe because of our
	 * delayed iputs.  However the normal flushing code will run delayed
	 * iputs, so we cannot use FLUSH_ALL otherwise we'll deadlock.
	 *
	 * We reserve the delayed_refs_extra here again because we can't use
	 * btrfs_start_transaction(root, 0) for the same deadlocky reason as
	 * above.  We reserve our extra bit here because we generate a ton of
	 * delayed refs activity by truncating.
	 *
	 * BTRFS_RESERVE_FLUSH_EVICT will steal from the global_rsv if it can,
	 * if we fail to make this reservation we can re-try without the
	 * delayed_refs_extra so we can make some forward progress.
	 */
	ret = btrfs_block_rsv_refill(fs_info, rsv, rsv->size + delayed_refs_extra,
				     BTRFS_RESERVE_FLUSH_EVICT);
	if (ret) {
		ret = btrfs_block_rsv_refill(fs_info, rsv, rsv->size,
					     BTRFS_RESERVE_FLUSH_EVICT);
		if (ret) {
			btrfs_warn(fs_info,
				   "could not allocate space for delete; will truncate on mount");
			return ERR_PTR(-ENOSPC);
		}
		delayed_refs_extra = 0;
	}

	trans = btrfs_join_transaction(root);
	if (IS_ERR(trans))
		return trans;

	if (delayed_refs_extra) {
		trans->block_rsv = &fs_info->trans_block_rsv;
		trans->bytes_reserved = delayed_refs_extra;
		btrfs_block_rsv_migrate(rsv, trans->block_rsv,
					delayed_refs_extra, true);
	}
	return trans;
}

void btrfs_evict_inode(struct inode *inode)
{
	struct btrfs_fs_info *fs_info;
	struct btrfs_trans_handle *trans;
	struct btrfs_root *root = BTRFS_I(inode)->root;
	struct btrfs_block_rsv *rsv = NULL;
	int ret;

	trace_btrfs_inode_evict(inode);

	if (!root) {
		fsverity_cleanup_inode(inode);
		clear_inode(inode);
		return;
	}

	fs_info = inode_to_fs_info(inode);
	evict_inode_truncate_pages(inode);

	if (inode->i_nlink &&
	    ((btrfs_root_refs(&root->root_item) != 0 &&
	      btrfs_root_id(root) != BTRFS_ROOT_TREE_OBJECTID) ||
	     btrfs_is_free_space_inode(BTRFS_I(inode))))
		goto out;

	if (is_bad_inode(inode))
		goto out;

	if (test_bit(BTRFS_FS_LOG_RECOVERING, &fs_info->flags))
		goto out;

	if (inode->i_nlink > 0) {
		BUG_ON(btrfs_root_refs(&root->root_item) != 0 &&
		       btrfs_root_id(root) != BTRFS_ROOT_TREE_OBJECTID);
		goto out;
	}

	/*
	 * This makes sure the inode item in tree is uptodate and the space for
	 * the inode update is released.
	 */
	ret = btrfs_commit_inode_delayed_inode(BTRFS_I(inode));
	if (ret)
		goto out;

	/*
	 * This drops any pending insert or delete operations we have for this
	 * inode.  We could have a delayed dir index deletion queued up, but
	 * we're removing the inode completely so that'll be taken care of in
	 * the truncate.
	 */
	btrfs_kill_delayed_inode_items(BTRFS_I(inode));

	rsv = btrfs_alloc_block_rsv(fs_info, BTRFS_BLOCK_RSV_TEMP);
	if (!rsv)
		goto out;
	rsv->size = btrfs_calc_metadata_size(fs_info, 1);
	rsv->failfast = true;

	btrfs_i_size_write(BTRFS_I(inode), 0);

	while (1) {
		struct btrfs_truncate_control control = {
			.inode = BTRFS_I(inode),
			.ino = btrfs_ino(BTRFS_I(inode)),
			.new_size = 0,
			.min_type = 0,
		};

		trans = evict_refill_and_join(root, rsv);
		if (IS_ERR(trans))
			goto out;

		trans->block_rsv = rsv;

		ret = btrfs_truncate_inode_items(trans, root, &control);
		trans->block_rsv = &fs_info->trans_block_rsv;
		btrfs_end_transaction(trans);
		/*
		 * We have not added new delayed items for our inode after we
		 * have flushed its delayed items, so no need to throttle on
		 * delayed items. However we have modified extent buffers.
		 */
		btrfs_btree_balance_dirty_nodelay(fs_info);
		if (ret && ret != -ENOSPC && ret != -EAGAIN)
			goto out;
		else if (!ret)
			break;
	}

	/*
	 * Errors here aren't a big deal, it just means we leave orphan items in
	 * the tree. They will be cleaned up on the next mount. If the inode
	 * number gets reused, cleanup deletes the orphan item without doing
	 * anything, and unlink reuses the existing orphan item.
	 *
	 * If it turns out that we are dropping too many of these, we might want
	 * to add a mechanism for retrying these after a commit.
	 */
	trans = evict_refill_and_join(root, rsv);
	if (!IS_ERR(trans)) {
		trans->block_rsv = rsv;
		btrfs_orphan_del(trans, BTRFS_I(inode));
		trans->block_rsv = &fs_info->trans_block_rsv;
		btrfs_end_transaction(trans);
	}

out:
	btrfs_free_block_rsv(fs_info, rsv);
	/*
	 * If we didn't successfully delete, the orphan item will still be in
	 * the tree and we'll retry on the next mount. Again, we might also want
	 * to retry these periodically in the future.
	 */
	btrfs_remove_delayed_node(BTRFS_I(inode));
	fsverity_cleanup_inode(inode);
	clear_inode(inode);
}

/*
 * Return the key found in the dir entry in the location pointer, fill @type
 * with BTRFS_FT_*, and return 0.
 *
 * If no dir entries were found, returns -ENOENT.
 * If found a corrupted location in dir entry, returns -EUCLEAN.
 */
static int btrfs_inode_by_name(struct btrfs_inode *dir, struct dentry *dentry,
			       struct btrfs_key *location, u8 *type)
{
	struct btrfs_dir_item *di;
	struct btrfs_path *path;
	struct btrfs_root *root = dir->root;
	int ret = 0;
	struct fscrypt_name fname;

	path = btrfs_alloc_path();
	if (!path)
		return -ENOMEM;

	ret = fscrypt_setup_filename(&dir->vfs_inode, &dentry->d_name, 1, &fname);
	if (ret < 0)
		goto out;
	/*
	 * fscrypt_setup_filename() should never return a positive value, but
	 * gcc on sparc/parisc thinks it can, so assert that doesn't happen.
	 */
	ASSERT(ret == 0);

	/* This needs to handle no-key deletions later on */

	di = btrfs_lookup_dir_item(NULL, root, path, btrfs_ino(dir),
				   &fname.disk_name, 0);
	if (IS_ERR_OR_NULL(di)) {
		ret = di ? PTR_ERR(di) : -ENOENT;
		goto out;
	}

	btrfs_dir_item_key_to_cpu(path->nodes[0], di, location);
	if (location->type != BTRFS_INODE_ITEM_KEY &&
	    location->type != BTRFS_ROOT_ITEM_KEY) {
		ret = -EUCLEAN;
		btrfs_warn(root->fs_info,
"%s gets something invalid in DIR_ITEM (name %s, directory ino %llu, location(%llu %u %llu))",
			   __func__, fname.disk_name.name, btrfs_ino(dir),
			   location->objectid, location->type, location->offset);
	}
	if (!ret)
		*type = btrfs_dir_ftype(path->nodes[0], di);
out:
	fscrypt_free_filename(&fname);
	btrfs_free_path(path);
	return ret;
}

/*
 * when we hit a tree root in a directory, the btrfs part of the inode
 * needs to be changed to reflect the root directory of the tree root.  This
 * is kind of like crossing a mount point.
 */
static int fixup_tree_root_location(struct btrfs_fs_info *fs_info,
				    struct btrfs_inode *dir,
				    struct dentry *dentry,
				    struct btrfs_key *location,
				    struct btrfs_root **sub_root)
{
	struct btrfs_path *path;
	struct btrfs_root *new_root;
	struct btrfs_root_ref *ref;
	struct extent_buffer *leaf;
	struct btrfs_key key;
	int ret;
	int err = 0;
	struct fscrypt_name fname;

	ret = fscrypt_setup_filename(&dir->vfs_inode, &dentry->d_name, 0, &fname);
	if (ret)
		return ret;

	path = btrfs_alloc_path();
	if (!path) {
		err = -ENOMEM;
		goto out;
	}

	err = -ENOENT;
	key.objectid = btrfs_root_id(dir->root);
	key.type = BTRFS_ROOT_REF_KEY;
	key.offset = location->objectid;

	ret = btrfs_search_slot(NULL, fs_info->tree_root, &key, path, 0, 0);
	if (ret) {
		if (ret < 0)
			err = ret;
		goto out;
	}

	leaf = path->nodes[0];
	ref = btrfs_item_ptr(leaf, path->slots[0], struct btrfs_root_ref);
	if (btrfs_root_ref_dirid(leaf, ref) != btrfs_ino(dir) ||
	    btrfs_root_ref_name_len(leaf, ref) != fname.disk_name.len)
		goto out;

	ret = memcmp_extent_buffer(leaf, fname.disk_name.name,
				   (unsigned long)(ref + 1), fname.disk_name.len);
	if (ret)
		goto out;

	btrfs_release_path(path);

	new_root = btrfs_get_fs_root(fs_info, location->objectid, true);
	if (IS_ERR(new_root)) {
		err = PTR_ERR(new_root);
		goto out;
	}

	*sub_root = new_root;
	location->objectid = btrfs_root_dirid(&new_root->root_item);
	location->type = BTRFS_INODE_ITEM_KEY;
	location->offset = 0;
	err = 0;
out:
	btrfs_free_path(path);
	fscrypt_free_filename(&fname);
	return err;
}



static void btrfs_del_inode_from_root(struct btrfs_inode *inode)
{
	struct btrfs_root *root = inode->root;
	struct btrfs_inode *entry;
	bool empty = false;

	xa_lock(&root->inodes);
	entry = __xa_erase(&root->inodes, btrfs_ino(inode));
	if (entry == inode)
		empty = xa_empty(&root->inodes);
	xa_unlock(&root->inodes);

	if (empty && btrfs_root_refs(&root->root_item) == 0) {
		xa_lock(&root->inodes);
		empty = xa_empty(&root->inodes);
		xa_unlock(&root->inodes);
		if (empty)
			btrfs_add_dead_root(root);
	}
}


static int btrfs_init_locked_inode(struct inode *inode, void *p)
{
	struct btrfs_iget_args *args = p;

	btrfs_set_inode_number(BTRFS_I(inode), args->ino);
	BTRFS_I(inode)->root = btrfs_grab_root(args->root);

	if (args->root && args->root == args->root->fs_info->tree_root &&
	    args->ino != BTRFS_BTREE_INODE_OBJECTID)
		set_bit(BTRFS_INODE_FREE_SPACE_INODE,
			&BTRFS_I(inode)->runtime_flags);
	return 0;
}

static int btrfs_find_actor(struct inode *inode, void *opaque)
{
	struct btrfs_iget_args *args = opaque;

	return args->ino == btrfs_ino(BTRFS_I(inode)) &&
		args->root == BTRFS_I(inode)->root;
}

static struct inode *btrfs_iget_locked(u64 ino, struct btrfs_root *root)
{
	struct inode *inode;
	struct btrfs_iget_args args;
	unsigned long hashval = btrfs_inode_hash(ino, root);

	args.ino = ino;
	args.root = root;

	inode = iget5_locked_rcu(root->fs_info->sb, hashval, btrfs_find_actor,
			     btrfs_init_locked_inode,
			     (void *)&args);
	return inode;
}

/*
 * Get an inode object given its inode number and corresponding root.  Path is
 * preallocated to prevent recursing back to iget through allocator.
 */
struct inode *btrfs_iget_path(u64 ino, struct btrfs_root *root,
			      struct btrfs_path *path)
{
	struct inode *inode;
	int ret;

	inode = btrfs_iget_locked(ino, root);
	if (!inode)
		return ERR_PTR(-ENOMEM);

	if (!(inode->i_state & I_NEW))
		return inode;

	ret = btrfs_read_locked_inode(inode, path);
	if (ret)
		return ERR_PTR(ret);

	unlock_new_inode(inode);
	return inode;
}

/*
 * Get an inode object given its inode number and corresponding root.
 */
struct inode *btrfs_iget(u64 ino, struct btrfs_root *root)
{
	struct inode *inode;
	struct btrfs_path *path;
	int ret;

	inode = btrfs_iget_locked(ino, root);
	if (!inode)
		return ERR_PTR(-ENOMEM);

	if (!(inode->i_state & I_NEW))
		return inode;

	path = btrfs_alloc_path();
	if (!path)
		return ERR_PTR(-ENOMEM);

	ret = btrfs_read_locked_inode(inode, path);
	btrfs_free_path(path);
	if (ret)
		return ERR_PTR(ret);

	unlock_new_inode(inode);
	return inode;
}

static struct inode *new_simple_dir(struct inode *dir,
				    struct btrfs_key *key,
				    struct btrfs_root *root)
{
	struct timespec64 ts;
	struct inode *inode = new_inode(dir->i_sb);

	if (!inode)
		return ERR_PTR(-ENOMEM);

	BTRFS_I(inode)->root = btrfs_grab_root(root);
	BTRFS_I(inode)->ref_root_id = key->objectid;
	set_bit(BTRFS_INODE_ROOT_STUB, &BTRFS_I(inode)->runtime_flags);
	set_bit(BTRFS_INODE_DUMMY, &BTRFS_I(inode)->runtime_flags);

	btrfs_set_inode_number(BTRFS_I(inode), BTRFS_EMPTY_SUBVOL_DIR_OBJECTID);
	/*
	 * We only need lookup, the rest is read-only and there's no inode
	 * associated with the dentry
	 */
	inode->i_op = &simple_dir_inode_operations;
	inode->i_opflags &= ~IOP_XATTR;
	inode->i_fop = &simple_dir_operations;
	inode->i_mode = S_IFDIR | S_IRUGO | S_IWUSR | S_IXUGO;

	ts = inode_set_ctime_current(inode);
	inode_set_mtime_to_ts(inode, ts);
	inode_set_atime_to_ts(inode, inode_get_atime(dir));
	BTRFS_I(inode)->i_otime_sec = ts.tv_sec;
	BTRFS_I(inode)->i_otime_nsec = ts.tv_nsec;

	inode->i_uid = dir->i_uid;
	inode->i_gid = dir->i_gid;

	return inode;
}

static_assert(BTRFS_FT_UNKNOWN == FT_UNKNOWN);
static_assert(BTRFS_FT_REG_FILE == FT_REG_FILE);
static_assert(BTRFS_FT_DIR == FT_DIR);
static_assert(BTRFS_FT_CHRDEV == FT_CHRDEV);
static_assert(BTRFS_FT_BLKDEV == FT_BLKDEV);
static_assert(BTRFS_FT_FIFO == FT_FIFO);
static_assert(BTRFS_FT_SOCK == FT_SOCK);
static_assert(BTRFS_FT_SYMLINK == FT_SYMLINK);

static inline u8 btrfs_inode_type(struct inode *inode)
{
	return fs_umode_to_ftype(inode->i_mode);
}

struct inode *btrfs_lookup_dentry(struct inode *dir, struct dentry *dentry)
{
	struct btrfs_fs_info *fs_info = inode_to_fs_info(dir);
	struct inode *inode;
	struct btrfs_root *root = BTRFS_I(dir)->root;
	struct btrfs_root *sub_root = root;
	struct btrfs_key location = { 0 };
	u8 di_type = 0;
	int ret = 0;

	if (dentry->d_name.len > BTRFS_NAME_LEN)
		return ERR_PTR(-ENAMETOOLONG);

	ret = btrfs_inode_by_name(BTRFS_I(dir), dentry, &location, &di_type);
	if (ret < 0)
		return ERR_PTR(ret);

	if (location.type == BTRFS_INODE_ITEM_KEY) {
		inode = btrfs_iget(location.objectid, root);
		if (IS_ERR(inode))
			return inode;

		/* Do extra check against inode mode with di_type */
		if (btrfs_inode_type(inode) != di_type) {
			btrfs_crit(fs_info,
"inode mode mismatch with dir: inode mode=0%o btrfs type=%u dir type=%u",
				  inode->i_mode, btrfs_inode_type(inode),
				  di_type);
			iput(inode);
			return ERR_PTR(-EUCLEAN);
		}
		return inode;
	}

	ret = fixup_tree_root_location(fs_info, BTRFS_I(dir), dentry,
				       &location, &sub_root);
	if (ret < 0) {
		if (ret != -ENOENT)
			inode = ERR_PTR(ret);
		else
			inode = new_simple_dir(dir, &location, root);
	} else {
		inode = btrfs_iget(location.objectid, sub_root);
		btrfs_put_root(sub_root);

		if (IS_ERR(inode))
			return inode;

		down_read(&fs_info->cleanup_work_sem);
		if (!sb_rdonly(inode->i_sb))
			ret = btrfs_orphan_cleanup(sub_root);
		up_read(&fs_info->cleanup_work_sem);
		if (ret) {
			iput(inode);
			inode = ERR_PTR(ret);
		}
	}

	return inode;
}

static int btrfs_dentry_delete(const struct dentry *dentry)
{
	struct btrfs_root *root;
	struct inode *inode = d_inode(dentry);

	if (!inode && !IS_ROOT(dentry))
		inode = d_inode(dentry->d_parent);

	if (inode) {
		root = BTRFS_I(inode)->root;
		if (btrfs_root_refs(&root->root_item) == 0)
			return 1;

		if (btrfs_ino(BTRFS_I(inode)) == BTRFS_EMPTY_SUBVOL_DIR_OBJECTID)
			return 1;
	}
	return 0;
}

static struct dentry *btrfs_lookup(struct inode *dir, struct dentry *dentry,
				   unsigned int flags)
{
	struct inode *inode = btrfs_lookup_dentry(dir, dentry);

	if (inode == ERR_PTR(-ENOENT))
		inode = NULL;
	return d_splice_alias(inode, dentry);
}

/*
 * Find the highest existing sequence number in a directory and then set the
 * in-memory index_cnt variable to the first free sequence number.
 */
static int btrfs_set_inode_index_count(struct btrfs_inode *inode)
{
	struct btrfs_root *root = inode->root;
	struct btrfs_key key, found_key;
	struct btrfs_path *path;
	struct extent_buffer *leaf;
	int ret;

	key.objectid = btrfs_ino(inode);
	key.type = BTRFS_DIR_INDEX_KEY;
	key.offset = (u64)-1;

	path = btrfs_alloc_path();
	if (!path)
		return -ENOMEM;

	ret = btrfs_search_slot(NULL, root, &key, path, 0, 0);
	if (ret < 0)
		goto out;
	/* FIXME: we should be able to handle this */
	if (ret == 0)
		goto out;
	ret = 0;

	if (path->slots[0] == 0) {
		inode->index_cnt = BTRFS_DIR_START_INDEX;
		goto out;
	}

	path->slots[0]--;

	leaf = path->nodes[0];
	btrfs_item_key_to_cpu(leaf, &found_key, path->slots[0]);

	if (found_key.objectid != btrfs_ino(inode) ||
	    found_key.type != BTRFS_DIR_INDEX_KEY) {
		inode->index_cnt = BTRFS_DIR_START_INDEX;
		goto out;
	}

	inode->index_cnt = found_key.offset + 1;
out:
	btrfs_free_path(path);
	return ret;
}

static int btrfs_get_dir_last_index(struct btrfs_inode *dir, u64 *index)
{
	int ret = 0;

	btrfs_inode_lock(dir, 0);
	if (dir->index_cnt == (u64)-1) {
		ret = btrfs_inode_delayed_dir_index_count(dir);
		if (ret) {
			ret = btrfs_set_inode_index_count(dir);
			if (ret)
				goto out;
		}
	}

	/* index_cnt is the index number of next new entry, so decrement it. */
	*index = dir->index_cnt - 1;
out:
	btrfs_inode_unlock(dir, 0);

	return ret;
}

/*
 * All this infrastructure exists because dir_emit can fault, and we are holding
 * the tree lock when doing readdir.  For now just allocate a buffer and copy
 * our information into that, and then dir_emit from the buffer.  This is
 * similar to what NFS does, only we don't keep the buffer around in pagecache
 * because I'm afraid I'll mess that up.  Long term we need to make filldir do
 * copy_to_user_inatomic so we don't have to worry about page faulting under the
 * tree lock.
 */
static int btrfs_opendir(struct inode *inode, struct file *file)
{
	struct btrfs_file_private *private;
	u64 last_index;
	int ret;

	ret = btrfs_get_dir_last_index(BTRFS_I(inode), &last_index);
	if (ret)
		return ret;

	private = kzalloc(sizeof(struct btrfs_file_private), GFP_KERNEL);
	if (!private)
		return -ENOMEM;
	private->last_index = last_index;
	private->filldir_buf = kzalloc(PAGE_SIZE, GFP_KERNEL);
	if (!private->filldir_buf) {
		kfree(private);
		return -ENOMEM;
	}
	file->private_data = private;
	return 0;
}

static loff_t btrfs_dir_llseek(struct file *file, loff_t offset, int whence)
{
	struct btrfs_file_private *private = file->private_data;
	int ret;

	ret = btrfs_get_dir_last_index(BTRFS_I(file_inode(file)),
				       &private->last_index);
	if (ret)
		return ret;

	return generic_file_llseek(file, offset, whence);
}

struct dir_entry {
	u64 ino;
	u64 offset;
	unsigned type;
	int name_len;
};

static int btrfs_filldir(void *addr, int entries, struct dir_context *ctx)
{
	while (entries--) {
		struct dir_entry *entry = addr;
		char *name = (char *)(entry + 1);

		ctx->pos = get_unaligned(&entry->offset);
		if (!dir_emit(ctx, name, get_unaligned(&entry->name_len),
					 get_unaligned(&entry->ino),
					 get_unaligned(&entry->type)))
			return 1;
		addr += sizeof(struct dir_entry) +
			get_unaligned(&entry->name_len);
		ctx->pos++;
	}
	return 0;
}

static int btrfs_real_readdir(struct file *file, struct dir_context *ctx)
{
	struct inode *inode = file_inode(file);
	struct btrfs_root *root = BTRFS_I(inode)->root;
	struct btrfs_file_private *private = file->private_data;
	struct btrfs_dir_item *di;
	struct btrfs_key key;
	struct btrfs_key found_key;
	struct btrfs_path *path;
	void *addr;
	LIST_HEAD(ins_list);
	LIST_HEAD(del_list);
	int ret;
	char *name_ptr;
	int name_len;
	int entries = 0;
	int total_len = 0;
	bool put = false;
	struct btrfs_key location;

	if (!dir_emit_dots(file, ctx))
		return 0;

	path = btrfs_alloc_path();
	if (!path)
		return -ENOMEM;

	addr = private->filldir_buf;
	path->reada = READA_FORWARD;

	put = btrfs_readdir_get_delayed_items(BTRFS_I(inode), private->last_index,
					      &ins_list, &del_list);

again:
	key.type = BTRFS_DIR_INDEX_KEY;
	key.offset = ctx->pos;
	key.objectid = btrfs_ino(BTRFS_I(inode));

	btrfs_for_each_slot(root, &key, &found_key, path, ret) {
		struct dir_entry *entry;
		struct extent_buffer *leaf = path->nodes[0];
		u8 ftype;

		if (found_key.objectid != key.objectid)
			break;
		if (found_key.type != BTRFS_DIR_INDEX_KEY)
			break;
		if (found_key.offset < ctx->pos)
			continue;
		if (found_key.offset > private->last_index)
			break;
		if (btrfs_should_delete_dir_index(&del_list, found_key.offset))
			continue;
		di = btrfs_item_ptr(leaf, path->slots[0], struct btrfs_dir_item);
		name_len = btrfs_dir_name_len(leaf, di);
		if ((total_len + sizeof(struct dir_entry) + name_len) >=
		    PAGE_SIZE) {
			btrfs_release_path(path);
			ret = btrfs_filldir(private->filldir_buf, entries, ctx);
			if (ret)
				goto nopos;
			addr = private->filldir_buf;
			entries = 0;
			total_len = 0;
			goto again;
		}

		ftype = btrfs_dir_flags_to_ftype(btrfs_dir_flags(leaf, di));
		entry = addr;
		name_ptr = (char *)(entry + 1);
		read_extent_buffer(leaf, name_ptr,
				   (unsigned long)(di + 1), name_len);
		put_unaligned(name_len, &entry->name_len);
		put_unaligned(fs_ftype_to_dtype(ftype), &entry->type);
		btrfs_dir_item_key_to_cpu(leaf, di, &location);
		put_unaligned(location.objectid, &entry->ino);
		put_unaligned(found_key.offset, &entry->offset);
		entries++;
		addr += sizeof(struct dir_entry) + name_len;
		total_len += sizeof(struct dir_entry) + name_len;
	}
	/* Catch error encountered during iteration */
	if (ret < 0)
		goto err;

	btrfs_release_path(path);

	ret = btrfs_filldir(private->filldir_buf, entries, ctx);
	if (ret)
		goto nopos;

	ret = btrfs_readdir_delayed_dir_index(ctx, &ins_list);
	if (ret)
		goto nopos;

	/*
	 * Stop new entries from being returned after we return the last
	 * entry.
	 *
	 * New directory entries are assigned a strictly increasing
	 * offset.  This means that new entries created during readdir
	 * are *guaranteed* to be seen in the future by that readdir.
	 * This has broken buggy programs which operate on names as
	 * they're returned by readdir.  Until we reuse freed offsets
	 * we have this hack to stop new entries from being returned
	 * under the assumption that they'll never reach this huge
	 * offset.
	 *
	 * This is being careful not to overflow 32bit loff_t unless the
	 * last entry requires it because doing so has broken 32bit apps
	 * in the past.
	 */
	if (ctx->pos >= INT_MAX)
		ctx->pos = LLONG_MAX;
	else
		ctx->pos = INT_MAX;
nopos:
	ret = 0;
err:
	if (put)
		btrfs_readdir_put_delayed_items(BTRFS_I(inode), &ins_list, &del_list);
	btrfs_free_path(path);
	return ret;
}

/*
 * This is somewhat expensive, updating the tree every time the
 * inode changes.  But, it is most likely to find the inode in cache.
 * FIXME, needs more benchmarking...there are no reasons other than performance
 * to keep or drop this code.
 */
static int btrfs_dirty_inode(struct btrfs_inode *inode)
{
	struct btrfs_root *root = inode->root;
	struct btrfs_fs_info *fs_info = root->fs_info;
	struct btrfs_trans_handle *trans;
	int ret;

	if (test_bit(BTRFS_INODE_DUMMY, &inode->runtime_flags))
		return 0;

	trans = btrfs_join_transaction(root);
	if (IS_ERR(trans))
		return PTR_ERR(trans);

	ret = btrfs_update_inode(trans, inode);
	if (ret == -ENOSPC || ret == -EDQUOT) {
		/* whoops, lets try again with the full transaction */
		btrfs_end_transaction(trans);
		trans = btrfs_start_transaction(root, 1);
		if (IS_ERR(trans))
			return PTR_ERR(trans);

		ret = btrfs_update_inode(trans, inode);
	}
	btrfs_end_transaction(trans);
	if (inode->delayed_node)
		btrfs_balance_delayed_items(fs_info);

	return ret;
}

/*
 * This is a copy of file_update_time.  We need this so we can return error on
 * ENOSPC for updating the inode in the case of file write and mmap writes.
 */
static int btrfs_update_time(struct inode *inode, int flags)
{
	struct btrfs_root *root = BTRFS_I(inode)->root;
	bool dirty;

	if (btrfs_root_readonly(root))
		return -EROFS;

	dirty = inode_update_timestamps(inode, flags);
	return dirty ? btrfs_dirty_inode(BTRFS_I(inode)) : 0;
}

/*
 * helper to find a free sequence number in a given directory.  This current
 * code is very simple, later versions will do smarter things in the btree
 */
int btrfs_set_inode_index(struct btrfs_inode *dir, u64 *index)
{
	int ret = 0;

	if (dir->index_cnt == (u64)-1) {
		ret = btrfs_inode_delayed_dir_index_count(dir);
		if (ret) {
			ret = btrfs_set_inode_index_count(dir);
			if (ret)
				return ret;
		}
	}

	*index = dir->index_cnt;
	dir->index_cnt++;

	return ret;
}

static int btrfs_insert_inode_locked(struct inode *inode)
{
	struct btrfs_iget_args args;

	args.ino = btrfs_ino(BTRFS_I(inode));
	args.root = BTRFS_I(inode)->root;

	return insert_inode_locked4(inode,
		   btrfs_inode_hash(inode->i_ino, BTRFS_I(inode)->root),
		   btrfs_find_actor, &args);
}

int btrfs_new_inode_prepare(struct btrfs_new_inode_args *args,
			    unsigned int *trans_num_items)
{
	struct inode *dir = args->dir;
	struct inode *inode = args->inode;
	int ret;

	if (!args->orphan) {
		ret = fscrypt_setup_filename(dir, &args->dentry->d_name, 0,
					     &args->fname);
		if (ret)
			return ret;
	}

	ret = posix_acl_create(dir, &inode->i_mode, &args->default_acl, &args->acl);
	if (ret) {
		fscrypt_free_filename(&args->fname);
		return ret;
	}

	/* 1 to add inode item */
	*trans_num_items = 1;
	/* 1 to add compression property */
	if (BTRFS_I(dir)->prop_compress)
		(*trans_num_items)++;
	/* 1 to add default ACL xattr */
	if (args->default_acl)
		(*trans_num_items)++;
	/* 1 to add access ACL xattr */
	if (args->acl)
		(*trans_num_items)++;
#ifdef CONFIG_SECURITY
	/* 1 to add LSM xattr */
	if (dir->i_security)
		(*trans_num_items)++;
#endif
	if (args->orphan) {
		/* 1 to add orphan item */
		(*trans_num_items)++;
	} else {
		/*
		 * 1 to add dir item
		 * 1 to add dir index
		 * 1 to update parent inode item
		 *
		 * No need for 1 unit for the inode ref item because it is
		 * inserted in a batch together with the inode item at
		 * btrfs_create_new_inode().
		 */
		*trans_num_items += 3;
	}
	return 0;
}

void btrfs_new_inode_args_destroy(struct btrfs_new_inode_args *args)
{
	posix_acl_release(args->acl);
	posix_acl_release(args->default_acl);
	fscrypt_free_filename(&args->fname);
}

/*
 * Inherit flags from the parent inode.
 *
 * Currently only the compression flags and the cow flags are inherited.
 */
static void btrfs_inherit_iflags(struct btrfs_inode *inode, struct btrfs_inode *dir)
{
	unsigned int flags;

	flags = dir->flags;

	if (flags & BTRFS_INODE_NOCOMPRESS) {
		inode->flags &= ~BTRFS_INODE_COMPRESS;
		inode->flags |= BTRFS_INODE_NOCOMPRESS;
	} else if (flags & BTRFS_INODE_COMPRESS) {
		inode->flags &= ~BTRFS_INODE_NOCOMPRESS;
		inode->flags |= BTRFS_INODE_COMPRESS;
	}

	if (flags & BTRFS_INODE_NODATACOW) {
		inode->flags |= BTRFS_INODE_NODATACOW;
		if (S_ISREG(inode->vfs_inode.i_mode))
			inode->flags |= BTRFS_INODE_NODATASUM;
	}

	btrfs_sync_inode_flags_to_i_flags(&inode->vfs_inode);
}

int btrfs_create_new_inode(struct btrfs_trans_handle *trans,
			   struct btrfs_new_inode_args *args)
{
	struct timespec64 ts;
	struct inode *dir = args->dir;
	struct inode *inode = args->inode;
	const struct fscrypt_str *name = args->orphan ? NULL : &args->fname.disk_name;
	struct btrfs_fs_info *fs_info = inode_to_fs_info(dir);
	struct btrfs_root *root;
	struct btrfs_inode_item *inode_item;
	struct btrfs_path *path;
	u64 objectid;
	struct btrfs_inode_ref *ref;
	struct btrfs_key key[2];
	u32 sizes[2];
	struct btrfs_item_batch batch;
	unsigned long ptr;
	int ret;
	bool xa_reserved = false;

	path = btrfs_alloc_path();
	if (!path)
		return -ENOMEM;

	if (!args->subvol)
		BTRFS_I(inode)->root = btrfs_grab_root(BTRFS_I(dir)->root);
	root = BTRFS_I(inode)->root;

	ret = btrfs_init_file_extent_tree(BTRFS_I(inode));
	if (ret)
		goto out;

	ret = btrfs_get_free_objectid(root, &objectid);
	if (ret)
		goto out;
	btrfs_set_inode_number(BTRFS_I(inode), objectid);

	ret = xa_reserve(&root->inodes, objectid, GFP_NOFS);
	if (ret)
		goto out;
	xa_reserved = true;

	if (args->orphan) {
		/*
		 * O_TMPFILE, set link count to 0, so that after this point, we
		 * fill in an inode item with the correct link count.
		 */
		set_nlink(inode, 0);
	} else {
		trace_btrfs_inode_request(dir);

		ret = btrfs_set_inode_index(BTRFS_I(dir), &BTRFS_I(inode)->dir_index);
		if (ret)
			goto out;
	}

	if (S_ISDIR(inode->i_mode))
		BTRFS_I(inode)->index_cnt = BTRFS_DIR_START_INDEX;

	BTRFS_I(inode)->generation = trans->transid;
	inode->i_generation = BTRFS_I(inode)->generation;

	/*
	 * We don't have any capability xattrs set here yet, shortcut any
	 * queries for the xattrs here.  If we add them later via the inode
	 * security init path or any other path this flag will be cleared.
	 */
	set_bit(BTRFS_INODE_NO_CAP_XATTR, &BTRFS_I(inode)->runtime_flags);

	/*
	 * Subvolumes don't inherit flags from their parent directory.
	 * Originally this was probably by accident, but we probably can't
	 * change it now without compatibility issues.
	 */
	if (!args->subvol)
		btrfs_inherit_iflags(BTRFS_I(inode), BTRFS_I(dir));

	if (S_ISREG(inode->i_mode)) {
		if (btrfs_test_opt(fs_info, NODATASUM))
			BTRFS_I(inode)->flags |= BTRFS_INODE_NODATASUM;
		if (btrfs_test_opt(fs_info, NODATACOW))
			BTRFS_I(inode)->flags |= BTRFS_INODE_NODATACOW |
				BTRFS_INODE_NODATASUM;
	}

	ret = btrfs_insert_inode_locked(inode);
	if (ret < 0) {
		if (!args->orphan)
			BTRFS_I(dir)->index_cnt--;
		goto out;
	}

	/*
	 * We could have gotten an inode number from somebody who was fsynced
	 * and then removed in this same transaction, so let's just set full
	 * sync since it will be a full sync anyway and this will blow away the
	 * old info in the log.
	 */
	btrfs_set_inode_full_sync(BTRFS_I(inode));

	key[0].objectid = objectid;
	key[0].type = BTRFS_INODE_ITEM_KEY;
	key[0].offset = 0;

	sizes[0] = sizeof(struct btrfs_inode_item);

	if (!args->orphan) {
		/*
		 * Start new inodes with an inode_ref. This is slightly more
		 * efficient for small numbers of hard links since they will
		 * be packed into one item. Extended refs will kick in if we
		 * add more hard links than can fit in the ref item.
		 */
		key[1].objectid = objectid;
		key[1].type = BTRFS_INODE_REF_KEY;
		if (args->subvol) {
			key[1].offset = objectid;
			sizes[1] = 2 + sizeof(*ref);
		} else {
			key[1].offset = btrfs_ino(BTRFS_I(dir));
			sizes[1] = name->len + sizeof(*ref);
		}
	}

	batch.keys = &key[0];
	batch.data_sizes = &sizes[0];
	batch.total_data_size = sizes[0] + (args->orphan ? 0 : sizes[1]);
	batch.nr = args->orphan ? 1 : 2;
	ret = btrfs_insert_empty_items(trans, root, path, &batch);
	if (ret != 0) {
		btrfs_abort_transaction(trans, ret);
		goto discard;
	}

	ts = simple_inode_init_ts(inode);
	BTRFS_I(inode)->i_otime_sec = ts.tv_sec;
	BTRFS_I(inode)->i_otime_nsec = ts.tv_nsec;

	/*
	 * We're going to fill the inode item now, so at this point the inode
	 * must be fully initialized.
	 */

	inode_item = btrfs_item_ptr(path->nodes[0], path->slots[0],
				  struct btrfs_inode_item);
	memzero_extent_buffer(path->nodes[0], (unsigned long)inode_item,
			     sizeof(*inode_item));
	fill_inode_item(trans, path->nodes[0], inode_item, inode);

	if (!args->orphan) {
		ref = btrfs_item_ptr(path->nodes[0], path->slots[0] + 1,
				     struct btrfs_inode_ref);
		ptr = (unsigned long)(ref + 1);
		if (args->subvol) {
			btrfs_set_inode_ref_name_len(path->nodes[0], ref, 2);
			btrfs_set_inode_ref_index(path->nodes[0], ref, 0);
			write_extent_buffer(path->nodes[0], "..", ptr, 2);
		} else {
			btrfs_set_inode_ref_name_len(path->nodes[0], ref,
						     name->len);
			btrfs_set_inode_ref_index(path->nodes[0], ref,
						  BTRFS_I(inode)->dir_index);
			write_extent_buffer(path->nodes[0], name->name, ptr,
					    name->len);
		}
	}

	/*
	 * We don't need the path anymore, plus inheriting properties, adding
	 * ACLs, security xattrs, orphan item or adding the link, will result in
	 * allocating yet another path. So just free our path.
	 */
	btrfs_free_path(path);
	path = NULL;

	if (args->subvol) {
		struct inode *parent;

		/*
		 * Subvolumes inherit properties from their parent subvolume,
		 * not the directory they were created in.
		 */
		parent = btrfs_iget(BTRFS_FIRST_FREE_OBJECTID, BTRFS_I(dir)->root);
		if (IS_ERR(parent)) {
			ret = PTR_ERR(parent);
		} else {
			ret = btrfs_inode_inherit_props(trans, inode, parent);
			iput(parent);
		}
	} else {
		ret = btrfs_inode_inherit_props(trans, inode, dir);
	}
	if (ret) {
		btrfs_err(fs_info,
			  "error inheriting props for ino %llu (root %llu): %d",
			  btrfs_ino(BTRFS_I(inode)), btrfs_root_id(root), ret);
	}

	/*
	 * Subvolumes don't inherit ACLs or get passed to the LSM. This is
	 * probably a bug.
	 */
	if (!args->subvol) {
		ret = btrfs_init_inode_security(trans, args);
		if (ret) {
			btrfs_abort_transaction(trans, ret);
			goto discard;
		}
	}

	ret = btrfs_add_inode_to_root(BTRFS_I(inode), false);
	if (WARN_ON(ret)) {
		/* Shouldn't happen, we used xa_reserve() before. */
		btrfs_abort_transaction(trans, ret);
		goto discard;
	}

	trace_btrfs_inode_new(inode);
	btrfs_set_inode_last_trans(trans, BTRFS_I(inode));

	btrfs_update_root_times(trans, root);

	if (args->orphan) {
		ret = btrfs_orphan_add(trans, BTRFS_I(inode));
	} else {
		ret = btrfs_add_link(trans, BTRFS_I(dir), BTRFS_I(inode), name,
				     0, BTRFS_I(inode)->dir_index);
	}
	if (ret) {
		btrfs_abort_transaction(trans, ret);
		goto discard;
	}

	return 0;

discard:
	/*
	 * discard_new_inode() calls iput(), but the caller owns the reference
	 * to the inode.
	 */
	ihold(inode);
	discard_new_inode(inode);
out:
	if (xa_reserved)
		xa_release(&root->inodes, objectid);

	btrfs_free_path(path);
	return ret;
}

/*
 * utility function to add 'inode' into 'parent_inode' with
 * a give name and a given sequence number.
 * if 'add_backref' is true, also insert a backref from the
 * inode to the parent directory.
 */
int btrfs_add_link(struct btrfs_trans_handle *trans,
		   struct btrfs_inode *parent_inode, struct btrfs_inode *inode,
		   const struct fscrypt_str *name, int add_backref, u64 index)
{
	int ret = 0;
	struct btrfs_key key;
	struct btrfs_root *root = parent_inode->root;
	u64 ino = btrfs_ino(inode);
	u64 parent_ino = btrfs_ino(parent_inode);

	if (unlikely(ino == BTRFS_FIRST_FREE_OBJECTID)) {
		memcpy(&key, &inode->root->root_key, sizeof(key));
	} else {
		key.objectid = ino;
		key.type = BTRFS_INODE_ITEM_KEY;
		key.offset = 0;
	}

	if (unlikely(ino == BTRFS_FIRST_FREE_OBJECTID)) {
		ret = btrfs_add_root_ref(trans, key.objectid,
					 btrfs_root_id(root), parent_ino,
					 index, name);
	} else if (add_backref) {
		ret = btrfs_insert_inode_ref(trans, root, name,
					     ino, parent_ino, index);
	}

	/* Nothing to clean up yet */
	if (ret)
		return ret;

	ret = btrfs_insert_dir_item(trans, name, parent_inode, &key,
				    btrfs_inode_type(&inode->vfs_inode), index);
	if (ret == -EEXIST || ret == -EOVERFLOW)
		goto fail_dir_item;
	else if (ret) {
		btrfs_abort_transaction(trans, ret);
		return ret;
	}

	btrfs_i_size_write(parent_inode, parent_inode->vfs_inode.i_size +
			   name->len * 2);
	inode_inc_iversion(&parent_inode->vfs_inode);
	/*
	 * If we are replaying a log tree, we do not want to update the mtime
	 * and ctime of the parent directory with the current time, since the
	 * log replay procedure is responsible for setting them to their correct
	 * values (the ones it had when the fsync was done).
	 */
	if (!test_bit(BTRFS_FS_LOG_RECOVERING, &root->fs_info->flags))
		inode_set_mtime_to_ts(&parent_inode->vfs_inode,
				      inode_set_ctime_current(&parent_inode->vfs_inode));

	ret = btrfs_update_inode(trans, parent_inode);
	if (ret)
		btrfs_abort_transaction(trans, ret);
	return ret;

fail_dir_item:
	if (unlikely(ino == BTRFS_FIRST_FREE_OBJECTID)) {
		u64 local_index;
		int err;
		err = btrfs_del_root_ref(trans, key.objectid,
					 btrfs_root_id(root), parent_ino,
					 &local_index, name);
		if (err)
			btrfs_abort_transaction(trans, err);
	} else if (add_backref) {
		u64 local_index;
		int err;

		err = btrfs_del_inode_ref(trans, root, name, ino, parent_ino,
					  &local_index);
		if (err)
			btrfs_abort_transaction(trans, err);
	}

	/* Return the original error code */
	return ret;
}

static int btrfs_create_common(struct inode *dir, struct dentry *dentry,
			       struct inode *inode)
{
	struct btrfs_fs_info *fs_info = inode_to_fs_info(dir);
	struct btrfs_root *root = BTRFS_I(dir)->root;
	struct btrfs_new_inode_args new_inode_args = {
		.dir = dir,
		.dentry = dentry,
		.inode = inode,
	};
	unsigned int trans_num_items;
	struct btrfs_trans_handle *trans;
	int err;

	err = btrfs_new_inode_prepare(&new_inode_args, &trans_num_items);
	if (err)
		goto out_inode;

	trans = btrfs_start_transaction(root, trans_num_items);
	if (IS_ERR(trans)) {
		err = PTR_ERR(trans);
		goto out_new_inode_args;
	}

	err = btrfs_create_new_inode(trans, &new_inode_args);
	if (!err)
		d_instantiate_new(dentry, inode);

	btrfs_end_transaction(trans);
	btrfs_btree_balance_dirty(fs_info);
out_new_inode_args:
	btrfs_new_inode_args_destroy(&new_inode_args);
out_inode:
	if (err)
		iput(inode);
	return err;
}

static int btrfs_mknod(struct mnt_idmap *idmap, struct inode *dir,
		       struct dentry *dentry, umode_t mode, dev_t rdev)
{
	struct inode *inode;

	inode = new_inode(dir->i_sb);
	if (!inode)
		return -ENOMEM;
	inode_init_owner(idmap, inode, dir, mode);
	inode->i_op = &btrfs_special_inode_operations;
	init_special_inode(inode, inode->i_mode, rdev);
	return btrfs_create_common(dir, dentry, inode);
}

static int btrfs_create(struct mnt_idmap *idmap, struct inode *dir,
			struct dentry *dentry, umode_t mode, bool excl)
{
	struct inode *inode;

	inode = new_inode(dir->i_sb);
	if (!inode)
		return -ENOMEM;
	inode_init_owner(idmap, inode, dir, mode);
	inode->i_fop = &btrfs_file_operations;
	inode->i_op = &btrfs_file_inode_operations;
	inode->i_mapping->a_ops = &btrfs_aops;
	return btrfs_create_common(dir, dentry, inode);
}

static int btrfs_link(struct dentry *old_dentry, struct inode *dir,
		      struct dentry *dentry)
{
	struct btrfs_trans_handle *trans = NULL;
	struct btrfs_root *root = BTRFS_I(dir)->root;
	struct inode *inode = d_inode(old_dentry);
	struct btrfs_fs_info *fs_info = inode_to_fs_info(inode);
	struct fscrypt_name fname;
	u64 index;
	int err;
	int drop_inode = 0;

	/* do not allow sys_link's with other subvols of the same device */
	if (btrfs_root_id(root) != btrfs_root_id(BTRFS_I(inode)->root))
		return -EXDEV;

	if (inode->i_nlink >= BTRFS_LINK_MAX)
		return -EMLINK;

	err = fscrypt_setup_filename(dir, &dentry->d_name, 0, &fname);
	if (err)
		goto fail;

	err = btrfs_set_inode_index(BTRFS_I(dir), &index);
	if (err)
		goto fail;

	/*
	 * 2 items for inode and inode ref
	 * 2 items for dir items
	 * 1 item for parent inode
	 * 1 item for orphan item deletion if O_TMPFILE
	 */
	trans = btrfs_start_transaction(root, inode->i_nlink ? 5 : 6);
	if (IS_ERR(trans)) {
		err = PTR_ERR(trans);
		trans = NULL;
		goto fail;
	}

	/* There are several dir indexes for this inode, clear the cache. */
	BTRFS_I(inode)->dir_index = 0ULL;
	inc_nlink(inode);
	inode_inc_iversion(inode);
	inode_set_ctime_current(inode);
	ihold(inode);
	set_bit(BTRFS_INODE_COPY_EVERYTHING, &BTRFS_I(inode)->runtime_flags);

	err = btrfs_add_link(trans, BTRFS_I(dir), BTRFS_I(inode),
			     &fname.disk_name, 1, index);

	if (err) {
		drop_inode = 1;
	} else {
		struct dentry *parent = dentry->d_parent;

		err = btrfs_update_inode(trans, BTRFS_I(inode));
		if (err)
			goto fail;
		if (inode->i_nlink == 1) {
			/*
			 * If new hard link count is 1, it's a file created
			 * with open(2) O_TMPFILE flag.
			 */
			err = btrfs_orphan_del(trans, BTRFS_I(inode));
			if (err)
				goto fail;
		}
		d_instantiate(dentry, inode);
		btrfs_log_new_name(trans, old_dentry, NULL, 0, parent);
	}

fail:
	fscrypt_free_filename(&fname);
	if (trans)
		btrfs_end_transaction(trans);
	if (drop_inode) {
		inode_dec_link_count(inode);
		iput(inode);
	}
	btrfs_btree_balance_dirty(fs_info);
	return err;
}

static int btrfs_mkdir(struct mnt_idmap *idmap, struct inode *dir,
		       struct dentry *dentry, umode_t mode)
{
	struct inode *inode;

	inode = new_inode(dir->i_sb);
	if (!inode)
		return -ENOMEM;
	inode_init_owner(idmap, inode, dir, S_IFDIR | mode);
	inode->i_op = &btrfs_dir_inode_operations;
	inode->i_fop = &btrfs_dir_file_operations;
	return btrfs_create_common(dir, dentry, inode);
}

static noinline int uncompress_inline(struct btrfs_path *path,
				      struct folio *folio,
				      struct btrfs_file_extent_item *item)
{
	int ret;
	struct extent_buffer *leaf = path->nodes[0];
	char *tmp;
	size_t max_size;
	unsigned long inline_size;
	unsigned long ptr;
	int compress_type;

	compress_type = btrfs_file_extent_compression(leaf, item);
	max_size = btrfs_file_extent_ram_bytes(leaf, item);
	inline_size = btrfs_file_extent_inline_item_len(leaf, path->slots[0]);
	tmp = kmalloc(inline_size, GFP_NOFS);
	if (!tmp)
		return -ENOMEM;
	ptr = btrfs_file_extent_inline_start(item);

	read_extent_buffer(leaf, tmp, ptr, inline_size);

	max_size = min_t(unsigned long, PAGE_SIZE, max_size);
	ret = btrfs_decompress(compress_type, tmp, folio, 0, inline_size,
			       max_size);

	/*
	 * decompression code contains a memset to fill in any space between the end
	 * of the uncompressed data and the end of max_size in case the decompressed
	 * data ends up shorter than ram_bytes.  That doesn't cover the hole between
	 * the end of an inline extent and the beginning of the next block, so we
	 * cover that region here.
	 */

	if (max_size < PAGE_SIZE)
		folio_zero_range(folio, max_size, PAGE_SIZE - max_size);
	kfree(tmp);
	return ret;
}

static int read_inline_extent(struct btrfs_path *path, struct folio *folio)
{
	struct btrfs_file_extent_item *fi;
	void *kaddr;
	size_t copy_size;

	if (!folio || folio_test_uptodate(folio))
		return 0;

	ASSERT(folio_pos(folio) == 0);

	fi = btrfs_item_ptr(path->nodes[0], path->slots[0],
			    struct btrfs_file_extent_item);
	if (btrfs_file_extent_compression(path->nodes[0], fi) != BTRFS_COMPRESS_NONE)
		return uncompress_inline(path, folio, fi);

	copy_size = min_t(u64, PAGE_SIZE,
			  btrfs_file_extent_ram_bytes(path->nodes[0], fi));
	kaddr = kmap_local_folio(folio, 0);
	read_extent_buffer(path->nodes[0], kaddr,
			   btrfs_file_extent_inline_start(fi), copy_size);
	kunmap_local(kaddr);
	if (copy_size < PAGE_SIZE)
		folio_zero_range(folio, copy_size, PAGE_SIZE - copy_size);
	return 0;
}

/*
 * Lookup the first extent overlapping a range in a file.
 *
 * @inode:	file to search in
 * @page:	page to read extent data into if the extent is inline
 * @start:	file offset
 * @len:	length of range starting at @start
 *
 * Return the first &struct extent_map which overlaps the given range, reading
 * it from the B-tree and caching it if necessary. Note that there may be more
 * extents which overlap the given range after the returned extent_map.
 *
 * If @page is not NULL and the extent is inline, this also reads the extent
 * data directly into the page and marks the extent up to date in the io_tree.
 *
 * Return: ERR_PTR on error, non-NULL extent_map on success.
 */
struct extent_map *btrfs_get_extent(struct btrfs_inode *inode,
				    struct folio *folio, u64 start, u64 len)
{
	struct btrfs_fs_info *fs_info = inode->root->fs_info;
	int ret = 0;
	u64 extent_start = 0;
	u64 extent_end = 0;
	u64 objectid = btrfs_ino(inode);
	int extent_type = -1;
	struct btrfs_path *path = NULL;
	struct btrfs_root *root = inode->root;
	struct btrfs_file_extent_item *item;
	struct extent_buffer *leaf;
	struct btrfs_key found_key;
	struct extent_map *em = NULL;
	struct extent_map_tree *em_tree = &inode->extent_tree;

	read_lock(&em_tree->lock);
	em = lookup_extent_mapping(em_tree, start, len);
	read_unlock(&em_tree->lock);

	if (em) {
		if (em->start > start || em->start + em->len <= start)
			free_extent_map(em);
		else if (em->disk_bytenr == EXTENT_MAP_INLINE && folio)
			free_extent_map(em);
		else
			goto out;
	}
	em = alloc_extent_map();
	if (!em) {
		ret = -ENOMEM;
		goto out;
	}
	em->start = EXTENT_MAP_HOLE;
	em->disk_bytenr = EXTENT_MAP_HOLE;
	em->len = (u64)-1;

	path = btrfs_alloc_path();
	if (!path) {
		ret = -ENOMEM;
		goto out;
	}

	/* Chances are we'll be called again, so go ahead and do readahead */
	path->reada = READA_FORWARD;

	/*
	 * The same explanation in load_free_space_cache applies here as well,
	 * we only read when we're loading the free space cache, and at that
	 * point the commit_root has everything we need.
	 */
	if (btrfs_is_free_space_inode(inode)) {
		path->search_commit_root = 1;
		path->skip_locking = 1;
	}

	ret = btrfs_lookup_file_extent(NULL, root, path, objectid, start, 0);
	if (ret < 0) {
		goto out;
	} else if (ret > 0) {
		if (path->slots[0] == 0)
			goto not_found;
		path->slots[0]--;
		ret = 0;
	}

	leaf = path->nodes[0];
	item = btrfs_item_ptr(leaf, path->slots[0],
			      struct btrfs_file_extent_item);
	btrfs_item_key_to_cpu(leaf, &found_key, path->slots[0]);
	if (found_key.objectid != objectid ||
	    found_key.type != BTRFS_EXTENT_DATA_KEY) {
		/*
		 * If we backup past the first extent we want to move forward
		 * and see if there is an extent in front of us, otherwise we'll
		 * say there is a hole for our whole search range which can
		 * cause problems.
		 */
		extent_end = start;
		goto next;
	}

	extent_type = btrfs_file_extent_type(leaf, item);
	extent_start = found_key.offset;
	extent_end = btrfs_file_extent_end(path);
	if (extent_type == BTRFS_FILE_EXTENT_REG ||
	    extent_type == BTRFS_FILE_EXTENT_PREALLOC) {
		/* Only regular file could have regular/prealloc extent */
		if (!S_ISREG(inode->vfs_inode.i_mode)) {
			ret = -EUCLEAN;
			btrfs_crit(fs_info,
		"regular/prealloc extent found for non-regular inode %llu",
				   btrfs_ino(inode));
			goto out;
		}
		trace_btrfs_get_extent_show_fi_regular(inode, leaf, item,
						       extent_start);
	} else if (extent_type == BTRFS_FILE_EXTENT_INLINE) {
		trace_btrfs_get_extent_show_fi_inline(inode, leaf, item,
						      path->slots[0],
						      extent_start);
	}
next:
	if (start >= extent_end) {
		path->slots[0]++;
		if (path->slots[0] >= btrfs_header_nritems(leaf)) {
			ret = btrfs_next_leaf(root, path);
			if (ret < 0)
				goto out;
			else if (ret > 0)
				goto not_found;

			leaf = path->nodes[0];
		}
		btrfs_item_key_to_cpu(leaf, &found_key, path->slots[0]);
		if (found_key.objectid != objectid ||
		    found_key.type != BTRFS_EXTENT_DATA_KEY)
			goto not_found;
		if (start + len <= found_key.offset)
			goto not_found;
		if (start > found_key.offset)
			goto next;

		/* New extent overlaps with existing one */
		em->start = start;
		em->len = found_key.offset - start;
		em->disk_bytenr = EXTENT_MAP_HOLE;
		goto insert;
	}

	btrfs_extent_item_to_extent_map(inode, path, item, em);

	if (extent_type == BTRFS_FILE_EXTENT_REG ||
	    extent_type == BTRFS_FILE_EXTENT_PREALLOC) {
		goto insert;
	} else if (extent_type == BTRFS_FILE_EXTENT_INLINE) {
		/*
		 * Inline extent can only exist at file offset 0. This is
		 * ensured by tree-checker and inline extent creation path.
		 * Thus all members representing file offsets should be zero.
		 */
		ASSERT(extent_start == 0);
		ASSERT(em->start == 0);

		/*
		 * btrfs_extent_item_to_extent_map() should have properly
		 * initialized em members already.
		 *
		 * Other members are not utilized for inline extents.
		 */
		ASSERT(em->disk_bytenr == EXTENT_MAP_INLINE);
		ASSERT(em->len == fs_info->sectorsize);

		ret = read_inline_extent(path, folio);
		if (ret < 0)
			goto out;
		goto insert;
	}
not_found:
	em->start = start;
	em->len = len;
	em->disk_bytenr = EXTENT_MAP_HOLE;
insert:
	ret = 0;
	btrfs_release_path(path);
	if (em->start > start || extent_map_end(em) <= start) {
		btrfs_err(fs_info,
			  "bad extent! em: [%llu %llu] passed [%llu %llu]",
			  em->start, em->len, start, len);
		ret = -EIO;
		goto out;
	}

	write_lock(&em_tree->lock);
	ret = btrfs_add_extent_mapping(inode, &em, start, len);
	write_unlock(&em_tree->lock);
out:
	btrfs_free_path(path);

	trace_btrfs_get_extent(root, inode, em);

	if (ret) {
		free_extent_map(em);
		return ERR_PTR(ret);
	}
	return em;
}

static bool btrfs_extent_readonly(struct btrfs_fs_info *fs_info, u64 bytenr)
{
	struct btrfs_block_group *block_group;
	bool readonly = false;

	block_group = btrfs_lookup_block_group(fs_info, bytenr);
	if (!block_group || block_group->ro)
		readonly = true;
	if (block_group)
		btrfs_put_block_group(block_group);
	return readonly;
}

/*
 * Check if we can do nocow write into the range [@offset, @offset + @len)
 *
 * @offset:	File offset
 * @len:	The length to write, will be updated to the nocow writeable
 *		range
 * @orig_start:	(optional) Return the original file offset of the file extent
 * @orig_len:	(optional) Return the original on-disk length of the file extent
 * @ram_bytes:	(optional) Return the ram_bytes of the file extent
 *
 * Return:
 * >0	and update @len if we can do nocow write
 *  0	if we can't do nocow write
 * <0	if error happened
 *
 * NOTE: This only checks the file extents, caller is responsible to wait for
 *	 any ordered extents.
 */
noinline int can_nocow_extent(struct inode *inode, u64 offset, u64 *len,
			      struct btrfs_file_extent *file_extent,
			      bool nowait)
{
	struct btrfs_fs_info *fs_info = inode_to_fs_info(inode);
	struct can_nocow_file_extent_args nocow_args = { 0 };
	struct btrfs_path *path;
	int ret;
	struct extent_buffer *leaf;
	struct btrfs_root *root = BTRFS_I(inode)->root;
	struct extent_io_tree *io_tree = &BTRFS_I(inode)->io_tree;
	struct btrfs_file_extent_item *fi;
	struct btrfs_key key;
	int found_type;

	path = btrfs_alloc_path();
	if (!path)
		return -ENOMEM;
	path->nowait = nowait;

	ret = btrfs_lookup_file_extent(NULL, root, path,
			btrfs_ino(BTRFS_I(inode)), offset, 0);
	if (ret < 0)
		goto out;

	if (ret == 1) {
		if (path->slots[0] == 0) {
			/* can't find the item, must cow */
			ret = 0;
			goto out;
		}
		path->slots[0]--;
	}
	ret = 0;
	leaf = path->nodes[0];
	btrfs_item_key_to_cpu(leaf, &key, path->slots[0]);
	if (key.objectid != btrfs_ino(BTRFS_I(inode)) ||
	    key.type != BTRFS_EXTENT_DATA_KEY) {
		/* not our file or wrong item type, must cow */
		goto out;
	}

	if (key.offset > offset) {
		/* Wrong offset, must cow */
		goto out;
	}

	if (btrfs_file_extent_end(path) <= offset)
		goto out;

	fi = btrfs_item_ptr(leaf, path->slots[0], struct btrfs_file_extent_item);
	found_type = btrfs_file_extent_type(leaf, fi);

	nocow_args.start = offset;
	nocow_args.end = offset + *len - 1;
	nocow_args.free_path = true;

	ret = can_nocow_file_extent(path, &key, BTRFS_I(inode), &nocow_args);
	/* can_nocow_file_extent() has freed the path. */
	path = NULL;

	if (ret != 1) {
		/* Treat errors as not being able to NOCOW. */
		ret = 0;
		goto out;
	}

	ret = 0;
	if (btrfs_extent_readonly(fs_info,
				  nocow_args.file_extent.disk_bytenr +
				  nocow_args.file_extent.offset))
		goto out;

	if (!(BTRFS_I(inode)->flags & BTRFS_INODE_NODATACOW) &&
	    found_type == BTRFS_FILE_EXTENT_PREALLOC) {
		u64 range_end;

		range_end = round_up(offset + nocow_args.file_extent.num_bytes,
				     root->fs_info->sectorsize) - 1;
		ret = test_range_bit_exists(io_tree, offset, range_end, EXTENT_DELALLOC);
		if (ret) {
			ret = -EAGAIN;
			goto out;
		}
	}

	if (file_extent)
		memcpy(file_extent, &nocow_args.file_extent, sizeof(*file_extent));

	*len = nocow_args.file_extent.num_bytes;
	ret = 1;
out:
	btrfs_free_path(path);
	return ret;
}

/* The callers of this must take lock_extent() */
struct extent_map *btrfs_create_io_em(struct btrfs_inode *inode, u64 start,
				      const struct btrfs_file_extent *file_extent,
				      int type)
{
	struct extent_map *em;
	int ret;

	/*
	 * Note the missing NOCOW type.
	 *
	 * For pure NOCOW writes, we should not create an io extent map, but
	 * just reusing the existing one.
	 * Only PREALLOC writes (NOCOW write into preallocated range) can
	 * create an io extent map.
	 */
	ASSERT(type == BTRFS_ORDERED_PREALLOC ||
	       type == BTRFS_ORDERED_COMPRESSED ||
	       type == BTRFS_ORDERED_REGULAR);

	switch (type) {
	case BTRFS_ORDERED_PREALLOC:
		/* We're only referring part of a larger preallocated extent. */
		ASSERT(file_extent->num_bytes <= file_extent->ram_bytes);
		break;
	case BTRFS_ORDERED_REGULAR:
		/* COW results a new extent matching our file extent size. */
		ASSERT(file_extent->disk_num_bytes == file_extent->num_bytes);
		ASSERT(file_extent->ram_bytes == file_extent->num_bytes);

		/* Since it's a new extent, we should not have any offset. */
		ASSERT(file_extent->offset == 0);
		break;
	case BTRFS_ORDERED_COMPRESSED:
		/* Must be compressed. */
		ASSERT(file_extent->compression != BTRFS_COMPRESS_NONE);

		/*
		 * Encoded write can make us to refer to part of the
		 * uncompressed extent.
		 */
		ASSERT(file_extent->num_bytes <= file_extent->ram_bytes);
		break;
	}

	em = alloc_extent_map();
	if (!em)
		return ERR_PTR(-ENOMEM);

	em->start = start;
	em->len = file_extent->num_bytes;
	em->disk_bytenr = file_extent->disk_bytenr;
	em->disk_num_bytes = file_extent->disk_num_bytes;
	em->ram_bytes = file_extent->ram_bytes;
	em->generation = -1;
	em->offset = file_extent->offset;
	em->flags |= EXTENT_FLAG_PINNED;
	if (type == BTRFS_ORDERED_COMPRESSED)
		extent_map_set_compression(em, file_extent->compression);

	ret = btrfs_replace_extent_map_range(inode, em, true);
	if (ret) {
		free_extent_map(em);
		return ERR_PTR(ret);
	}

	/* em got 2 refs now, callers needs to do free_extent_map once. */
	return em;
}

/*
 * For release_folio() and invalidate_folio() we have a race window where
 * folio_end_writeback() is called but the subpage spinlock is not yet released.
 * If we continue to release/invalidate the page, we could cause use-after-free
 * for subpage spinlock.  So this function is to spin and wait for subpage
 * spinlock.
 */
static void wait_subpage_spinlock(struct folio *folio)
{
	struct btrfs_fs_info *fs_info = folio_to_fs_info(folio);
	struct btrfs_subpage *subpage;

	if (!btrfs_is_subpage(fs_info, folio->mapping))
		return;

	ASSERT(folio_test_private(folio) && folio_get_private(folio));
	subpage = folio_get_private(folio);

	/*
	 * This may look insane as we just acquire the spinlock and release it,
	 * without doing anything.  But we just want to make sure no one is
	 * still holding the subpage spinlock.
	 * And since the page is not dirty nor writeback, and we have page
	 * locked, the only possible way to hold a spinlock is from the endio
	 * function to clear page writeback.
	 *
	 * Here we just acquire the spinlock so that all existing callers
	 * should exit and we're safe to release/invalidate the page.
	 */
	spin_lock_irq(&subpage->lock);
	spin_unlock_irq(&subpage->lock);
}

static int btrfs_launder_folio(struct folio *folio)
{
	return btrfs_qgroup_free_data(folio_to_inode(folio), NULL, folio_pos(folio),
				      PAGE_SIZE, NULL);
}

static bool __btrfs_release_folio(struct folio *folio, gfp_t gfp_flags)
{
	if (try_release_extent_mapping(folio, gfp_flags)) {
		wait_subpage_spinlock(folio);
		clear_folio_extent_mapped(folio);
		return true;
	}
	return false;
}

static bool btrfs_release_folio(struct folio *folio, gfp_t gfp_flags)
{
	if (folio_test_writeback(folio) || folio_test_dirty(folio))
		return false;
	return __btrfs_release_folio(folio, gfp_flags);
}

#ifdef CONFIG_MIGRATION
static int btrfs_migrate_folio(struct address_space *mapping,
			     struct folio *dst, struct folio *src,
			     enum migrate_mode mode)
{
	int ret = filemap_migrate_folio(mapping, dst, src, mode);

	if (ret != MIGRATEPAGE_SUCCESS)
		return ret;

	if (folio_test_ordered(src)) {
		folio_clear_ordered(src);
		folio_set_ordered(dst);
	}

	return MIGRATEPAGE_SUCCESS;
}
#else
#define btrfs_migrate_folio NULL
#endif

static void btrfs_invalidate_folio(struct folio *folio, size_t offset,
				 size_t length)
{
	struct btrfs_inode *inode = folio_to_inode(folio);
	struct btrfs_fs_info *fs_info = inode->root->fs_info;
	struct extent_io_tree *tree = &inode->io_tree;
	struct extent_state *cached_state = NULL;
	u64 page_start = folio_pos(folio);
	u64 page_end = page_start + folio_size(folio) - 1;
	u64 cur;
	int inode_evicting = inode->vfs_inode.i_state & I_FREEING;

	/*
	 * We have folio locked so no new ordered extent can be created on this
	 * page, nor bio can be submitted for this folio.
	 *
	 * But already submitted bio can still be finished on this folio.
	 * Furthermore, endio function won't skip folio which has Ordered
	 * already cleared, so it's possible for endio and
	 * invalidate_folio to do the same ordered extent accounting twice
	 * on one folio.
	 *
	 * So here we wait for any submitted bios to finish, so that we won't
	 * do double ordered extent accounting on the same folio.
	 */
	folio_wait_writeback(folio);
	wait_subpage_spinlock(folio);

	/*
	 * For subpage case, we have call sites like
	 * btrfs_punch_hole_lock_range() which passes range not aligned to
	 * sectorsize.
	 * If the range doesn't cover the full folio, we don't need to and
	 * shouldn't clear page extent mapped, as folio->private can still
	 * record subpage dirty bits for other part of the range.
	 *
	 * For cases that invalidate the full folio even the range doesn't
	 * cover the full folio, like invalidating the last folio, we're
	 * still safe to wait for ordered extent to finish.
	 */
	if (!(offset == 0 && length == folio_size(folio))) {
		btrfs_release_folio(folio, GFP_NOFS);
		return;
	}

	if (!inode_evicting)
		lock_extent(tree, page_start, page_end, &cached_state);

	cur = page_start;
	while (cur < page_end) {
		struct btrfs_ordered_extent *ordered;
		u64 range_end;
		u32 range_len;
		u32 extra_flags = 0;

		ordered = btrfs_lookup_first_ordered_range(inode, cur,
							   page_end + 1 - cur);
		if (!ordered) {
			range_end = page_end;
			/*
			 * No ordered extent covering this range, we are safe
			 * to delete all extent states in the range.
			 */
			extra_flags = EXTENT_CLEAR_ALL_BITS;
			goto next;
		}
		if (ordered->file_offset > cur) {
			/*
			 * There is a range between [cur, oe->file_offset) not
			 * covered by any ordered extent.
			 * We are safe to delete all extent states, and handle
			 * the ordered extent in the next iteration.
			 */
			range_end = ordered->file_offset - 1;
			extra_flags = EXTENT_CLEAR_ALL_BITS;
			goto next;
		}

		range_end = min(ordered->file_offset + ordered->num_bytes - 1,
				page_end);
		ASSERT(range_end + 1 - cur < U32_MAX);
		range_len = range_end + 1 - cur;
		if (!btrfs_folio_test_ordered(fs_info, folio, cur, range_len)) {
			/*
			 * If Ordered is cleared, it means endio has
			 * already been executed for the range.
			 * We can't delete the extent states as
			 * btrfs_finish_ordered_io() may still use some of them.
			 */
			goto next;
		}
		btrfs_folio_clear_ordered(fs_info, folio, cur, range_len);

		/*
		 * IO on this page will never be started, so we need to account
		 * for any ordered extents now. Don't clear EXTENT_DELALLOC_NEW
		 * here, must leave that up for the ordered extent completion.
		 *
		 * This will also unlock the range for incoming
		 * btrfs_finish_ordered_io().
		 */
		if (!inode_evicting)
			clear_extent_bit(tree, cur, range_end,
					 EXTENT_DELALLOC |
					 EXTENT_LOCKED | EXTENT_DO_ACCOUNTING |
					 EXTENT_DEFRAG, &cached_state);

		spin_lock_irq(&inode->ordered_tree_lock);
		set_bit(BTRFS_ORDERED_TRUNCATED, &ordered->flags);
		ordered->truncated_len = min(ordered->truncated_len,
					     cur - ordered->file_offset);
		spin_unlock_irq(&inode->ordered_tree_lock);

		/*
		 * If the ordered extent has finished, we're safe to delete all
		 * the extent states of the range, otherwise
		 * btrfs_finish_ordered_io() will get executed by endio for
		 * other pages, so we can't delete extent states.
		 */
		if (btrfs_dec_test_ordered_pending(inode, &ordered,
						   cur, range_end + 1 - cur)) {
			btrfs_finish_ordered_io(ordered);
			/*
			 * The ordered extent has finished, now we're again
			 * safe to delete all extent states of the range.
			 */
			extra_flags = EXTENT_CLEAR_ALL_BITS;
		}
next:
		if (ordered)
			btrfs_put_ordered_extent(ordered);
		/*
		 * Qgroup reserved space handler
		 * Sector(s) here will be either:
		 *
		 * 1) Already written to disk or bio already finished
		 *    Then its QGROUP_RESERVED bit in io_tree is already cleared.
		 *    Qgroup will be handled by its qgroup_record then.
		 *    btrfs_qgroup_free_data() call will do nothing here.
		 *
		 * 2) Not written to disk yet
		 *    Then btrfs_qgroup_free_data() call will clear the
		 *    QGROUP_RESERVED bit of its io_tree, and free the qgroup
		 *    reserved data space.
		 *    Since the IO will never happen for this page.
		 */
		btrfs_qgroup_free_data(inode, NULL, cur, range_end + 1 - cur, NULL);
		if (!inode_evicting) {
			clear_extent_bit(tree, cur, range_end, EXTENT_LOCKED |
				 EXTENT_DELALLOC | EXTENT_UPTODATE |
				 EXTENT_DO_ACCOUNTING | EXTENT_DEFRAG |
				 extra_flags, &cached_state);
		}
		cur = range_end + 1;
	}
	/*
	 * We have iterated through all ordered extents of the page, the page
	 * should not have Ordered anymore, or the above iteration
	 * did something wrong.
	 */
	ASSERT(!folio_test_ordered(folio));
	btrfs_folio_clear_checked(fs_info, folio, folio_pos(folio), folio_size(folio));
	if (!inode_evicting)
		__btrfs_release_folio(folio, GFP_NOFS);
	clear_folio_extent_mapped(folio);
}

static int btrfs_truncate(struct btrfs_inode *inode, bool skip_writeback)
{
	struct btrfs_truncate_control control = {
		.inode = inode,
		.ino = btrfs_ino(inode),
		.min_type = BTRFS_EXTENT_DATA_KEY,
		.clear_extent_range = true,
	};
	struct btrfs_root *root = inode->root;
	struct btrfs_fs_info *fs_info = root->fs_info;
	struct btrfs_block_rsv *rsv;
	int ret;
	struct btrfs_trans_handle *trans;
	u64 mask = fs_info->sectorsize - 1;
	const u64 min_size = btrfs_calc_metadata_size(fs_info, 1);

	if (!skip_writeback) {
		ret = btrfs_wait_ordered_range(inode,
					       inode->vfs_inode.i_size & (~mask),
					       (u64)-1);
		if (ret)
			return ret;
	}

	/*
	 * Yes ladies and gentlemen, this is indeed ugly.  We have a couple of
	 * things going on here:
	 *
	 * 1) We need to reserve space to update our inode.
	 *
	 * 2) We need to have something to cache all the space that is going to
	 * be free'd up by the truncate operation, but also have some slack
	 * space reserved in case it uses space during the truncate (thank you
	 * very much snapshotting).
	 *
	 * And we need these to be separate.  The fact is we can use a lot of
	 * space doing the truncate, and we have no earthly idea how much space
	 * we will use, so we need the truncate reservation to be separate so it
	 * doesn't end up using space reserved for updating the inode.  We also
	 * need to be able to stop the transaction and start a new one, which
	 * means we need to be able to update the inode several times, and we
	 * have no idea of knowing how many times that will be, so we can't just
	 * reserve 1 item for the entirety of the operation, so that has to be
	 * done separately as well.
	 *
	 * So that leaves us with
	 *
	 * 1) rsv - for the truncate reservation, which we will steal from the
	 * transaction reservation.
	 * 2) fs_info->trans_block_rsv - this will have 1 items worth left for
	 * updating the inode.
	 */
	rsv = btrfs_alloc_block_rsv(fs_info, BTRFS_BLOCK_RSV_TEMP);
	if (!rsv)
		return -ENOMEM;
	rsv->size = min_size;
	rsv->failfast = true;

	/*
	 * 1 for the truncate slack space
	 * 1 for updating the inode.
	 */
	trans = btrfs_start_transaction(root, 2);
	if (IS_ERR(trans)) {
		ret = PTR_ERR(trans);
		goto out;
	}

	/* Migrate the slack space for the truncate to our reserve */
	ret = btrfs_block_rsv_migrate(&fs_info->trans_block_rsv, rsv,
				      min_size, false);
	/*
	 * We have reserved 2 metadata units when we started the transaction and
	 * min_size matches 1 unit, so this should never fail, but if it does,
	 * it's not critical we just fail truncation.
	 */
	if (WARN_ON(ret)) {
		btrfs_end_transaction(trans);
		goto out;
	}

	trans->block_rsv = rsv;

	while (1) {
		struct extent_state *cached_state = NULL;
		const u64 new_size = inode->vfs_inode.i_size;
		const u64 lock_start = ALIGN_DOWN(new_size, fs_info->sectorsize);

		control.new_size = new_size;
		lock_extent(&inode->io_tree, lock_start, (u64)-1, &cached_state);
		/*
		 * We want to drop from the next block forward in case this new
		 * size is not block aligned since we will be keeping the last
		 * block of the extent just the way it is.
		 */
		btrfs_drop_extent_map_range(inode,
					    ALIGN(new_size, fs_info->sectorsize),
					    (u64)-1, false);

		ret = btrfs_truncate_inode_items(trans, root, &control);

		inode_sub_bytes(&inode->vfs_inode, control.sub_bytes);
		btrfs_inode_safe_disk_i_size_write(inode, control.last_size);

		unlock_extent(&inode->io_tree, lock_start, (u64)-1, &cached_state);

		trans->block_rsv = &fs_info->trans_block_rsv;
		if (ret != -ENOSPC && ret != -EAGAIN)
			break;

		ret = btrfs_update_inode(trans, inode);
		if (ret)
			break;

		btrfs_end_transaction(trans);
		btrfs_btree_balance_dirty(fs_info);

		trans = btrfs_start_transaction(root, 2);
		if (IS_ERR(trans)) {
			ret = PTR_ERR(trans);
			trans = NULL;
			break;
		}

		btrfs_block_rsv_release(fs_info, rsv, -1, NULL);
		ret = btrfs_block_rsv_migrate(&fs_info->trans_block_rsv,
					      rsv, min_size, false);
		/*
		 * We have reserved 2 metadata units when we started the
		 * transaction and min_size matches 1 unit, so this should never
		 * fail, but if it does, it's not critical we just fail truncation.
		 */
		if (WARN_ON(ret))
			break;

		trans->block_rsv = rsv;
	}

	/*
	 * We can't call btrfs_truncate_block inside a trans handle as we could
	 * deadlock with freeze, if we got BTRFS_NEED_TRUNCATE_BLOCK then we
	 * know we've truncated everything except the last little bit, and can
	 * do btrfs_truncate_block and then update the disk_i_size.
	 */
	if (ret == BTRFS_NEED_TRUNCATE_BLOCK) {
		btrfs_end_transaction(trans);
		btrfs_btree_balance_dirty(fs_info);

		ret = btrfs_truncate_block(inode, inode->vfs_inode.i_size, 0, 0);
		if (ret)
			goto out;
		trans = btrfs_start_transaction(root, 1);
		if (IS_ERR(trans)) {
			ret = PTR_ERR(trans);
			goto out;
		}
		btrfs_inode_safe_disk_i_size_write(inode, 0);
	}

	if (trans) {
		int ret2;

		trans->block_rsv = &fs_info->trans_block_rsv;
		ret2 = btrfs_update_inode(trans, inode);
		if (ret2 && !ret)
			ret = ret2;

		ret2 = btrfs_end_transaction(trans);
		if (ret2 && !ret)
			ret = ret2;
		btrfs_btree_balance_dirty(fs_info);
	}
out:
	btrfs_free_block_rsv(fs_info, rsv);
	/*
	 * So if we truncate and then write and fsync we normally would just
	 * write the extents that changed, which is a problem if we need to
	 * first truncate that entire inode.  So set this flag so we write out
	 * all of the extents in the inode to the sync log so we're completely
	 * safe.
	 *
	 * If no extents were dropped or trimmed we don't need to force the next
	 * fsync to truncate all the inode's items from the log and re-log them
	 * all. This means the truncate operation did not change the file size,
	 * or changed it to a smaller size but there was only an implicit hole
	 * between the old i_size and the new i_size, and there were no prealloc
	 * extents beyond i_size to drop.
	 */
	if (control.extents_found > 0)
		btrfs_set_inode_full_sync(inode);

	return ret;
}

struct inode *btrfs_new_subvol_inode(struct mnt_idmap *idmap,
				     struct inode *dir)
{
	struct inode *inode;

	inode = new_inode(dir->i_sb);
	if (inode) {
		/*
		 * Subvolumes don't inherit the sgid bit or the parent's gid if
		 * the parent's sgid bit is set. This is probably a bug.
		 */
		inode_init_owner(idmap, inode, NULL,
				 S_IFDIR | (~current_umask() & S_IRWXUGO));
		inode->i_op = &btrfs_dir_inode_operations;
		inode->i_fop = &btrfs_dir_file_operations;
	}
	return inode;
}

struct inode *btrfs_alloc_inode(struct super_block *sb)
{
	struct btrfs_fs_info *fs_info = btrfs_sb(sb);
	struct btrfs_inode *ei;
	struct inode *inode;

	ei = alloc_inode_sb(sb, btrfs_inode_cachep, GFP_KERNEL);
	if (!ei)
		return NULL;

	ei->root = NULL;
	ei->generation = 0;
	ei->last_trans = 0;
	ei->last_sub_trans = 0;
	ei->logged_trans = 0;
	ei->delalloc_bytes = 0;
	ei->new_delalloc_bytes = 0;
	ei->defrag_bytes = 0;
	ei->disk_i_size = 0;
	ei->flags = 0;
	ei->ro_flags = 0;
	/*
	 * ->index_cnt will be properly initialized later when creating a new
	 * inode (btrfs_create_new_inode()) or when reading an existing inode
	 * from disk (btrfs_read_locked_inode()).
	 */
	ei->csum_bytes = 0;
	ei->dir_index = 0;
	ei->last_unlink_trans = 0;
	ei->last_reflink_trans = 0;
	ei->last_log_commit = 0;

	spin_lock_init(&ei->lock);
	ei->outstanding_extents = 0;
	if (sb->s_magic != BTRFS_TEST_MAGIC)
		btrfs_init_metadata_block_rsv(fs_info, &ei->block_rsv,
					      BTRFS_BLOCK_RSV_DELALLOC);
	ei->runtime_flags = 0;
	ei->prop_compress = BTRFS_COMPRESS_NONE;
	ei->defrag_compress = BTRFS_COMPRESS_NONE;

	ei->delayed_node = NULL;

	ei->i_otime_sec = 0;
	ei->i_otime_nsec = 0;

	inode = &ei->vfs_inode;
	extent_map_tree_init(&ei->extent_tree);

	/* This io tree sets the valid inode. */
	extent_io_tree_init(fs_info, &ei->io_tree, IO_TREE_INODE_IO);
	ei->io_tree.inode = ei;

	ei->file_extent_tree = NULL;

	mutex_init(&ei->log_mutex);
	spin_lock_init(&ei->ordered_tree_lock);
	ei->ordered_tree = RB_ROOT;
	ei->ordered_tree_last = NULL;
	INIT_LIST_HEAD(&ei->delalloc_inodes);
	INIT_LIST_HEAD(&ei->delayed_iput);
	init_rwsem(&ei->i_mmap_lock);

	return inode;
}

#ifdef CONFIG_BTRFS_FS_RUN_SANITY_TESTS
void btrfs_test_destroy_inode(struct inode *inode)
{
	btrfs_drop_extent_map_range(BTRFS_I(inode), 0, (u64)-1, false);
	kfree(BTRFS_I(inode)->file_extent_tree);
	kmem_cache_free(btrfs_inode_cachep, BTRFS_I(inode));
}
#endif

void btrfs_free_inode(struct inode *inode)
{
	kfree(BTRFS_I(inode)->file_extent_tree);
	kmem_cache_free(btrfs_inode_cachep, BTRFS_I(inode));
}

void btrfs_destroy_inode(struct inode *vfs_inode)
{
	struct btrfs_ordered_extent *ordered;
	struct btrfs_inode *inode = BTRFS_I(vfs_inode);
	struct btrfs_root *root = inode->root;
	bool freespace_inode;

	WARN_ON(!hlist_empty(&vfs_inode->i_dentry));
	WARN_ON(vfs_inode->i_data.nrpages);
	WARN_ON(inode->block_rsv.reserved);
	WARN_ON(inode->block_rsv.size);
	WARN_ON(inode->outstanding_extents);
	if (!S_ISDIR(vfs_inode->i_mode)) {
		WARN_ON(inode->delalloc_bytes);
		WARN_ON(inode->new_delalloc_bytes);
		WARN_ON(inode->csum_bytes);
	}
	if (!root || !btrfs_is_data_reloc_root(root))
		WARN_ON(inode->defrag_bytes);

	/*
	 * This can happen where we create an inode, but somebody else also
	 * created the same inode and we need to destroy the one we already
	 * created.
	 */
	if (!root)
		return;

	/*
	 * If this is a free space inode do not take the ordered extents lockdep
	 * map.
	 */
	freespace_inode = btrfs_is_free_space_inode(inode);

	while (1) {
		ordered = btrfs_lookup_first_ordered_extent(inode, (u64)-1);
		if (!ordered)
			break;
		else {
			btrfs_err(root->fs_info,
				  "found ordered extent %llu %llu on inode cleanup",
				  ordered->file_offset, ordered->num_bytes);

			if (!freespace_inode)
				btrfs_lockdep_acquire(root->fs_info, btrfs_ordered_extent);

			btrfs_remove_ordered_extent(inode, ordered);
			btrfs_put_ordered_extent(ordered);
			btrfs_put_ordered_extent(ordered);
		}
	}
	btrfs_qgroup_check_reserved_leak(inode);
	btrfs_del_inode_from_root(inode);
	btrfs_drop_extent_map_range(inode, 0, (u64)-1, false);
	btrfs_inode_clear_file_extent_range(inode, 0, (u64)-1);
	btrfs_put_root(inode->root);
}

int btrfs_drop_inode(struct inode *inode)
{
	struct btrfs_root *root = BTRFS_I(inode)->root;

	if (root == NULL)
		return 1;

	/* the snap/subvol tree is on deleting */
	if (btrfs_root_refs(&root->root_item) == 0)
		return 1;
	else
		return generic_drop_inode(inode);
}

static void init_once(void *foo)
{
	struct btrfs_inode *ei = foo;

	inode_init_once(&ei->vfs_inode);
}

void __cold btrfs_destroy_cachep(void)
{
	/*
	 * Make sure all delayed rcu free inodes are flushed before we
	 * destroy cache.
	 */
	rcu_barrier();
	kmem_cache_destroy(btrfs_inode_cachep);
}

int __init btrfs_init_cachep(void)
{
	btrfs_inode_cachep = kmem_cache_create("btrfs_inode",
			sizeof(struct btrfs_inode), 0,
			SLAB_RECLAIM_ACCOUNT | SLAB_ACCOUNT,
			init_once);
	if (!btrfs_inode_cachep)
		return -ENOMEM;

	return 0;
}

static int btrfs_getattr(struct mnt_idmap *idmap,
			 const struct path *path, struct kstat *stat,
			 u32 request_mask, unsigned int flags)
{
	u64 delalloc_bytes;
	u64 inode_bytes;
	struct inode *inode = d_inode(path->dentry);
	u32 blocksize = btrfs_sb(inode->i_sb)->sectorsize;
	u32 bi_flags = BTRFS_I(inode)->flags;
	u32 bi_ro_flags = BTRFS_I(inode)->ro_flags;

	stat->result_mask |= STATX_BTIME;
	stat->btime.tv_sec = BTRFS_I(inode)->i_otime_sec;
	stat->btime.tv_nsec = BTRFS_I(inode)->i_otime_nsec;
	if (bi_flags & BTRFS_INODE_APPEND)
		stat->attributes |= STATX_ATTR_APPEND;
	if (bi_flags & BTRFS_INODE_COMPRESS)
		stat->attributes |= STATX_ATTR_COMPRESSED;
	if (bi_flags & BTRFS_INODE_IMMUTABLE)
		stat->attributes |= STATX_ATTR_IMMUTABLE;
	if (bi_flags & BTRFS_INODE_NODUMP)
		stat->attributes |= STATX_ATTR_NODUMP;
	if (bi_ro_flags & BTRFS_INODE_RO_VERITY)
		stat->attributes |= STATX_ATTR_VERITY;

	stat->attributes_mask |= (STATX_ATTR_APPEND |
				  STATX_ATTR_COMPRESSED |
				  STATX_ATTR_IMMUTABLE |
				  STATX_ATTR_NODUMP);

	generic_fillattr(idmap, request_mask, inode, stat);
	stat->dev = BTRFS_I(inode)->root->anon_dev;

	stat->subvol = BTRFS_I(inode)->root->root_key.objectid;
	stat->result_mask |= STATX_SUBVOL;

	spin_lock(&BTRFS_I(inode)->lock);
	delalloc_bytes = BTRFS_I(inode)->new_delalloc_bytes;
	inode_bytes = inode_get_bytes(inode);
	spin_unlock(&BTRFS_I(inode)->lock);
	stat->blocks = (ALIGN(inode_bytes, blocksize) +
			ALIGN(delalloc_bytes, blocksize)) >> SECTOR_SHIFT;
	return 0;
}

static int btrfs_rename_exchange(struct inode *old_dir,
			      struct dentry *old_dentry,
			      struct inode *new_dir,
			      struct dentry *new_dentry)
{
	struct btrfs_fs_info *fs_info = inode_to_fs_info(old_dir);
	struct btrfs_trans_handle *trans;
	unsigned int trans_num_items;
	struct btrfs_root *root = BTRFS_I(old_dir)->root;
	struct btrfs_root *dest = BTRFS_I(new_dir)->root;
	struct inode *new_inode = new_dentry->d_inode;
	struct inode *old_inode = old_dentry->d_inode;
	struct btrfs_rename_ctx old_rename_ctx;
	struct btrfs_rename_ctx new_rename_ctx;
	u64 old_ino = btrfs_ino(BTRFS_I(old_inode));
	u64 new_ino = btrfs_ino(BTRFS_I(new_inode));
	u64 old_idx = 0;
	u64 new_idx = 0;
	int ret;
	int ret2;
	bool need_abort = false;
	struct fscrypt_name old_fname, new_fname;
	struct fscrypt_str *old_name, *new_name;

	/*
	 * For non-subvolumes allow exchange only within one subvolume, in the
	 * same inode namespace. Two subvolumes (represented as directory) can
	 * be exchanged as they're a logical link and have a fixed inode number.
	 */
	if (root != dest &&
	    (old_ino != BTRFS_FIRST_FREE_OBJECTID ||
	     new_ino != BTRFS_FIRST_FREE_OBJECTID))
		return -EXDEV;

	ret = fscrypt_setup_filename(old_dir, &old_dentry->d_name, 0, &old_fname);
	if (ret)
		return ret;

	ret = fscrypt_setup_filename(new_dir, &new_dentry->d_name, 0, &new_fname);
	if (ret) {
		fscrypt_free_filename(&old_fname);
		return ret;
	}

	old_name = &old_fname.disk_name;
	new_name = &new_fname.disk_name;

	/* close the race window with snapshot create/destroy ioctl */
	if (old_ino == BTRFS_FIRST_FREE_OBJECTID ||
	    new_ino == BTRFS_FIRST_FREE_OBJECTID)
		down_read(&fs_info->subvol_sem);

	/*
	 * For each inode:
	 * 1 to remove old dir item
	 * 1 to remove old dir index
	 * 1 to add new dir item
	 * 1 to add new dir index
	 * 1 to update parent inode
	 *
	 * If the parents are the same, we only need to account for one
	 */
	trans_num_items = (old_dir == new_dir ? 9 : 10);
	if (old_ino == BTRFS_FIRST_FREE_OBJECTID) {
		/*
		 * 1 to remove old root ref
		 * 1 to remove old root backref
		 * 1 to add new root ref
		 * 1 to add new root backref
		 */
		trans_num_items += 4;
	} else {
		/*
		 * 1 to update inode item
		 * 1 to remove old inode ref
		 * 1 to add new inode ref
		 */
		trans_num_items += 3;
	}
	if (new_ino == BTRFS_FIRST_FREE_OBJECTID)
		trans_num_items += 4;
	else
		trans_num_items += 3;
	trans = btrfs_start_transaction(root, trans_num_items);
	if (IS_ERR(trans)) {
		ret = PTR_ERR(trans);
		goto out_notrans;
	}

	if (dest != root) {
		ret = btrfs_record_root_in_trans(trans, dest);
		if (ret)
			goto out_fail;
	}

	/*
	 * We need to find a free sequence number both in the source and
	 * in the destination directory for the exchange.
	 */
	ret = btrfs_set_inode_index(BTRFS_I(new_dir), &old_idx);
	if (ret)
		goto out_fail;
	ret = btrfs_set_inode_index(BTRFS_I(old_dir), &new_idx);
	if (ret)
		goto out_fail;

	BTRFS_I(old_inode)->dir_index = 0ULL;
	BTRFS_I(new_inode)->dir_index = 0ULL;

	/* Reference for the source. */
	if (old_ino == BTRFS_FIRST_FREE_OBJECTID) {
		/* force full log commit if subvolume involved. */
		btrfs_set_log_full_commit(trans);
	} else {
		ret = btrfs_insert_inode_ref(trans, dest, new_name, old_ino,
					     btrfs_ino(BTRFS_I(new_dir)),
					     old_idx);
		if (ret)
			goto out_fail;
		need_abort = true;
	}

	/* And now for the dest. */
	if (new_ino == BTRFS_FIRST_FREE_OBJECTID) {
		/* force full log commit if subvolume involved. */
		btrfs_set_log_full_commit(trans);
	} else {
		ret = btrfs_insert_inode_ref(trans, root, old_name, new_ino,
					     btrfs_ino(BTRFS_I(old_dir)),
					     new_idx);
		if (ret) {
			if (need_abort)
				btrfs_abort_transaction(trans, ret);
			goto out_fail;
		}
	}

	/* Update inode version and ctime/mtime. */
	inode_inc_iversion(old_dir);
	inode_inc_iversion(new_dir);
	inode_inc_iversion(old_inode);
	inode_inc_iversion(new_inode);
	simple_rename_timestamp(old_dir, old_dentry, new_dir, new_dentry);

	if (old_dentry->d_parent != new_dentry->d_parent) {
		btrfs_record_unlink_dir(trans, BTRFS_I(old_dir),
					BTRFS_I(old_inode), true);
		btrfs_record_unlink_dir(trans, BTRFS_I(new_dir),
					BTRFS_I(new_inode), true);
	}

	/* src is a subvolume */
	if (old_ino == BTRFS_FIRST_FREE_OBJECTID) {
		ret = btrfs_unlink_subvol(trans, BTRFS_I(old_dir), old_dentry);
		if (ret) {
			btrfs_abort_transaction(trans, ret);
			goto out_fail;
		}
	} else { /* src is an inode */
		ret = __btrfs_unlink_inode(trans, BTRFS_I(old_dir),
					   BTRFS_I(old_dentry->d_inode),
					   old_name, &old_rename_ctx);
		if (ret) {
			btrfs_abort_transaction(trans, ret);
			goto out_fail;
		}
		ret = btrfs_update_inode(trans, BTRFS_I(old_inode));
		if (ret) {
			btrfs_abort_transaction(trans, ret);
			goto out_fail;
		}
	}

	/* dest is a subvolume */
	if (new_ino == BTRFS_FIRST_FREE_OBJECTID) {
		ret = btrfs_unlink_subvol(trans, BTRFS_I(new_dir), new_dentry);
		if (ret) {
			btrfs_abort_transaction(trans, ret);
			goto out_fail;
		}
	} else { /* dest is an inode */
		ret = __btrfs_unlink_inode(trans, BTRFS_I(new_dir),
					   BTRFS_I(new_dentry->d_inode),
					   new_name, &new_rename_ctx);
		if (ret) {
			btrfs_abort_transaction(trans, ret);
			goto out_fail;
		}
		ret = btrfs_update_inode(trans, BTRFS_I(new_inode));
		if (ret) {
			btrfs_abort_transaction(trans, ret);
			goto out_fail;
		}
	}

	ret = btrfs_add_link(trans, BTRFS_I(new_dir), BTRFS_I(old_inode),
			     new_name, 0, old_idx);
	if (ret) {
		btrfs_abort_transaction(trans, ret);
		goto out_fail;
	}

	ret = btrfs_add_link(trans, BTRFS_I(old_dir), BTRFS_I(new_inode),
			     old_name, 0, new_idx);
	if (ret) {
		btrfs_abort_transaction(trans, ret);
		goto out_fail;
	}

	if (old_inode->i_nlink == 1)
		BTRFS_I(old_inode)->dir_index = old_idx;
	if (new_inode->i_nlink == 1)
		BTRFS_I(new_inode)->dir_index = new_idx;

	/*
	 * Now pin the logs of the roots. We do it to ensure that no other task
	 * can sync the logs while we are in progress with the rename, because
	 * that could result in an inconsistency in case any of the inodes that
	 * are part of this rename operation were logged before.
	 */
	if (old_ino != BTRFS_FIRST_FREE_OBJECTID)
		btrfs_pin_log_trans(root);
	if (new_ino != BTRFS_FIRST_FREE_OBJECTID)
		btrfs_pin_log_trans(dest);

	/* Do the log updates for all inodes. */
	if (old_ino != BTRFS_FIRST_FREE_OBJECTID)
		btrfs_log_new_name(trans, old_dentry, BTRFS_I(old_dir),
				   old_rename_ctx.index, new_dentry->d_parent);
	if (new_ino != BTRFS_FIRST_FREE_OBJECTID)
		btrfs_log_new_name(trans, new_dentry, BTRFS_I(new_dir),
				   new_rename_ctx.index, old_dentry->d_parent);

	/* Now unpin the logs. */
	if (old_ino != BTRFS_FIRST_FREE_OBJECTID)
		btrfs_end_log_trans(root);
	if (new_ino != BTRFS_FIRST_FREE_OBJECTID)
		btrfs_end_log_trans(dest);
out_fail:
	ret2 = btrfs_end_transaction(trans);
	ret = ret ? ret : ret2;
out_notrans:
	if (new_ino == BTRFS_FIRST_FREE_OBJECTID ||
	    old_ino == BTRFS_FIRST_FREE_OBJECTID)
		up_read(&fs_info->subvol_sem);

	fscrypt_free_filename(&new_fname);
	fscrypt_free_filename(&old_fname);
	return ret;
}

static struct inode *new_whiteout_inode(struct mnt_idmap *idmap,
					struct inode *dir)
{
	struct inode *inode;

	inode = new_inode(dir->i_sb);
	if (inode) {
		inode_init_owner(idmap, inode, dir,
				 S_IFCHR | WHITEOUT_MODE);
		inode->i_op = &btrfs_special_inode_operations;
		init_special_inode(inode, inode->i_mode, WHITEOUT_DEV);
	}
	return inode;
}

static int btrfs_rename(struct mnt_idmap *idmap,
			struct inode *old_dir, struct dentry *old_dentry,
			struct inode *new_dir, struct dentry *new_dentry,
			unsigned int flags)
{
	struct btrfs_fs_info *fs_info = inode_to_fs_info(old_dir);
	struct btrfs_new_inode_args whiteout_args = {
		.dir = old_dir,
		.dentry = old_dentry,
	};
	struct btrfs_trans_handle *trans;
	unsigned int trans_num_items;
	struct btrfs_root *root = BTRFS_I(old_dir)->root;
	struct btrfs_root *dest = BTRFS_I(new_dir)->root;
	struct inode *new_inode = d_inode(new_dentry);
	struct inode *old_inode = d_inode(old_dentry);
	struct btrfs_rename_ctx rename_ctx;
	u64 index = 0;
	int ret;
	int ret2;
	u64 old_ino = btrfs_ino(BTRFS_I(old_inode));
	struct fscrypt_name old_fname, new_fname;

	if (btrfs_ino(BTRFS_I(new_dir)) == BTRFS_EMPTY_SUBVOL_DIR_OBJECTID)
		return -EPERM;

	/* we only allow rename subvolume link between subvolumes */
	if (old_ino != BTRFS_FIRST_FREE_OBJECTID && root != dest)
		return -EXDEV;

	if (old_ino == BTRFS_EMPTY_SUBVOL_DIR_OBJECTID ||
	    (new_inode && btrfs_ino(BTRFS_I(new_inode)) == BTRFS_FIRST_FREE_OBJECTID))
		return -ENOTEMPTY;

	if (S_ISDIR(old_inode->i_mode) && new_inode &&
	    new_inode->i_size > BTRFS_EMPTY_DIR_SIZE)
		return -ENOTEMPTY;

	ret = fscrypt_setup_filename(old_dir, &old_dentry->d_name, 0, &old_fname);
	if (ret)
		return ret;

	ret = fscrypt_setup_filename(new_dir, &new_dentry->d_name, 0, &new_fname);
	if (ret) {
		fscrypt_free_filename(&old_fname);
		return ret;
	}

	/* check for collisions, even if the  name isn't there */
	ret = btrfs_check_dir_item_collision(dest, new_dir->i_ino, &new_fname.disk_name);
	if (ret) {
		if (ret == -EEXIST) {
			/* we shouldn't get
			 * eexist without a new_inode */
			if (WARN_ON(!new_inode)) {
				goto out_fscrypt_names;
			}
		} else {
			/* maybe -EOVERFLOW */
			goto out_fscrypt_names;
		}
	}
	ret = 0;

	/*
	 * we're using rename to replace one file with another.  Start IO on it
	 * now so  we don't add too much work to the end of the transaction
	 */
	if (new_inode && S_ISREG(old_inode->i_mode) && new_inode->i_size)
		filemap_flush(old_inode->i_mapping);

	if (flags & RENAME_WHITEOUT) {
		whiteout_args.inode = new_whiteout_inode(idmap, old_dir);
		if (!whiteout_args.inode) {
			ret = -ENOMEM;
			goto out_fscrypt_names;
		}
		ret = btrfs_new_inode_prepare(&whiteout_args, &trans_num_items);
		if (ret)
			goto out_whiteout_inode;
	} else {
		/* 1 to update the old parent inode. */
		trans_num_items = 1;
	}

	if (old_ino == BTRFS_FIRST_FREE_OBJECTID) {
		/* Close the race window with snapshot create/destroy ioctl */
		down_read(&fs_info->subvol_sem);
		/*
		 * 1 to remove old root ref
		 * 1 to remove old root backref
		 * 1 to add new root ref
		 * 1 to add new root backref
		 */
		trans_num_items += 4;
	} else {
		/*
		 * 1 to update inode
		 * 1 to remove old inode ref
		 * 1 to add new inode ref
		 */
		trans_num_items += 3;
	}
	/*
	 * 1 to remove old dir item
	 * 1 to remove old dir index
	 * 1 to add new dir item
	 * 1 to add new dir index
	 */
	trans_num_items += 4;
	/* 1 to update new parent inode if it's not the same as the old parent */
	if (new_dir != old_dir)
		trans_num_items++;
	if (new_inode) {
		/*
		 * 1 to update inode
		 * 1 to remove inode ref
		 * 1 to remove dir item
		 * 1 to remove dir index
		 * 1 to possibly add orphan item
		 */
		trans_num_items += 5;
	}
	trans = btrfs_start_transaction(root, trans_num_items);
	if (IS_ERR(trans)) {
		ret = PTR_ERR(trans);
		goto out_notrans;
	}

	if (dest != root) {
		ret = btrfs_record_root_in_trans(trans, dest);
		if (ret)
			goto out_fail;
	}

	ret = btrfs_set_inode_index(BTRFS_I(new_dir), &index);
	if (ret)
		goto out_fail;

	BTRFS_I(old_inode)->dir_index = 0ULL;
	if (unlikely(old_ino == BTRFS_FIRST_FREE_OBJECTID)) {
		/* force full log commit if subvolume involved. */
		btrfs_set_log_full_commit(trans);
	} else {
		ret = btrfs_insert_inode_ref(trans, dest, &new_fname.disk_name,
					     old_ino, btrfs_ino(BTRFS_I(new_dir)),
					     index);
		if (ret)
			goto out_fail;
	}

	inode_inc_iversion(old_dir);
	inode_inc_iversion(new_dir);
	inode_inc_iversion(old_inode);
	simple_rename_timestamp(old_dir, old_dentry, new_dir, new_dentry);

	if (old_dentry->d_parent != new_dentry->d_parent)
		btrfs_record_unlink_dir(trans, BTRFS_I(old_dir),
					BTRFS_I(old_inode), true);

	if (unlikely(old_ino == BTRFS_FIRST_FREE_OBJECTID)) {
		ret = btrfs_unlink_subvol(trans, BTRFS_I(old_dir), old_dentry);
		if (ret) {
			btrfs_abort_transaction(trans, ret);
			goto out_fail;
		}
	} else {
		ret = __btrfs_unlink_inode(trans, BTRFS_I(old_dir),
					   BTRFS_I(d_inode(old_dentry)),
					   &old_fname.disk_name, &rename_ctx);
		if (ret) {
			btrfs_abort_transaction(trans, ret);
			goto out_fail;
		}
		ret = btrfs_update_inode(trans, BTRFS_I(old_inode));
		if (ret) {
			btrfs_abort_transaction(trans, ret);
			goto out_fail;
		}
	}

	if (new_inode) {
		inode_inc_iversion(new_inode);
		if (unlikely(btrfs_ino(BTRFS_I(new_inode)) ==
			     BTRFS_EMPTY_SUBVOL_DIR_OBJECTID)) {
			ret = btrfs_unlink_subvol(trans, BTRFS_I(new_dir), new_dentry);
			if (ret) {
				btrfs_abort_transaction(trans, ret);
				goto out_fail;
			}
			BUG_ON(new_inode->i_nlink == 0);
		} else {
			ret = btrfs_unlink_inode(trans, BTRFS_I(new_dir),
						 BTRFS_I(d_inode(new_dentry)),
						 &new_fname.disk_name);
			if (ret) {
				btrfs_abort_transaction(trans, ret);
				goto out_fail;
			}
		}
		if (new_inode->i_nlink == 0) {
			ret = btrfs_orphan_add(trans,
					BTRFS_I(d_inode(new_dentry)));
			if (ret) {
				btrfs_abort_transaction(trans, ret);
				goto out_fail;
			}
		}
	}

	ret = btrfs_add_link(trans, BTRFS_I(new_dir), BTRFS_I(old_inode),
			     &new_fname.disk_name, 0, index);
	if (ret) {
		btrfs_abort_transaction(trans, ret);
		goto out_fail;
	}

	if (old_inode->i_nlink == 1)
		BTRFS_I(old_inode)->dir_index = index;

	if (old_ino != BTRFS_FIRST_FREE_OBJECTID)
		btrfs_log_new_name(trans, old_dentry, BTRFS_I(old_dir),
				   rename_ctx.index, new_dentry->d_parent);

	if (flags & RENAME_WHITEOUT) {
		ret = btrfs_create_new_inode(trans, &whiteout_args);
		if (ret) {
			btrfs_abort_transaction(trans, ret);
			goto out_fail;
		} else {
			unlock_new_inode(whiteout_args.inode);
			iput(whiteout_args.inode);
			whiteout_args.inode = NULL;
		}
	}
out_fail:
	ret2 = btrfs_end_transaction(trans);
	ret = ret ? ret : ret2;
out_notrans:
	if (old_ino == BTRFS_FIRST_FREE_OBJECTID)
		up_read(&fs_info->subvol_sem);
	if (flags & RENAME_WHITEOUT)
		btrfs_new_inode_args_destroy(&whiteout_args);
out_whiteout_inode:
	if (flags & RENAME_WHITEOUT)
		iput(whiteout_args.inode);
out_fscrypt_names:
	fscrypt_free_filename(&old_fname);
	fscrypt_free_filename(&new_fname);
	return ret;
}

static int btrfs_rename2(struct mnt_idmap *idmap, struct inode *old_dir,
			 struct dentry *old_dentry, struct inode *new_dir,
			 struct dentry *new_dentry, unsigned int flags)
{
	int ret;

	if (flags & ~(RENAME_NOREPLACE | RENAME_EXCHANGE | RENAME_WHITEOUT))
		return -EINVAL;

	if (flags & RENAME_EXCHANGE)
		ret = btrfs_rename_exchange(old_dir, old_dentry, new_dir,
					    new_dentry);
	else
		ret = btrfs_rename(idmap, old_dir, old_dentry, new_dir,
				   new_dentry, flags);

	btrfs_btree_balance_dirty(BTRFS_I(new_dir)->root->fs_info);

	return ret;
}

struct btrfs_delalloc_work {
	struct inode *inode;
	struct completion completion;
	struct list_head list;
	struct btrfs_work work;
};

static void btrfs_run_delalloc_work(struct btrfs_work *work)
{
	struct btrfs_delalloc_work *delalloc_work;
	struct inode *inode;

	delalloc_work = container_of(work, struct btrfs_delalloc_work,
				     work);
	inode = delalloc_work->inode;
	filemap_flush(inode->i_mapping);
	if (test_bit(BTRFS_INODE_HAS_ASYNC_EXTENT,
				&BTRFS_I(inode)->runtime_flags))
		filemap_flush(inode->i_mapping);

	iput(inode);
	complete(&delalloc_work->completion);
}

static struct btrfs_delalloc_work *btrfs_alloc_delalloc_work(struct inode *inode)
{
	struct btrfs_delalloc_work *work;

	work = kmalloc(sizeof(*work), GFP_NOFS);
	if (!work)
		return NULL;

	init_completion(&work->completion);
	INIT_LIST_HEAD(&work->list);
	work->inode = inode;
	btrfs_init_work(&work->work, btrfs_run_delalloc_work, NULL);

	return work;
}

/*
 * some fairly slow code that needs optimization. This walks the list
 * of all the inodes with pending delalloc and forces them to disk.
 */
static int start_delalloc_inodes(struct btrfs_root *root,
				 struct writeback_control *wbc, bool snapshot,
				 bool in_reclaim_context)
{
	struct btrfs_inode *binode;
	struct inode *inode;
	struct btrfs_delalloc_work *work, *next;
	LIST_HEAD(works);
	LIST_HEAD(splice);
	int ret = 0;
	bool full_flush = wbc->nr_to_write == LONG_MAX;

	mutex_lock(&root->delalloc_mutex);
	spin_lock(&root->delalloc_lock);
	list_splice_init(&root->delalloc_inodes, &splice);
	while (!list_empty(&splice)) {
		binode = list_entry(splice.next, struct btrfs_inode,
				    delalloc_inodes);

		list_move_tail(&binode->delalloc_inodes,
			       &root->delalloc_inodes);

		if (in_reclaim_context &&
		    test_bit(BTRFS_INODE_NO_DELALLOC_FLUSH, &binode->runtime_flags))
			continue;

		inode = igrab(&binode->vfs_inode);
		if (!inode) {
			cond_resched_lock(&root->delalloc_lock);
			continue;
		}
		spin_unlock(&root->delalloc_lock);

		if (snapshot)
			set_bit(BTRFS_INODE_SNAPSHOT_FLUSH,
				&binode->runtime_flags);
		if (full_flush) {
			work = btrfs_alloc_delalloc_work(inode);
			if (!work) {
				iput(inode);
				ret = -ENOMEM;
				goto out;
			}
			list_add_tail(&work->list, &works);
			btrfs_queue_work(root->fs_info->flush_workers,
					 &work->work);
		} else {
			ret = filemap_fdatawrite_wbc(inode->i_mapping, wbc);
			btrfs_add_delayed_iput(BTRFS_I(inode));
			if (ret || wbc->nr_to_write <= 0)
				goto out;
		}
		cond_resched();
		spin_lock(&root->delalloc_lock);
	}
	spin_unlock(&root->delalloc_lock);

out:
	list_for_each_entry_safe(work, next, &works, list) {
		list_del_init(&work->list);
		wait_for_completion(&work->completion);
		kfree(work);
	}

	if (!list_empty(&splice)) {
		spin_lock(&root->delalloc_lock);
		list_splice_tail(&splice, &root->delalloc_inodes);
		spin_unlock(&root->delalloc_lock);
	}
	mutex_unlock(&root->delalloc_mutex);
	return ret;
}

int btrfs_start_delalloc_snapshot(struct btrfs_root *root, bool in_reclaim_context)
{
	struct writeback_control wbc = {
		.nr_to_write = LONG_MAX,
		.sync_mode = WB_SYNC_NONE,
		.range_start = 0,
		.range_end = LLONG_MAX,
	};
	struct btrfs_fs_info *fs_info = root->fs_info;

	if (BTRFS_FS_ERROR(fs_info))
		return -EROFS;

	return start_delalloc_inodes(root, &wbc, true, in_reclaim_context);
}

int btrfs_start_delalloc_roots(struct btrfs_fs_info *fs_info, long nr,
			       bool in_reclaim_context)
{
	struct writeback_control wbc = {
		.nr_to_write = nr,
		.sync_mode = WB_SYNC_NONE,
		.range_start = 0,
		.range_end = LLONG_MAX,
	};
	struct btrfs_root *root;
	LIST_HEAD(splice);
	int ret;

	if (BTRFS_FS_ERROR(fs_info))
		return -EROFS;

	mutex_lock(&fs_info->delalloc_root_mutex);
	spin_lock(&fs_info->delalloc_root_lock);
	list_splice_init(&fs_info->delalloc_roots, &splice);
	while (!list_empty(&splice)) {
		/*
		 * Reset nr_to_write here so we know that we're doing a full
		 * flush.
		 */
		if (nr == LONG_MAX)
			wbc.nr_to_write = LONG_MAX;

		root = list_first_entry(&splice, struct btrfs_root,
					delalloc_root);
		root = btrfs_grab_root(root);
		BUG_ON(!root);
		list_move_tail(&root->delalloc_root,
			       &fs_info->delalloc_roots);
		spin_unlock(&fs_info->delalloc_root_lock);

		ret = start_delalloc_inodes(root, &wbc, false, in_reclaim_context);
		btrfs_put_root(root);
		if (ret < 0 || wbc.nr_to_write <= 0)
			goto out;
		spin_lock(&fs_info->delalloc_root_lock);
	}
	spin_unlock(&fs_info->delalloc_root_lock);

	ret = 0;
out:
	if (!list_empty(&splice)) {
		spin_lock(&fs_info->delalloc_root_lock);
		list_splice_tail(&splice, &fs_info->delalloc_roots);
		spin_unlock(&fs_info->delalloc_root_lock);
	}
	mutex_unlock(&fs_info->delalloc_root_mutex);
	return ret;
}

static int btrfs_symlink(struct mnt_idmap *idmap, struct inode *dir,
			 struct dentry *dentry, const char *symname)
{
	struct btrfs_fs_info *fs_info = inode_to_fs_info(dir);
	struct btrfs_trans_handle *trans;
	struct btrfs_root *root = BTRFS_I(dir)->root;
	struct btrfs_path *path;
	struct btrfs_key key;
	struct inode *inode;
	struct btrfs_new_inode_args new_inode_args = {
		.dir = dir,
		.dentry = dentry,
	};
	unsigned int trans_num_items;
	int err;
	int name_len;
	int datasize;
	unsigned long ptr;
	struct btrfs_file_extent_item *ei;
	struct extent_buffer *leaf;

	name_len = strlen(symname);
	if (name_len > BTRFS_MAX_INLINE_DATA_SIZE(fs_info))
		return -ENAMETOOLONG;

	inode = new_inode(dir->i_sb);
	if (!inode)
		return -ENOMEM;
	inode_init_owner(idmap, inode, dir, S_IFLNK | S_IRWXUGO);
	inode->i_op = &btrfs_symlink_inode_operations;
	inode_nohighmem(inode);
	inode->i_mapping->a_ops = &btrfs_aops;
	btrfs_i_size_write(BTRFS_I(inode), name_len);
	inode_set_bytes(inode, name_len);

	new_inode_args.inode = inode;
	err = btrfs_new_inode_prepare(&new_inode_args, &trans_num_items);
	if (err)
		goto out_inode;
	/* 1 additional item for the inline extent */
	trans_num_items++;

	trans = btrfs_start_transaction(root, trans_num_items);
	if (IS_ERR(trans)) {
		err = PTR_ERR(trans);
		goto out_new_inode_args;
	}

	err = btrfs_create_new_inode(trans, &new_inode_args);
	if (err)
		goto out;

	path = btrfs_alloc_path();
	if (!path) {
		err = -ENOMEM;
		btrfs_abort_transaction(trans, err);
		discard_new_inode(inode);
		inode = NULL;
		goto out;
	}
	key.objectid = btrfs_ino(BTRFS_I(inode));
	key.offset = 0;
	key.type = BTRFS_EXTENT_DATA_KEY;
	datasize = btrfs_file_extent_calc_inline_size(name_len);
	err = btrfs_insert_empty_item(trans, root, path, &key,
				      datasize);
	if (err) {
		btrfs_abort_transaction(trans, err);
		btrfs_free_path(path);
		discard_new_inode(inode);
		inode = NULL;
		goto out;
	}
	leaf = path->nodes[0];
	ei = btrfs_item_ptr(leaf, path->slots[0],
			    struct btrfs_file_extent_item);
	btrfs_set_file_extent_generation(leaf, ei, trans->transid);
	btrfs_set_file_extent_type(leaf, ei,
				   BTRFS_FILE_EXTENT_INLINE);
	btrfs_set_file_extent_encryption(leaf, ei, 0);
	btrfs_set_file_extent_compression(leaf, ei, 0);
	btrfs_set_file_extent_other_encoding(leaf, ei, 0);
	btrfs_set_file_extent_ram_bytes(leaf, ei, name_len);

	ptr = btrfs_file_extent_inline_start(ei);
	write_extent_buffer(leaf, symname, ptr, name_len);
	btrfs_free_path(path);

	d_instantiate_new(dentry, inode);
	err = 0;
out:
	btrfs_end_transaction(trans);
	btrfs_btree_balance_dirty(fs_info);
out_new_inode_args:
	btrfs_new_inode_args_destroy(&new_inode_args);
out_inode:
	if (err)
		iput(inode);
	return err;
}

static struct btrfs_trans_handle *insert_prealloc_file_extent(
				       struct btrfs_trans_handle *trans_in,
				       struct btrfs_inode *inode,
				       struct btrfs_key *ins,
				       u64 file_offset)
{
	struct btrfs_file_extent_item stack_fi;
	struct btrfs_replace_extent_info extent_info;
	struct btrfs_trans_handle *trans = trans_in;
	struct btrfs_path *path;
	u64 start = ins->objectid;
	u64 len = ins->offset;
	u64 qgroup_released = 0;
	int ret;

	memset(&stack_fi, 0, sizeof(stack_fi));

	btrfs_set_stack_file_extent_type(&stack_fi, BTRFS_FILE_EXTENT_PREALLOC);
	btrfs_set_stack_file_extent_disk_bytenr(&stack_fi, start);
	btrfs_set_stack_file_extent_disk_num_bytes(&stack_fi, len);
	btrfs_set_stack_file_extent_num_bytes(&stack_fi, len);
	btrfs_set_stack_file_extent_ram_bytes(&stack_fi, len);
	btrfs_set_stack_file_extent_compression(&stack_fi, BTRFS_COMPRESS_NONE);
	/* Encryption and other encoding is reserved and all 0 */

	ret = btrfs_qgroup_release_data(inode, file_offset, len, &qgroup_released);
	if (ret < 0)
		return ERR_PTR(ret);

	if (trans) {
		ret = insert_reserved_file_extent(trans, inode,
						  file_offset, &stack_fi,
						  true, qgroup_released);
		if (ret)
			goto free_qgroup;
		return trans;
	}

	extent_info.disk_offset = start;
	extent_info.disk_len = len;
	extent_info.data_offset = 0;
	extent_info.data_len = len;
	extent_info.file_offset = file_offset;
	extent_info.extent_buf = (char *)&stack_fi;
	extent_info.is_new_extent = true;
	extent_info.update_times = true;
	extent_info.qgroup_reserved = qgroup_released;
	extent_info.insertions = 0;

	path = btrfs_alloc_path();
	if (!path) {
		ret = -ENOMEM;
		goto free_qgroup;
	}

	ret = btrfs_replace_file_extents(inode, path, file_offset,
				     file_offset + len - 1, &extent_info,
				     &trans);
	btrfs_free_path(path);
	if (ret)
		goto free_qgroup;
	return trans;

free_qgroup:
	/*
	 * We have released qgroup data range at the beginning of the function,
	 * and normally qgroup_released bytes will be freed when committing
	 * transaction.
	 * But if we error out early, we have to free what we have released
	 * or we leak qgroup data reservation.
	 */
	btrfs_qgroup_free_refroot(inode->root->fs_info,
			btrfs_root_id(inode->root), qgroup_released,
			BTRFS_QGROUP_RSV_DATA);
	return ERR_PTR(ret);
}

static int __btrfs_prealloc_file_range(struct inode *inode, int mode,
				       u64 start, u64 num_bytes, u64 min_size,
				       loff_t actual_len, u64 *alloc_hint,
				       struct btrfs_trans_handle *trans)
{
	struct btrfs_fs_info *fs_info = inode_to_fs_info(inode);
	struct extent_map *em;
	struct btrfs_root *root = BTRFS_I(inode)->root;
	struct btrfs_key ins;
	u64 cur_offset = start;
	u64 clear_offset = start;
	u64 i_size;
	u64 cur_bytes;
	u64 last_alloc = (u64)-1;
	int ret = 0;
	bool own_trans = true;
	u64 end = start + num_bytes - 1;

	if (trans)
		own_trans = false;
	while (num_bytes > 0) {
		cur_bytes = min_t(u64, num_bytes, SZ_256M);
		cur_bytes = max(cur_bytes, min_size);
		/*
		 * If we are severely fragmented we could end up with really
		 * small allocations, so if the allocator is returning small
		 * chunks lets make its job easier by only searching for those
		 * sized chunks.
		 */
		cur_bytes = min(cur_bytes, last_alloc);
		ret = btrfs_reserve_extent(root, cur_bytes, cur_bytes,
				min_size, 0, *alloc_hint, &ins, 1, 0);
		if (ret)
			break;

		/*
		 * We've reserved this space, and thus converted it from
		 * ->bytes_may_use to ->bytes_reserved.  Any error that happens
		 * from here on out we will only need to clear our reservation
		 * for the remaining unreserved area, so advance our
		 * clear_offset by our extent size.
		 */
		clear_offset += ins.offset;

		last_alloc = ins.offset;
		trans = insert_prealloc_file_extent(trans, BTRFS_I(inode),
						    &ins, cur_offset);
		/*
		 * Now that we inserted the prealloc extent we can finally
		 * decrement the number of reservations in the block group.
		 * If we did it before, we could race with relocation and have
		 * relocation miss the reserved extent, making it fail later.
		 */
		btrfs_dec_block_group_reservations(fs_info, ins.objectid);
		if (IS_ERR(trans)) {
			ret = PTR_ERR(trans);
			btrfs_free_reserved_extent(fs_info, ins.objectid,
						   ins.offset, 0);
			break;
		}

		em = alloc_extent_map();
		if (!em) {
			btrfs_drop_extent_map_range(BTRFS_I(inode), cur_offset,
					    cur_offset + ins.offset - 1, false);
			btrfs_set_inode_full_sync(BTRFS_I(inode));
			goto next;
		}

		em->start = cur_offset;
		em->len = ins.offset;
		em->disk_bytenr = ins.objectid;
		em->offset = 0;
		em->disk_num_bytes = ins.offset;
		em->ram_bytes = ins.offset;
		em->flags |= EXTENT_FLAG_PREALLOC;
		em->generation = trans->transid;

		ret = btrfs_replace_extent_map_range(BTRFS_I(inode), em, true);
		free_extent_map(em);
next:
		num_bytes -= ins.offset;
		cur_offset += ins.offset;
		*alloc_hint = ins.objectid + ins.offset;

		inode_inc_iversion(inode);
		inode_set_ctime_current(inode);
		BTRFS_I(inode)->flags |= BTRFS_INODE_PREALLOC;
		if (!(mode & FALLOC_FL_KEEP_SIZE) &&
		    (actual_len > inode->i_size) &&
		    (cur_offset > inode->i_size)) {
			if (cur_offset > actual_len)
				i_size = actual_len;
			else
				i_size = cur_offset;
			i_size_write(inode, i_size);
			btrfs_inode_safe_disk_i_size_write(BTRFS_I(inode), 0);
		}

		ret = btrfs_update_inode(trans, BTRFS_I(inode));

		if (ret) {
			btrfs_abort_transaction(trans, ret);
			if (own_trans)
				btrfs_end_transaction(trans);
			break;
		}

		if (own_trans) {
			btrfs_end_transaction(trans);
			trans = NULL;
		}
	}
	if (clear_offset < end)
		btrfs_free_reserved_data_space(BTRFS_I(inode), NULL, clear_offset,
			end - clear_offset + 1);
	return ret;
}

int btrfs_prealloc_file_range(struct inode *inode, int mode,
			      u64 start, u64 num_bytes, u64 min_size,
			      loff_t actual_len, u64 *alloc_hint)
{
	return __btrfs_prealloc_file_range(inode, mode, start, num_bytes,
					   min_size, actual_len, alloc_hint,
					   NULL);
}

int btrfs_prealloc_file_range_trans(struct inode *inode,
				    struct btrfs_trans_handle *trans, int mode,
				    u64 start, u64 num_bytes, u64 min_size,
				    loff_t actual_len, u64 *alloc_hint)
{
	return __btrfs_prealloc_file_range(inode, mode, start, num_bytes,
					   min_size, actual_len, alloc_hint, trans);
}

static int btrfs_permission(struct mnt_idmap *idmap,
			    struct inode *inode, int mask)
{
	struct btrfs_root *root = BTRFS_I(inode)->root;
	umode_t mode = inode->i_mode;

	if (mask & MAY_WRITE &&
	    (S_ISREG(mode) || S_ISDIR(mode) || S_ISLNK(mode))) {
		if (btrfs_root_readonly(root))
			return -EROFS;
		if (BTRFS_I(inode)->flags & BTRFS_INODE_READONLY)
			return -EACCES;
	}
	return generic_permission(idmap, inode, mask);
}

static int btrfs_tmpfile(struct mnt_idmap *idmap, struct inode *dir,
			 struct file *file, umode_t mode)
{
	struct btrfs_fs_info *fs_info = inode_to_fs_info(dir);
	struct btrfs_trans_handle *trans;
	struct btrfs_root *root = BTRFS_I(dir)->root;
	struct inode *inode;
	struct btrfs_new_inode_args new_inode_args = {
		.dir = dir,
		.dentry = file->f_path.dentry,
		.orphan = true,
	};
	unsigned int trans_num_items;
	int ret;

	inode = new_inode(dir->i_sb);
	if (!inode)
		return -ENOMEM;
	inode_init_owner(idmap, inode, dir, mode);
	inode->i_fop = &btrfs_file_operations;
	inode->i_op = &btrfs_file_inode_operations;
	inode->i_mapping->a_ops = &btrfs_aops;

	new_inode_args.inode = inode;
	ret = btrfs_new_inode_prepare(&new_inode_args, &trans_num_items);
	if (ret)
		goto out_inode;

	trans = btrfs_start_transaction(root, trans_num_items);
	if (IS_ERR(trans)) {
		ret = PTR_ERR(trans);
		goto out_new_inode_args;
	}

	ret = btrfs_create_new_inode(trans, &new_inode_args);

	/*
	 * We set number of links to 0 in btrfs_create_new_inode(), and here we
	 * set it to 1 because d_tmpfile() will issue a warning if the count is
	 * 0, through:
	 *
	 *    d_tmpfile() -> inode_dec_link_count() -> drop_nlink()
	 */
	set_nlink(inode, 1);

	if (!ret) {
		d_tmpfile(file, inode);
		unlock_new_inode(inode);
		mark_inode_dirty(inode);
	}

	btrfs_end_transaction(trans);
	btrfs_btree_balance_dirty(fs_info);
out_new_inode_args:
	btrfs_new_inode_args_destroy(&new_inode_args);
out_inode:
	if (ret)
		iput(inode);
	return finish_open_simple(file, ret);
}

int btrfs_encoded_io_compression_from_extent(struct btrfs_fs_info *fs_info,
					     int compress_type)
{
	switch (compress_type) {
	case BTRFS_COMPRESS_NONE:
		return BTRFS_ENCODED_IO_COMPRESSION_NONE;
	case BTRFS_COMPRESS_ZLIB:
		return BTRFS_ENCODED_IO_COMPRESSION_ZLIB;
	case BTRFS_COMPRESS_LZO:
		/*
		 * The LZO format depends on the sector size. 64K is the maximum
		 * sector size that we support.
		 */
		if (fs_info->sectorsize < SZ_4K || fs_info->sectorsize > SZ_64K)
			return -EINVAL;
		return BTRFS_ENCODED_IO_COMPRESSION_LZO_4K +
		       (fs_info->sectorsize_bits - 12);
	case BTRFS_COMPRESS_ZSTD:
		return BTRFS_ENCODED_IO_COMPRESSION_ZSTD;
	default:
		return -EUCLEAN;
	}
}

static ssize_t btrfs_encoded_read_inline(
				struct kiocb *iocb,
				struct iov_iter *iter, u64 start,
				u64 lockend,
				struct extent_state **cached_state,
				u64 extent_start, size_t count,
				struct btrfs_ioctl_encoded_io_args *encoded,
				bool *unlocked)
{
	struct btrfs_inode *inode = BTRFS_I(file_inode(iocb->ki_filp));
	struct btrfs_root *root = inode->root;
	struct btrfs_fs_info *fs_info = root->fs_info;
	struct extent_io_tree *io_tree = &inode->io_tree;
	struct btrfs_path *path;
	struct extent_buffer *leaf;
	struct btrfs_file_extent_item *item;
	u64 ram_bytes;
	unsigned long ptr;
	void *tmp;
	ssize_t ret;
	const bool nowait = (iocb->ki_flags & IOCB_NOWAIT);

	path = btrfs_alloc_path();
	if (!path) {
		ret = -ENOMEM;
		goto out;
	}

	path->nowait = nowait;

	ret = btrfs_lookup_file_extent(NULL, root, path, btrfs_ino(inode),
				       extent_start, 0);
	if (ret) {
		if (ret > 0) {
			/* The extent item disappeared? */
			ret = -EIO;
		}
		goto out;
	}
	leaf = path->nodes[0];
	item = btrfs_item_ptr(leaf, path->slots[0], struct btrfs_file_extent_item);

	ram_bytes = btrfs_file_extent_ram_bytes(leaf, item);
	ptr = btrfs_file_extent_inline_start(item);

	encoded->len = min_t(u64, extent_start + ram_bytes,
			     inode->vfs_inode.i_size) - iocb->ki_pos;
	ret = btrfs_encoded_io_compression_from_extent(fs_info,
				 btrfs_file_extent_compression(leaf, item));
	if (ret < 0)
		goto out;
	encoded->compression = ret;
	if (encoded->compression) {
		size_t inline_size;

		inline_size = btrfs_file_extent_inline_item_len(leaf,
								path->slots[0]);
		if (inline_size > count) {
			ret = -ENOBUFS;
			goto out;
		}
		count = inline_size;
		encoded->unencoded_len = ram_bytes;
		encoded->unencoded_offset = iocb->ki_pos - extent_start;
	} else {
		count = min_t(u64, count, encoded->len);
		encoded->len = count;
		encoded->unencoded_len = count;
		ptr += iocb->ki_pos - extent_start;
	}

	tmp = kmalloc(count, GFP_NOFS);
	if (!tmp) {
		ret = -ENOMEM;
		goto out;
	}
	read_extent_buffer(leaf, tmp, ptr, count);
	btrfs_release_path(path);
	unlock_extent(io_tree, start, lockend, cached_state);
	btrfs_inode_unlock(inode, BTRFS_ILOCK_SHARED);
	*unlocked = true;

	ret = copy_to_iter(tmp, count, iter);
	if (ret != count)
		ret = -EFAULT;
	kfree(tmp);
out:
	btrfs_free_path(path);
	return ret;
}

struct btrfs_encoded_read_private {
	struct completion done;
	void *uring_ctx;
	refcount_t pending_refs;
	blk_status_t status;
};

static void btrfs_encoded_read_endio(struct btrfs_bio *bbio)
{
	struct btrfs_encoded_read_private *priv = bbio->private;

	if (bbio->bio.bi_status) {
		/*
		 * The memory barrier implied by the atomic_dec_return() here
		 * pairs with the memory barrier implied by the
		 * atomic_dec_return() or io_wait_event() in
		 * btrfs_encoded_read_regular_fill_pages() to ensure that this
		 * write is observed before the load of status in
		 * btrfs_encoded_read_regular_fill_pages().
		 */
		WRITE_ONCE(priv->status, bbio->bio.bi_status);
	}
	if (refcount_dec_and_test(&priv->pending_refs)) {
		int err = blk_status_to_errno(READ_ONCE(priv->status));

		if (priv->uring_ctx) {
			btrfs_uring_read_extent_endio(priv->uring_ctx, err);
			kfree(priv);
		} else {
			complete(&priv->done);
		}
	}
	bio_put(&bbio->bio);
}

int btrfs_encoded_read_regular_fill_pages(struct btrfs_inode *inode,
					  u64 disk_bytenr, u64 disk_io_size,
					  struct page **pages, void *uring_ctx)
{
	struct btrfs_fs_info *fs_info = inode->root->fs_info;
	struct btrfs_encoded_read_private *priv;
	unsigned long i = 0;
	struct btrfs_bio *bbio;
	int ret;

	priv = kmalloc(sizeof(struct btrfs_encoded_read_private), GFP_NOFS);
	if (!priv)
		return -ENOMEM;

	init_completion(&priv->done);
	refcount_set(&priv->pending_refs, 1);
	priv->status = 0;
	priv->uring_ctx = uring_ctx;

	bbio = btrfs_bio_alloc(BIO_MAX_VECS, REQ_OP_READ, fs_info,
			       btrfs_encoded_read_endio, priv);
	bbio->bio.bi_iter.bi_sector = disk_bytenr >> SECTOR_SHIFT;
	bbio->inode = inode;

	do {
		size_t bytes = min_t(u64, disk_io_size, PAGE_SIZE);

		if (bio_add_page(&bbio->bio, pages[i], bytes, 0) < bytes) {
			refcount_inc(&priv->pending_refs);
			btrfs_submit_bbio(bbio, 0);

			bbio = btrfs_bio_alloc(BIO_MAX_VECS, REQ_OP_READ, fs_info,
					       btrfs_encoded_read_endio, priv);
			bbio->bio.bi_iter.bi_sector = disk_bytenr >> SECTOR_SHIFT;
			bbio->inode = inode;
			continue;
		}

		i++;
		disk_bytenr += bytes;
		disk_io_size -= bytes;
	} while (disk_io_size);

	refcount_inc(&priv->pending_refs);
	btrfs_submit_bbio(bbio, 0);

	if (uring_ctx) {
		if (refcount_dec_and_test(&priv->pending_refs)) {
			ret = blk_status_to_errno(READ_ONCE(priv->status));
			btrfs_uring_read_extent_endio(uring_ctx, ret);
			kfree(priv);
			return ret;
		}

		return -EIOCBQUEUED;
	} else {
		if (!refcount_dec_and_test(&priv->pending_refs))
			wait_for_completion_io(&priv->done);
		/* See btrfs_encoded_read_endio() for ordering. */
		ret = blk_status_to_errno(READ_ONCE(priv->status));
		kfree(priv);
		return ret;
	}
}

ssize_t btrfs_encoded_read_regular(struct kiocb *iocb, struct iov_iter *iter,
				   u64 start, u64 lockend,
				   struct extent_state **cached_state,
				   u64 disk_bytenr, u64 disk_io_size,
				   size_t count, bool compressed, bool *unlocked)
{
	struct btrfs_inode *inode = BTRFS_I(file_inode(iocb->ki_filp));
	struct extent_io_tree *io_tree = &inode->io_tree;
	struct page **pages;
	unsigned long nr_pages, i;
	u64 cur;
	size_t page_offset;
	ssize_t ret;

	nr_pages = DIV_ROUND_UP(disk_io_size, PAGE_SIZE);
	pages = kcalloc(nr_pages, sizeof(struct page *), GFP_NOFS);
	if (!pages)
		return -ENOMEM;
	ret = btrfs_alloc_page_array(nr_pages, pages, false);
	if (ret) {
		ret = -ENOMEM;
		goto out;
		}

	ret = btrfs_encoded_read_regular_fill_pages(inode, disk_bytenr,
						    disk_io_size, pages, NULL);
	if (ret)
		goto out;

	unlock_extent(io_tree, start, lockend, cached_state);
	btrfs_inode_unlock(inode, BTRFS_ILOCK_SHARED);
	*unlocked = true;

	if (compressed) {
		i = 0;
		page_offset = 0;
	} else {
		i = (iocb->ki_pos - start) >> PAGE_SHIFT;
		page_offset = (iocb->ki_pos - start) & (PAGE_SIZE - 1);
	}
	cur = 0;
	while (cur < count) {
		size_t bytes = min_t(size_t, count - cur,
				     PAGE_SIZE - page_offset);

		if (copy_page_to_iter(pages[i], page_offset, bytes,
				      iter) != bytes) {
			ret = -EFAULT;
			goto out;
		}
		i++;
		cur += bytes;
		page_offset = 0;
	}
	ret = count;
out:
	for (i = 0; i < nr_pages; i++) {
		if (pages[i])
			__free_page(pages[i]);
	}
	kfree(pages);
	return ret;
}

ssize_t btrfs_encoded_read(struct kiocb *iocb, struct iov_iter *iter,
			   struct btrfs_ioctl_encoded_io_args *encoded,
			   struct extent_state **cached_state,
			   u64 *disk_bytenr, u64 *disk_io_size)
{
	struct btrfs_inode *inode = BTRFS_I(file_inode(iocb->ki_filp));
	struct btrfs_fs_info *fs_info = inode->root->fs_info;
	struct extent_io_tree *io_tree = &inode->io_tree;
	ssize_t ret;
	size_t count = iov_iter_count(iter);
	u64 start, lockend;
	struct extent_map *em;
	const bool nowait = (iocb->ki_flags & IOCB_NOWAIT);
	bool unlocked = false;

	file_accessed(iocb->ki_filp);

	ret = btrfs_inode_lock(inode,
			       BTRFS_ILOCK_SHARED | (nowait ? BTRFS_ILOCK_TRY : 0));
	if (ret)
		return ret;

	if (iocb->ki_pos >= inode->vfs_inode.i_size) {
		btrfs_inode_unlock(inode, BTRFS_ILOCK_SHARED);
		return 0;
	}
	start = ALIGN_DOWN(iocb->ki_pos, fs_info->sectorsize);
	/*
	 * We don't know how long the extent containing iocb->ki_pos is, but if
	 * it's compressed we know that it won't be longer than this.
	 */
	lockend = start + BTRFS_MAX_UNCOMPRESSED - 1;

	if (nowait) {
		struct btrfs_ordered_extent *ordered;

		if (filemap_range_needs_writeback(inode->vfs_inode.i_mapping,
						  start, lockend)) {
			ret = -EAGAIN;
			goto out_unlock_inode;
		}

		if (!try_lock_extent(io_tree, start, lockend, cached_state)) {
			ret = -EAGAIN;
			goto out_unlock_inode;
		}

		ordered = btrfs_lookup_ordered_range(inode, start,
						     lockend - start + 1);
		if (ordered) {
			btrfs_put_ordered_extent(ordered);
			unlock_extent(io_tree, start, lockend, cached_state);
			ret = -EAGAIN;
			goto out_unlock_inode;
		}
	} else {
		for (;;) {
			struct btrfs_ordered_extent *ordered;

			ret = btrfs_wait_ordered_range(inode, start,
						       lockend - start + 1);
			if (ret)
				goto out_unlock_inode;

			lock_extent(io_tree, start, lockend, cached_state);
			ordered = btrfs_lookup_ordered_range(inode, start,
							     lockend - start + 1);
			if (!ordered)
				break;
			btrfs_put_ordered_extent(ordered);
			unlock_extent(io_tree, start, lockend, cached_state);
			cond_resched();
		}
	}

	em = btrfs_get_extent(inode, NULL, start, lockend - start + 1);
	if (IS_ERR(em)) {
		ret = PTR_ERR(em);
		goto out_unlock_extent;
	}

	if (em->disk_bytenr == EXTENT_MAP_INLINE) {
		u64 extent_start = em->start;

		/*
		 * For inline extents we get everything we need out of the
		 * extent item.
		 */
		free_extent_map(em);
		em = NULL;
		ret = btrfs_encoded_read_inline(iocb, iter, start, lockend,
						cached_state, extent_start,
						count, encoded, &unlocked);
		goto out_unlock_extent;
	}

	/*
	 * We only want to return up to EOF even if the extent extends beyond
	 * that.
	 */
	encoded->len = min_t(u64, extent_map_end(em),
			     inode->vfs_inode.i_size) - iocb->ki_pos;
	if (em->disk_bytenr == EXTENT_MAP_HOLE ||
	    (em->flags & EXTENT_FLAG_PREALLOC)) {
		*disk_bytenr = EXTENT_MAP_HOLE;
		count = min_t(u64, count, encoded->len);
		encoded->len = count;
		encoded->unencoded_len = count;
	} else if (extent_map_is_compressed(em)) {
		*disk_bytenr = em->disk_bytenr;
		/*
		 * Bail if the buffer isn't large enough to return the whole
		 * compressed extent.
		 */
		if (em->disk_num_bytes > count) {
			ret = -ENOBUFS;
			goto out_em;
		}
		*disk_io_size = em->disk_num_bytes;
		count = em->disk_num_bytes;
		encoded->unencoded_len = em->ram_bytes;
		encoded->unencoded_offset = iocb->ki_pos - (em->start - em->offset);
		ret = btrfs_encoded_io_compression_from_extent(fs_info,
							       extent_map_compression(em));
		if (ret < 0)
			goto out_em;
		encoded->compression = ret;
	} else {
		*disk_bytenr = extent_map_block_start(em) + (start - em->start);
		if (encoded->len > count)
			encoded->len = count;
		/*
		 * Don't read beyond what we locked. This also limits the page
		 * allocations that we'll do.
		 */
		*disk_io_size = min(lockend + 1, iocb->ki_pos + encoded->len) - start;
		count = start + *disk_io_size - iocb->ki_pos;
		encoded->len = count;
		encoded->unencoded_len = count;
		*disk_io_size = ALIGN(*disk_io_size, fs_info->sectorsize);
	}
	free_extent_map(em);
	em = NULL;

	if (*disk_bytenr == EXTENT_MAP_HOLE) {
		unlock_extent(io_tree, start, lockend, cached_state);
		btrfs_inode_unlock(inode, BTRFS_ILOCK_SHARED);
		unlocked = true;
		ret = iov_iter_zero(count, iter);
		if (ret != count)
			ret = -EFAULT;
	} else {
		ret = -EIOCBQUEUED;
		goto out_unlock_extent;
	}

out_em:
	free_extent_map(em);
out_unlock_extent:
	/* Leave inode and extent locked if we need to do a read. */
	if (!unlocked && ret != -EIOCBQUEUED)
		unlock_extent(io_tree, start, lockend, cached_state);
out_unlock_inode:
	if (!unlocked && ret != -EIOCBQUEUED)
		btrfs_inode_unlock(inode, BTRFS_ILOCK_SHARED);
	return ret;
}

ssize_t btrfs_do_encoded_write(struct kiocb *iocb, struct iov_iter *from,
			       const struct btrfs_ioctl_encoded_io_args *encoded)
{
	struct btrfs_inode *inode = BTRFS_I(file_inode(iocb->ki_filp));
	struct btrfs_root *root = inode->root;
	struct btrfs_fs_info *fs_info = root->fs_info;
	struct extent_io_tree *io_tree = &inode->io_tree;
	struct extent_changeset *data_reserved = NULL;
	struct extent_state *cached_state = NULL;
	struct btrfs_ordered_extent *ordered;
	struct btrfs_file_extent file_extent;
	int compression;
	size_t orig_count;
	u64 start, end;
	u64 num_bytes, ram_bytes, disk_num_bytes;
	unsigned long nr_folios, i;
	struct folio **folios;
	struct btrfs_key ins;
	bool extent_reserved = false;
	struct extent_map *em;
	ssize_t ret;

	switch (encoded->compression) {
	case BTRFS_ENCODED_IO_COMPRESSION_ZLIB:
		compression = BTRFS_COMPRESS_ZLIB;
		break;
	case BTRFS_ENCODED_IO_COMPRESSION_ZSTD:
		compression = BTRFS_COMPRESS_ZSTD;
		break;
	case BTRFS_ENCODED_IO_COMPRESSION_LZO_4K:
	case BTRFS_ENCODED_IO_COMPRESSION_LZO_8K:
	case BTRFS_ENCODED_IO_COMPRESSION_LZO_16K:
	case BTRFS_ENCODED_IO_COMPRESSION_LZO_32K:
	case BTRFS_ENCODED_IO_COMPRESSION_LZO_64K:
		/* The sector size must match for LZO. */
		if (encoded->compression -
		    BTRFS_ENCODED_IO_COMPRESSION_LZO_4K + 12 !=
		    fs_info->sectorsize_bits)
			return -EINVAL;
		compression = BTRFS_COMPRESS_LZO;
		break;
	default:
		return -EINVAL;
	}
	if (encoded->encryption != BTRFS_ENCODED_IO_ENCRYPTION_NONE)
		return -EINVAL;

	/*
	 * Compressed extents should always have checksums, so error out if we
	 * have a NOCOW file or inode was created while mounted with NODATASUM.
	 */
	if (inode->flags & BTRFS_INODE_NODATASUM)
		return -EINVAL;

	orig_count = iov_iter_count(from);

	/* The extent size must be sane. */
	if (encoded->unencoded_len > BTRFS_MAX_UNCOMPRESSED ||
	    orig_count > BTRFS_MAX_COMPRESSED || orig_count == 0)
		return -EINVAL;

	/*
	 * The compressed data must be smaller than the decompressed data.
	 *
	 * It's of course possible for data to compress to larger or the same
	 * size, but the buffered I/O path falls back to no compression for such
	 * data, and we don't want to break any assumptions by creating these
	 * extents.
	 *
	 * Note that this is less strict than the current check we have that the
	 * compressed data must be at least one sector smaller than the
	 * decompressed data. We only want to enforce the weaker requirement
	 * from old kernels that it is at least one byte smaller.
	 */
	if (orig_count >= encoded->unencoded_len)
		return -EINVAL;

	/* The extent must start on a sector boundary. */
	start = iocb->ki_pos;
	if (!IS_ALIGNED(start, fs_info->sectorsize))
		return -EINVAL;

	/*
	 * The extent must end on a sector boundary. However, we allow a write
	 * which ends at or extends i_size to have an unaligned length; we round
	 * up the extent size and set i_size to the unaligned end.
	 */
	if (start + encoded->len < inode->vfs_inode.i_size &&
	    !IS_ALIGNED(start + encoded->len, fs_info->sectorsize))
		return -EINVAL;

	/* Finally, the offset in the unencoded data must be sector-aligned. */
	if (!IS_ALIGNED(encoded->unencoded_offset, fs_info->sectorsize))
		return -EINVAL;

	num_bytes = ALIGN(encoded->len, fs_info->sectorsize);
	ram_bytes = ALIGN(encoded->unencoded_len, fs_info->sectorsize);
	end = start + num_bytes - 1;

	/*
	 * If the extent cannot be inline, the compressed data on disk must be
	 * sector-aligned. For convenience, we extend it with zeroes if it
	 * isn't.
	 */
	disk_num_bytes = ALIGN(orig_count, fs_info->sectorsize);
	nr_folios = DIV_ROUND_UP(disk_num_bytes, PAGE_SIZE);
	folios = kvcalloc(nr_folios, sizeof(struct folio *), GFP_KERNEL_ACCOUNT);
	if (!folios)
		return -ENOMEM;
	for (i = 0; i < nr_folios; i++) {
		size_t bytes = min_t(size_t, PAGE_SIZE, iov_iter_count(from));
		char *kaddr;

		folios[i] = folio_alloc(GFP_KERNEL_ACCOUNT, 0);
		if (!folios[i]) {
			ret = -ENOMEM;
			goto out_folios;
		}
		kaddr = kmap_local_folio(folios[i], 0);
		if (copy_from_iter(kaddr, bytes, from) != bytes) {
			kunmap_local(kaddr);
			ret = -EFAULT;
			goto out_folios;
		}
		if (bytes < PAGE_SIZE)
			memset(kaddr + bytes, 0, PAGE_SIZE - bytes);
		kunmap_local(kaddr);
	}

	for (;;) {
		struct btrfs_ordered_extent *ordered;

		ret = btrfs_wait_ordered_range(inode, start, num_bytes);
		if (ret)
			goto out_folios;
		ret = invalidate_inode_pages2_range(inode->vfs_inode.i_mapping,
						    start >> PAGE_SHIFT,
						    end >> PAGE_SHIFT);
		if (ret)
			goto out_folios;
		lock_extent(io_tree, start, end, &cached_state);
		ordered = btrfs_lookup_ordered_range(inode, start, num_bytes);
		if (!ordered &&
		    !filemap_range_has_page(inode->vfs_inode.i_mapping, start, end))
			break;
		if (ordered)
			btrfs_put_ordered_extent(ordered);
		unlock_extent(io_tree, start, end, &cached_state);
		cond_resched();
	}

	/*
	 * We don't use the higher-level delalloc space functions because our
	 * num_bytes and disk_num_bytes are different.
	 */
	ret = btrfs_alloc_data_chunk_ondemand(inode, disk_num_bytes);
	if (ret)
		goto out_unlock;
	ret = btrfs_qgroup_reserve_data(inode, &data_reserved, start, num_bytes);
	if (ret)
		goto out_free_data_space;
	ret = btrfs_delalloc_reserve_metadata(inode, num_bytes, disk_num_bytes,
					      false);
	if (ret)
		goto out_qgroup_free_data;

	/* Try an inline extent first. */
	if (encoded->unencoded_len == encoded->len &&
	    encoded->unencoded_offset == 0 &&
	    can_cow_file_range_inline(inode, start, encoded->len, orig_count)) {
		ret = __cow_file_range_inline(inode, encoded->len,
					      orig_count, compression, folios[0],
					      true);
		if (ret <= 0) {
			if (ret == 0)
				ret = orig_count;
			goto out_delalloc_release;
		}
	}

	ret = btrfs_reserve_extent(root, disk_num_bytes, disk_num_bytes,
				   disk_num_bytes, 0, 0, &ins, 1, 1);
	if (ret)
		goto out_delalloc_release;
	extent_reserved = true;

	file_extent.disk_bytenr = ins.objectid;
	file_extent.disk_num_bytes = ins.offset;
	file_extent.num_bytes = num_bytes;
	file_extent.ram_bytes = ram_bytes;
	file_extent.offset = encoded->unencoded_offset;
	file_extent.compression = compression;
	em = btrfs_create_io_em(inode, start, &file_extent, BTRFS_ORDERED_COMPRESSED);
	if (IS_ERR(em)) {
		ret = PTR_ERR(em);
		goto out_free_reserved;
	}
	free_extent_map(em);

	ordered = btrfs_alloc_ordered_extent(inode, start, &file_extent,
				       (1 << BTRFS_ORDERED_ENCODED) |
				       (1 << BTRFS_ORDERED_COMPRESSED));
	if (IS_ERR(ordered)) {
		btrfs_drop_extent_map_range(inode, start, end, false);
		ret = PTR_ERR(ordered);
		goto out_free_reserved;
	}
	btrfs_dec_block_group_reservations(fs_info, ins.objectid);

	if (start + encoded->len > inode->vfs_inode.i_size)
		i_size_write(&inode->vfs_inode, start + encoded->len);

	unlock_extent(io_tree, start, end, &cached_state);

	btrfs_delalloc_release_extents(inode, num_bytes);

	btrfs_submit_compressed_write(ordered, folios, nr_folios, 0, false);
	ret = orig_count;
	goto out;

out_free_reserved:
	btrfs_dec_block_group_reservations(fs_info, ins.objectid);
	btrfs_free_reserved_extent(fs_info, ins.objectid, ins.offset, 1);
out_delalloc_release:
	btrfs_delalloc_release_extents(inode, num_bytes);
	btrfs_delalloc_release_metadata(inode, disk_num_bytes, ret < 0);
out_qgroup_free_data:
	if (ret < 0)
		btrfs_qgroup_free_data(inode, data_reserved, start, num_bytes, NULL);
out_free_data_space:
	/*
	 * If btrfs_reserve_extent() succeeded, then we already decremented
	 * bytes_may_use.
	 */
	if (!extent_reserved)
		btrfs_free_reserved_data_space_noquota(fs_info, disk_num_bytes);
out_unlock:
	unlock_extent(io_tree, start, end, &cached_state);
out_folios:
	for (i = 0; i < nr_folios; i++) {
		if (folios[i])
			folio_put(folios[i]);
	}
	kvfree(folios);
out:
	if (ret >= 0)
		iocb->ki_pos += encoded->len;
	return ret;
}

#ifdef CONFIG_SWAP
/*
 * Add an entry indicating a block group or device which is pinned by a
 * swapfile. Returns 0 on success, 1 if there is already an entry for it, or a
 * negative errno on failure.
 */
static int btrfs_add_swapfile_pin(struct inode *inode, void *ptr,
				  bool is_block_group)
{
	struct btrfs_fs_info *fs_info = BTRFS_I(inode)->root->fs_info;
	struct btrfs_swapfile_pin *sp, *entry;
	struct rb_node **p;
	struct rb_node *parent = NULL;

	sp = kmalloc(sizeof(*sp), GFP_NOFS);
	if (!sp)
		return -ENOMEM;
	sp->ptr = ptr;
	sp->inode = inode;
	sp->is_block_group = is_block_group;
	sp->bg_extent_count = 1;

	spin_lock(&fs_info->swapfile_pins_lock);
	p = &fs_info->swapfile_pins.rb_node;
	while (*p) {
		parent = *p;
		entry = rb_entry(parent, struct btrfs_swapfile_pin, node);
		if (sp->ptr < entry->ptr ||
		    (sp->ptr == entry->ptr && sp->inode < entry->inode)) {
			p = &(*p)->rb_left;
		} else if (sp->ptr > entry->ptr ||
			   (sp->ptr == entry->ptr && sp->inode > entry->inode)) {
			p = &(*p)->rb_right;
		} else {
			if (is_block_group)
				entry->bg_extent_count++;
			spin_unlock(&fs_info->swapfile_pins_lock);
			kfree(sp);
			return 1;
		}
	}
	rb_link_node(&sp->node, parent, p);
	rb_insert_color(&sp->node, &fs_info->swapfile_pins);
	spin_unlock(&fs_info->swapfile_pins_lock);
	return 0;
}

/* Free all of the entries pinned by this swapfile. */
static void btrfs_free_swapfile_pins(struct inode *inode)
{
	struct btrfs_fs_info *fs_info = BTRFS_I(inode)->root->fs_info;
	struct btrfs_swapfile_pin *sp;
	struct rb_node *node, *next;

	spin_lock(&fs_info->swapfile_pins_lock);
	node = rb_first(&fs_info->swapfile_pins);
	while (node) {
		next = rb_next(node);
		sp = rb_entry(node, struct btrfs_swapfile_pin, node);
		if (sp->inode == inode) {
			rb_erase(&sp->node, &fs_info->swapfile_pins);
			if (sp->is_block_group) {
				btrfs_dec_block_group_swap_extents(sp->ptr,
							   sp->bg_extent_count);
				btrfs_put_block_group(sp->ptr);
			}
			kfree(sp);
		}
		node = next;
	}
	spin_unlock(&fs_info->swapfile_pins_lock);
}

struct btrfs_swap_info {
	u64 start;
	u64 block_start;
	u64 block_len;
	u64 lowest_ppage;
	u64 highest_ppage;
	unsigned long nr_pages;
	int nr_extents;
};

static int btrfs_add_swap_extent(struct swap_info_struct *sis,
				 struct btrfs_swap_info *bsi)
{
	unsigned long nr_pages;
	unsigned long max_pages;
	u64 first_ppage, first_ppage_reported, next_ppage;
	int ret;

	/*
	 * Our swapfile may have had its size extended after the swap header was
	 * written. In that case activating the swapfile should not go beyond
	 * the max size set in the swap header.
	 */
	if (bsi->nr_pages >= sis->max)
		return 0;

	max_pages = sis->max - bsi->nr_pages;
	first_ppage = PAGE_ALIGN(bsi->block_start) >> PAGE_SHIFT;
	next_ppage = PAGE_ALIGN_DOWN(bsi->block_start + bsi->block_len) >> PAGE_SHIFT;

	if (first_ppage >= next_ppage)
		return 0;
	nr_pages = next_ppage - first_ppage;
	nr_pages = min(nr_pages, max_pages);

	first_ppage_reported = first_ppage;
	if (bsi->start == 0)
		first_ppage_reported++;
	if (bsi->lowest_ppage > first_ppage_reported)
		bsi->lowest_ppage = first_ppage_reported;
	if (bsi->highest_ppage < (next_ppage - 1))
		bsi->highest_ppage = next_ppage - 1;

	ret = add_swap_extent(sis, bsi->nr_pages, nr_pages, first_ppage);
	if (ret < 0)
		return ret;
	bsi->nr_extents += ret;
	bsi->nr_pages += nr_pages;
	return 0;
}

static void btrfs_swap_deactivate(struct file *file)
{
	struct inode *inode = file_inode(file);

	btrfs_free_swapfile_pins(inode);
	atomic_dec(&BTRFS_I(inode)->root->nr_swapfiles);
}

static int btrfs_swap_activate(struct swap_info_struct *sis, struct file *file,
			       sector_t *span)
{
	struct inode *inode = file_inode(file);
	struct btrfs_root *root = BTRFS_I(inode)->root;
	struct btrfs_fs_info *fs_info = root->fs_info;
	struct extent_io_tree *io_tree = &BTRFS_I(inode)->io_tree;
	struct extent_state *cached_state = NULL;
	struct btrfs_chunk_map *map = NULL;
	struct btrfs_device *device = NULL;
	struct btrfs_swap_info bsi = {
		.lowest_ppage = (sector_t)-1ULL,
	};
	struct btrfs_backref_share_check_ctx *backref_ctx = NULL;
	struct btrfs_path *path = NULL;
	int ret = 0;
	u64 isize;
	u64 prev_extent_end = 0;

	/*
	 * Acquire the inode's mmap lock to prevent races with memory mapped
	 * writes, as they could happen after we flush delalloc below and before
	 * we lock the extent range further below. The inode was already locked
	 * up in the call chain.
	 */
	btrfs_assert_inode_locked(BTRFS_I(inode));
	down_write(&BTRFS_I(inode)->i_mmap_lock);

	/*
	 * If the swap file was just created, make sure delalloc is done. If the
	 * file changes again after this, the user is doing something stupid and
	 * we don't really care.
	 */
	ret = btrfs_wait_ordered_range(BTRFS_I(inode), 0, (u64)-1);
	if (ret)
		goto out_unlock_mmap;

	/*
	 * The inode is locked, so these flags won't change after we check them.
	 */
	if (BTRFS_I(inode)->flags & BTRFS_INODE_COMPRESS) {
		btrfs_warn(fs_info, "swapfile must not be compressed");
		ret = -EINVAL;
		goto out_unlock_mmap;
	}
	if (!(BTRFS_I(inode)->flags & BTRFS_INODE_NODATACOW)) {
		btrfs_warn(fs_info, "swapfile must not be copy-on-write");
		ret = -EINVAL;
		goto out_unlock_mmap;
	}
	if (!(BTRFS_I(inode)->flags & BTRFS_INODE_NODATASUM)) {
		btrfs_warn(fs_info, "swapfile must not be checksummed");
		ret = -EINVAL;
		goto out_unlock_mmap;
	}

	path = btrfs_alloc_path();
	backref_ctx = btrfs_alloc_backref_share_check_ctx();
	if (!path || !backref_ctx) {
		ret = -ENOMEM;
		goto out_unlock_mmap;
	}

	/*
	 * Balance or device remove/replace/resize can move stuff around from
	 * under us. The exclop protection makes sure they aren't running/won't
	 * run concurrently while we are mapping the swap extents, and
	 * fs_info->swapfile_pins prevents them from running while the swap
	 * file is active and moving the extents. Note that this also prevents
	 * a concurrent device add which isn't actually necessary, but it's not
	 * really worth the trouble to allow it.
	 */
	if (!btrfs_exclop_start(fs_info, BTRFS_EXCLOP_SWAP_ACTIVATE)) {
		btrfs_warn(fs_info,
	   "cannot activate swapfile while exclusive operation is running");
		ret = -EBUSY;
		goto out_unlock_mmap;
	}

	/*
	 * Prevent snapshot creation while we are activating the swap file.
	 * We do not want to race with snapshot creation. If snapshot creation
	 * already started before we bumped nr_swapfiles from 0 to 1 and
	 * completes before the first write into the swap file after it is
	 * activated, than that write would fallback to COW.
	 */
	if (!btrfs_drew_try_write_lock(&root->snapshot_lock)) {
		btrfs_exclop_finish(fs_info);
		btrfs_warn(fs_info,
	   "cannot activate swapfile because snapshot creation is in progress");
		ret = -EINVAL;
		goto out_unlock_mmap;
	}
	/*
	 * Snapshots can create extents which require COW even if NODATACOW is
	 * set. We use this counter to prevent snapshots. We must increment it
	 * before walking the extents because we don't want a concurrent
	 * snapshot to run after we've already checked the extents.
	 *
	 * It is possible that subvolume is marked for deletion but still not
	 * removed yet. To prevent this race, we check the root status before
	 * activating the swapfile.
	 */
	spin_lock(&root->root_item_lock);
	if (btrfs_root_dead(root)) {
		spin_unlock(&root->root_item_lock);

		btrfs_drew_write_unlock(&root->snapshot_lock);
		btrfs_exclop_finish(fs_info);
		btrfs_warn(fs_info,
		"cannot activate swapfile because subvolume %llu is being deleted",
			btrfs_root_id(root));
		ret = -EPERM;
		goto out_unlock_mmap;
	}
	atomic_inc(&root->nr_swapfiles);
	spin_unlock(&root->root_item_lock);

	isize = ALIGN_DOWN(inode->i_size, fs_info->sectorsize);

	lock_extent(io_tree, 0, isize - 1, &cached_state);
	while (prev_extent_end < isize) {
		struct btrfs_key key;
		struct extent_buffer *leaf;
		struct btrfs_file_extent_item *ei;
		struct btrfs_block_group *bg;
		u64 logical_block_start;
		u64 physical_block_start;
		u64 extent_gen;
		u64 disk_bytenr;
		u64 len;

		key.objectid = btrfs_ino(BTRFS_I(inode));
		key.type = BTRFS_EXTENT_DATA_KEY;
		key.offset = prev_extent_end;

		ret = btrfs_search_slot(NULL, root, &key, path, 0, 0);
		if (ret < 0)
			goto out;

		/*
		 * If key not found it means we have an implicit hole (NO_HOLES
		 * is enabled).
		 */
		if (ret > 0) {
			btrfs_warn(fs_info, "swapfile must not have holes");
			ret = -EINVAL;
			goto out;
		}

		leaf = path->nodes[0];
		ei = btrfs_item_ptr(leaf, path->slots[0], struct btrfs_file_extent_item);

		if (btrfs_file_extent_type(leaf, ei) == BTRFS_FILE_EXTENT_INLINE) {
			/*
			 * It's unlikely we'll ever actually find ourselves
			 * here, as a file small enough to fit inline won't be
			 * big enough to store more than the swap header, but in
			 * case something changes in the future, let's catch it
			 * here rather than later.
			 */
			btrfs_warn(fs_info, "swapfile must not be inline");
			ret = -EINVAL;
			goto out;
		}

		if (btrfs_file_extent_compression(leaf, ei) != BTRFS_COMPRESS_NONE) {
			btrfs_warn(fs_info, "swapfile must not be compressed");
			ret = -EINVAL;
			goto out;
		}

		disk_bytenr = btrfs_file_extent_disk_bytenr(leaf, ei);
		if (disk_bytenr == 0) {
			btrfs_warn(fs_info, "swapfile must not have holes");
			ret = -EINVAL;
			goto out;
		}

		logical_block_start = disk_bytenr + btrfs_file_extent_offset(leaf, ei);
		extent_gen = btrfs_file_extent_generation(leaf, ei);
		prev_extent_end = btrfs_file_extent_end(path);

		if (prev_extent_end > isize)
			len = isize - key.offset;
		else
			len = btrfs_file_extent_num_bytes(leaf, ei);

		backref_ctx->curr_leaf_bytenr = leaf->start;

		/*
		 * Don't need the path anymore, release to avoid deadlocks when
		 * calling btrfs_is_data_extent_shared() because when joining a
		 * transaction it can block waiting for the current one's commit
		 * which in turn may be trying to lock the same leaf to flush
		 * delayed items for example.
		 */
		btrfs_release_path(path);

		ret = btrfs_is_data_extent_shared(BTRFS_I(inode), disk_bytenr,
						  extent_gen, backref_ctx);
		if (ret < 0) {
			goto out;
		} else if (ret > 0) {
			btrfs_warn(fs_info,
				   "swapfile must not be copy-on-write");
			ret = -EINVAL;
			goto out;
		}

		map = btrfs_get_chunk_map(fs_info, logical_block_start, len);
		if (IS_ERR(map)) {
			ret = PTR_ERR(map);
			goto out;
		}

		if (map->type & BTRFS_BLOCK_GROUP_PROFILE_MASK) {
			btrfs_warn(fs_info,
				   "swapfile must have single data profile");
			ret = -EINVAL;
			goto out;
		}

		if (device == NULL) {
			device = map->stripes[0].dev;
			ret = btrfs_add_swapfile_pin(inode, device, false);
			if (ret == 1)
				ret = 0;
			else if (ret)
				goto out;
		} else if (device != map->stripes[0].dev) {
			btrfs_warn(fs_info, "swapfile must be on one device");
			ret = -EINVAL;
			goto out;
		}

		physical_block_start = (map->stripes[0].physical +
					(logical_block_start - map->start));
		btrfs_free_chunk_map(map);
		map = NULL;

		bg = btrfs_lookup_block_group(fs_info, logical_block_start);
		if (!bg) {
			btrfs_warn(fs_info,
			   "could not find block group containing swapfile");
			ret = -EINVAL;
			goto out;
		}

		if (!btrfs_inc_block_group_swap_extents(bg)) {
			btrfs_warn(fs_info,
			   "block group for swapfile at %llu is read-only%s",
			   bg->start,
			   atomic_read(&fs_info->scrubs_running) ?
				       " (scrub running)" : "");
			btrfs_put_block_group(bg);
			ret = -EINVAL;
			goto out;
		}

		ret = btrfs_add_swapfile_pin(inode, bg, true);
		if (ret) {
			btrfs_put_block_group(bg);
			if (ret == 1)
				ret = 0;
			else
				goto out;
		}

		if (bsi.block_len &&
		    bsi.block_start + bsi.block_len == physical_block_start) {
			bsi.block_len += len;
		} else {
			if (bsi.block_len) {
				ret = btrfs_add_swap_extent(sis, &bsi);
				if (ret)
					goto out;
			}
			bsi.start = key.offset;
			bsi.block_start = physical_block_start;
			bsi.block_len = len;
		}

		if (fatal_signal_pending(current)) {
			ret = -EINTR;
			goto out;
		}

		cond_resched();
	}

	if (bsi.block_len)
		ret = btrfs_add_swap_extent(sis, &bsi);

out:
	if (!IS_ERR_OR_NULL(map))
		btrfs_free_chunk_map(map);

	unlock_extent(io_tree, 0, isize - 1, &cached_state);

	if (ret)
		btrfs_swap_deactivate(file);

	btrfs_drew_write_unlock(&root->snapshot_lock);

	btrfs_exclop_finish(fs_info);

out_unlock_mmap:
	up_write(&BTRFS_I(inode)->i_mmap_lock);
	btrfs_free_backref_share_ctx(backref_ctx);
	btrfs_free_path(path);
	if (ret)
		return ret;

	if (device)
		sis->bdev = device->bdev;
	*span = bsi.highest_ppage - bsi.lowest_ppage + 1;
	sis->max = bsi.nr_pages;
	sis->pages = bsi.nr_pages - 1;
	sis->highest_bit = bsi.nr_pages - 1;
	return bsi.nr_extents;
}
#else
static void btrfs_swap_deactivate(struct file *file)
{
}

static int btrfs_swap_activate(struct swap_info_struct *sis, struct file *file,
			       sector_t *span)
{
	return -EOPNOTSUPP;
}
#endif

/*
 * Update the number of bytes used in the VFS' inode. When we replace extents in
 * a range (clone, dedupe, fallocate's zero range), we must update the number of
 * bytes used by the inode in an atomic manner, so that concurrent stat(2) calls
 * always get a correct value.
 */
void btrfs_update_inode_bytes(struct btrfs_inode *inode,
			      const u64 add_bytes,
			      const u64 del_bytes)
{
	if (add_bytes == del_bytes)
		return;

	spin_lock(&inode->lock);
	if (del_bytes > 0)
		inode_sub_bytes(&inode->vfs_inode, del_bytes);
	if (add_bytes > 0)
		inode_add_bytes(&inode->vfs_inode, add_bytes);
	spin_unlock(&inode->lock);
}

/*
 * Verify that there are no ordered extents for a given file range.
 *
 * @inode:   The target inode.
 * @start:   Start offset of the file range, should be sector size aligned.
 * @end:     End offset (inclusive) of the file range, its value +1 should be
 *           sector size aligned.
 *
 * This should typically be used for cases where we locked an inode's VFS lock in
 * exclusive mode, we have also locked the inode's i_mmap_lock in exclusive mode,
 * we have flushed all delalloc in the range, we have waited for all ordered
 * extents in the range to complete and finally we have locked the file range in
 * the inode's io_tree.
 */
void btrfs_assert_inode_range_clean(struct btrfs_inode *inode, u64 start, u64 end)
{
	struct btrfs_root *root = inode->root;
	struct btrfs_ordered_extent *ordered;

	if (!IS_ENABLED(CONFIG_BTRFS_ASSERT))
		return;

	ordered = btrfs_lookup_first_ordered_range(inode, start, end + 1 - start);
	if (ordered) {
		btrfs_err(root->fs_info,
"found unexpected ordered extent in file range [%llu, %llu] for inode %llu root %llu (ordered range [%llu, %llu])",
			  start, end, btrfs_ino(inode), btrfs_root_id(root),
			  ordered->file_offset,
			  ordered->file_offset + ordered->num_bytes - 1);
		btrfs_put_ordered_extent(ordered);
	}

	ASSERT(ordered == NULL);
}

/*
 * Find the first inode with a minimum number.
 *
 * @root:	The root to search for.
 * @min_ino:	The minimum inode number.
 *
 * Find the first inode in the @root with a number >= @min_ino and return it.
 * Returns NULL if no such inode found.
 */
struct btrfs_inode *btrfs_find_first_inode(struct btrfs_root *root, u64 min_ino)
{
	struct btrfs_inode *inode;
	unsigned long from = min_ino;

	xa_lock(&root->inodes);
	while (true) {
		inode = xa_find(&root->inodes, &from, ULONG_MAX, XA_PRESENT);
		if (!inode)
			break;
		if (igrab(&inode->vfs_inode))
			break;

		from = btrfs_ino(inode) + 1;
		cond_resched_lock(&root->inodes.xa_lock);
	}
	xa_unlock(&root->inodes);

	return inode;
}

static const struct inode_operations btrfs_dir_inode_operations = {
	.getattr	= btrfs_getattr,
	.lookup		= btrfs_lookup,
	.create		= btrfs_create,
	.unlink		= btrfs_unlink,
	.link		= btrfs_link,
	.mkdir		= btrfs_mkdir,
	.rmdir		= btrfs_rmdir,
	.rename		= btrfs_rename2,
	.symlink	= btrfs_symlink,
	.setattr	= btrfs_setattr,
	.mknod		= btrfs_mknod,
	.listxattr	= btrfs_listxattr,
	.permission	= btrfs_permission,
	.get_inode_acl	= btrfs_get_acl,
	.set_acl	= btrfs_set_acl,
	.update_time	= btrfs_update_time,
	.tmpfile        = btrfs_tmpfile,
	.fileattr_get	= btrfs_fileattr_get,
	.fileattr_set	= btrfs_fileattr_set,
};

static const struct file_operations btrfs_dir_file_operations = {
	.llseek		= btrfs_dir_llseek,
	.read		= generic_read_dir,
	.iterate_shared	= btrfs_real_readdir,
	.open		= btrfs_opendir,
	.unlocked_ioctl	= btrfs_ioctl,
#ifdef CONFIG_COMPAT
	.compat_ioctl	= btrfs_compat_ioctl,
#endif
	.release        = btrfs_release_file,
	.fsync		= btrfs_sync_file,
};

/*
 * btrfs doesn't support the bmap operation because swapfiles
 * use bmap to make a mapping of extents in the file.  They assume
 * these extents won't change over the life of the file and they
 * use the bmap result to do IO directly to the drive.
 *
 * the btrfs bmap call would return logical addresses that aren't
 * suitable for IO and they also will change frequently as COW
 * operations happen.  So, swapfile + btrfs == corruption.
 *
 * For now we're avoiding this by dropping bmap.
 */
static const struct address_space_operations btrfs_aops = {
	.read_folio	= btrfs_read_folio,
	.writepages	= btrfs_writepages,
	.readahead	= btrfs_readahead,
	.invalidate_folio = btrfs_invalidate_folio,
	.launder_folio	= btrfs_launder_folio,
	.release_folio	= btrfs_release_folio,
	.migrate_folio	= btrfs_migrate_folio,
	.dirty_folio	= filemap_dirty_folio,
	.error_remove_folio = generic_error_remove_folio,
	.swap_activate	= btrfs_swap_activate,
	.swap_deactivate = btrfs_swap_deactivate,
};

static const struct inode_operations btrfs_file_inode_operations = {
	.getattr	= btrfs_getattr,
	.setattr	= btrfs_setattr,
	.listxattr      = btrfs_listxattr,
	.permission	= btrfs_permission,
	.fiemap		= btrfs_fiemap,
	.get_inode_acl	= btrfs_get_acl,
	.set_acl	= btrfs_set_acl,
	.update_time	= btrfs_update_time,
	.fileattr_get	= btrfs_fileattr_get,
	.fileattr_set	= btrfs_fileattr_set,
};
static const struct inode_operations btrfs_special_inode_operations = {
	.getattr	= btrfs_getattr,
	.setattr	= btrfs_setattr,
	.permission	= btrfs_permission,
	.listxattr	= btrfs_listxattr,
	.get_inode_acl	= btrfs_get_acl,
	.set_acl	= btrfs_set_acl,
	.update_time	= btrfs_update_time,
};
static const struct inode_operations btrfs_symlink_inode_operations = {
	.get_link	= page_get_link,
	.getattr	= btrfs_getattr,
	.setattr	= btrfs_setattr,
	.permission	= btrfs_permission,
	.listxattr	= btrfs_listxattr,
	.update_time	= btrfs_update_time,
};

const struct dentry_operations btrfs_dentry_operations = {
	.d_delete	= btrfs_dentry_delete,
};<|MERGE_RESOLUTION|>--- conflicted
+++ resolved
@@ -1447,24 +1447,6 @@
 
 		btrfs_dec_block_group_reservations(fs_info, ins.objectid);
 
-<<<<<<< HEAD
-		/*
-		 * We're not doing compressed IO, don't unlock the first page
-		 * (which the caller expects to stay locked), don't clear any
-		 * dirty bits and don't set any writeback bits
-		 *
-		 * Do set the Ordered flag so we know this page was
-		 * properly setup for writepage.
-		 */
-		page_ops = (keep_locked ? 0 : PAGE_UNLOCK);
-		page_ops |= PAGE_SET_ORDERED;
-
-		extent_clear_unlock_delalloc(inode, start, start + cur_alloc_size - 1,
-					     locked_folio, &cached,
-					     EXTENT_LOCKED | EXTENT_DELALLOC,
-					     page_ops);
-=======
->>>>>>> ae66f271
 		if (num_bytes < cur_alloc_size)
 			num_bytes = 0;
 		else
