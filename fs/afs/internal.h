--- conflicted
+++ resolved
@@ -619,16 +619,7 @@
  * leak from one inode to another.
  */
 struct afs_vnode {
-<<<<<<< HEAD
-	struct {
-		/* These must be contiguous */
-		struct inode	vfs_inode;	/* the VFS's inode record */
-		struct netfs_i_context netfs_ctx; /* Netfslib context */
-	};
-
-=======
 	struct netfs_inode	netfs;		/* Netfslib context and vfs inode */
->>>>>>> 88084a3d
 	struct afs_volume	*volume;	/* volume on which vnode resides */
 	struct afs_fid		fid;		/* the file identifier for this inode */
 	struct afs_file_status	status;		/* AFS status info for this file */
@@ -679,11 +670,7 @@
 static inline struct fscache_cookie *afs_vnode_cache(struct afs_vnode *vnode)
 {
 #ifdef CONFIG_AFS_FSCACHE
-<<<<<<< HEAD
-	return netfs_i_cookie(&vnode->vfs_inode);
-=======
 	return netfs_i_cookie(&vnode->netfs);
->>>>>>> 88084a3d
 #else
 	return NULL;
 #endif
@@ -693,11 +680,7 @@
 				       struct fscache_cookie *cookie)
 {
 #ifdef CONFIG_AFS_FSCACHE
-<<<<<<< HEAD
-	vnode->netfs_ctx.cache = cookie;
-=======
 	vnode->netfs.cache = cookie;
->>>>>>> 88084a3d
 #endif
 }
 
