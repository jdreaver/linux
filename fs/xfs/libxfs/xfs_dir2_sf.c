// SPDX-License-Identifier: GPL-2.0
/*
 * Copyright (c) 2000-2003,2005 Silicon Graphics, Inc.
 * All Rights Reserved.
 */
#include "xfs.h"
#include "xfs_fs.h"
#include "xfs_shared.h"
#include "xfs_format.h"
#include "xfs_log_format.h"
#include "xfs_trans_resv.h"
#include "xfs_mount.h"
#include "xfs_inode.h"
#include "xfs_trans.h"
#include "xfs_dir2.h"
#include "xfs_dir2_priv.h"
#include "xfs_trace.h"

/*
 * Prototypes for internal functions.
 */
static void xfs_dir2_sf_addname_easy(xfs_da_args_t *args,
				     xfs_dir2_sf_entry_t *sfep,
				     xfs_dir2_data_aoff_t offset,
				     int new_isize);
static void xfs_dir2_sf_addname_hard(xfs_da_args_t *args, int objchange,
				     int new_isize);
static int xfs_dir2_sf_addname_pick(xfs_da_args_t *args, int objchange,
				    xfs_dir2_sf_entry_t **sfepp,
				    xfs_dir2_data_aoff_t *offsetp);
#ifdef DEBUG
static void xfs_dir2_sf_check(xfs_da_args_t *args);
#else
#define	xfs_dir2_sf_check(args)
#endif /* DEBUG */

static void xfs_dir2_sf_toino4(xfs_da_args_t *args);
static void xfs_dir2_sf_toino8(xfs_da_args_t *args);

<<<<<<< HEAD
static int
=======
int
>>>>>>> a7196caf
xfs_dir2_sf_entsize(
	struct xfs_mount	*mp,
	struct xfs_dir2_sf_hdr	*hdr,
	int			len)
{
	int			count = len;

	count += sizeof(struct xfs_dir2_sf_entry);	/* namelen + offset */
	count += hdr->i8count ? XFS_INO64_SIZE : XFS_INO32_SIZE; /* ino # */

	if (xfs_sb_version_hasftype(&mp->m_sb))
		count += sizeof(uint8_t);
	return count;
}

struct xfs_dir2_sf_entry *
xfs_dir2_sf_nextentry(
	struct xfs_mount	*mp,
	struct xfs_dir2_sf_hdr	*hdr,
	struct xfs_dir2_sf_entry *sfep)
{
	return (void *)sfep + xfs_dir2_sf_entsize(mp, hdr, sfep->namelen);
}

/*
 * In short-form directory entries the inode numbers are stored at variable
 * offset behind the entry name. If the entry stores a filetype value, then it
 * sits between the name and the inode number.  The actual inode numbers can
 * come in two formats as well, either 4 bytes or 8 bytes wide.
 */
xfs_ino_t
xfs_dir2_sf_get_ino(
	struct xfs_mount		*mp,
	struct xfs_dir2_sf_hdr		*hdr,
	struct xfs_dir2_sf_entry	*sfep)
{
	uint8_t				*from = sfep->name + sfep->namelen;

	if (xfs_sb_version_hasftype(&mp->m_sb))
		from++;

	if (!hdr->i8count)
		return get_unaligned_be32(from);
	return get_unaligned_be64(from) & XFS_MAXINUMBER;
}

<<<<<<< HEAD
static void
=======
void
>>>>>>> a7196caf
xfs_dir2_sf_put_ino(
	struct xfs_mount		*mp,
	struct xfs_dir2_sf_hdr		*hdr,
	struct xfs_dir2_sf_entry	*sfep,
	xfs_ino_t			ino)
{
	uint8_t				*to = sfep->name + sfep->namelen;

	ASSERT(ino <= XFS_MAXINUMBER);

	if (xfs_sb_version_hasftype(&mp->m_sb))
		to++;

	if (hdr->i8count)
		put_unaligned_be64(ino, to);
	else
		put_unaligned_be32(ino, to);
}

xfs_ino_t
xfs_dir2_sf_get_parent_ino(
	struct xfs_dir2_sf_hdr	*hdr)
{
	if (!hdr->i8count)
		return get_unaligned_be32(hdr->parent);
	return get_unaligned_be64(hdr->parent) & XFS_MAXINUMBER;
}

void
xfs_dir2_sf_put_parent_ino(
	struct xfs_dir2_sf_hdr		*hdr,
	xfs_ino_t			ino)
{
	ASSERT(ino <= XFS_MAXINUMBER);

	if (hdr->i8count)
		put_unaligned_be64(ino, hdr->parent);
	else
		put_unaligned_be32(ino, hdr->parent);
}

/*
 * The file type field is stored at the end of the name for filetype enabled
 * shortform directories, or not at all otherwise.
 */
uint8_t
xfs_dir2_sf_get_ftype(
	struct xfs_mount		*mp,
	struct xfs_dir2_sf_entry	*sfep)
{
	if (xfs_sb_version_hasftype(&mp->m_sb)) {
		uint8_t			ftype = sfep->name[sfep->namelen];

		if (ftype < XFS_DIR3_FT_MAX)
			return ftype;
	}

	return XFS_DIR3_FT_UNKNOWN;
}

<<<<<<< HEAD
static void
=======
void
>>>>>>> a7196caf
xfs_dir2_sf_put_ftype(
	struct xfs_mount	*mp,
	struct xfs_dir2_sf_entry *sfep,
	uint8_t			ftype)
{
	ASSERT(ftype < XFS_DIR3_FT_MAX);

	if (xfs_sb_version_hasftype(&mp->m_sb))
		sfep->name[sfep->namelen] = ftype;
}

/*
 * Given a block directory (dp/block), calculate its size as a shortform (sf)
 * directory and a header for the sf directory, if it will fit it the
 * space currently present in the inode.  If it won't fit, the output
 * size is too big (but not accurate).
 */
int						/* size for sf form */
xfs_dir2_block_sfsize(
	xfs_inode_t		*dp,		/* incore inode pointer */
	xfs_dir2_data_hdr_t	*hdr,		/* block directory data */
	xfs_dir2_sf_hdr_t	*sfhp)		/* output: header for sf form */
{
	xfs_dir2_dataptr_t	addr;		/* data entry address */
	xfs_dir2_leaf_entry_t	*blp;		/* leaf area of the block */
	xfs_dir2_block_tail_t	*btp;		/* tail area of the block */
	int			count;		/* shortform entry count */
	xfs_dir2_data_entry_t	*dep;		/* data entry in the block */
	int			i;		/* block entry index */
	int			i8count;	/* count of big-inode entries */
	int			isdot;		/* entry is "." */
	int			isdotdot;	/* entry is ".." */
	xfs_mount_t		*mp;		/* mount structure pointer */
	int			namelen;	/* total name bytes */
	xfs_ino_t		parent = 0;	/* parent inode number */
	int			size=0;		/* total computed size */
	int			has_ftype;
	struct xfs_da_geometry	*geo;

	mp = dp->i_mount;
	geo = mp->m_dir_geo;

	/*
	 * if there is a filetype field, add the extra byte to the namelen
	 * for each entry that we see.
	 */
	has_ftype = xfs_sb_version_hasftype(&mp->m_sb) ? 1 : 0;

	count = i8count = namelen = 0;
	btp = xfs_dir2_block_tail_p(geo, hdr);
	blp = xfs_dir2_block_leaf_p(btp);

	/*
	 * Iterate over the block's data entries by using the leaf pointers.
	 */
	for (i = 0; i < be32_to_cpu(btp->count); i++) {
		if ((addr = be32_to_cpu(blp[i].address)) == XFS_DIR2_NULL_DATAPTR)
			continue;
		/*
		 * Calculate the pointer to the entry at hand.
		 */
		dep = (xfs_dir2_data_entry_t *)((char *)hdr +
				xfs_dir2_dataptr_to_off(geo, addr));
		/*
		 * Detect . and .., so we can special-case them.
		 * . is not included in sf directories.
		 * .. is included by just the parent inode number.
		 */
		isdot = dep->namelen == 1 && dep->name[0] == '.';
		isdotdot =
			dep->namelen == 2 &&
			dep->name[0] == '.' && dep->name[1] == '.';

		if (!isdot)
			i8count += be64_to_cpu(dep->inumber) > XFS_DIR2_MAX_SHORT_INUM;

		/* take into account the file type field */
		if (!isdot && !isdotdot) {
			count++;
			namelen += dep->namelen + has_ftype;
		} else if (isdotdot)
			parent = be64_to_cpu(dep->inumber);
		/*
		 * Calculate the new size, see if we should give up yet.
		 */
		size = xfs_dir2_sf_hdr_size(i8count) +	/* header */
		       count * 3 * sizeof(u8) +		/* namelen + offset */
		       namelen +			/* name */
		       (i8count ?			/* inumber */
				count * XFS_INO64_SIZE :
				count * XFS_INO32_SIZE);
		if (size > XFS_IFORK_DSIZE(dp))
			return size;		/* size value is a failure */
	}
	/*
	 * Create the output header, if it worked.
	 */
	sfhp->count = count;
	sfhp->i8count = i8count;
	xfs_dir2_sf_put_parent_ino(sfhp, parent);
	return size;
}

/*
 * Convert a block format directory to shortform.
 * Caller has already checked that it will fit, and built us a header.
 */
int						/* error */
xfs_dir2_block_to_sf(
	struct xfs_da_args	*args,		/* operation arguments */
	struct xfs_buf		*bp,
	int			size,		/* shortform directory size */
	struct xfs_dir2_sf_hdr	*sfhp)		/* shortform directory hdr */
{
	struct xfs_inode	*dp = args->dp;
	struct xfs_mount	*mp = dp->i_mount;
	int			error;		/* error return value */
	int			logflags;	/* inode logging flags */
	struct xfs_dir2_sf_entry *sfep;		/* shortform entry */
	struct xfs_dir2_sf_hdr	*sfp;		/* shortform directory header */
	unsigned int		offset = args->geo->data_entry_offset;
	unsigned int		end;

	trace_xfs_dir2_block_to_sf(args);

	/*
	 * Allocate a temporary destination buffer the size of the inode to
	 * format the data into.  Once we have formatted the data, we can free
	 * the block and copy the formatted data into the inode literal area.
	 */
	sfp = kmem_alloc(mp->m_sb.sb_inodesize, 0);
	memcpy(sfp, sfhp, xfs_dir2_sf_hdr_size(sfhp->i8count));

	/*
	 * Loop over the active and unused entries.  Stop when we reach the
	 * leaf/tail portion of the block.
	 */
	end = xfs_dir3_data_end_offset(args->geo, bp->b_addr);
	sfep = xfs_dir2_sf_firstentry(sfp);
	while (offset < end) {
		struct xfs_dir2_data_unused	*dup = bp->b_addr + offset;
		struct xfs_dir2_data_entry	*dep = bp->b_addr + offset;

		/*
		 * If it's unused, just skip over it.
		 */
		if (be16_to_cpu(dup->freetag) == XFS_DIR2_DATA_FREE_TAG) {
			offset += be16_to_cpu(dup->length);
			continue;
		}

		/*
		 * Skip .
		 */
		if (dep->namelen == 1 && dep->name[0] == '.')
			ASSERT(be64_to_cpu(dep->inumber) == dp->i_ino);
		/*
		 * Skip .., but make sure the inode number is right.
		 */
		else if (dep->namelen == 2 &&
			 dep->name[0] == '.' && dep->name[1] == '.')
			ASSERT(be64_to_cpu(dep->inumber) ==
			       xfs_dir2_sf_get_parent_ino(sfp));
		/*
		 * Normal entry, copy it into shortform.
		 */
		else {
			sfep->namelen = dep->namelen;
			xfs_dir2_sf_put_offset(sfep, offset);
			memcpy(sfep->name, dep->name, dep->namelen);
			xfs_dir2_sf_put_ino(mp, sfp, sfep,
					      be64_to_cpu(dep->inumber));
			xfs_dir2_sf_put_ftype(mp, sfep,
					xfs_dir2_data_get_ftype(mp, dep));

			sfep = xfs_dir2_sf_nextentry(mp, sfp, sfep);
		}
		offset += xfs_dir2_data_entsize(mp, dep->namelen);
	}
	ASSERT((char *)sfep - (char *)sfp == size);

	/* now we are done with the block, we can shrink the inode */
	logflags = XFS_ILOG_CORE;
	error = xfs_dir2_shrink_inode(args, args->geo->datablk, bp);
	if (error) {
		ASSERT(error != -ENOSPC);
		goto out;
	}

	/*
	 * The buffer is now unconditionally gone, whether
	 * xfs_dir2_shrink_inode worked or not.
	 *
	 * Convert the inode to local format and copy the data in.
	 */
	ASSERT(dp->i_df.if_bytes == 0);
	xfs_init_local_fork(dp, XFS_DATA_FORK, sfp, size);
	dp->i_d.di_format = XFS_DINODE_FMT_LOCAL;
	dp->i_d.di_size = size;

	logflags |= XFS_ILOG_DDATA;
	xfs_dir2_sf_check(args);
out:
	xfs_trans_log_inode(args->trans, dp, logflags);
	kmem_free(sfp);
	return error;
}

/*
 * Add a name to a shortform directory.
 * There are two algorithms, "easy" and "hard" which we decide on
 * before changing anything.
 * Convert to block form if necessary, if the new entry won't fit.
 */
int						/* error */
xfs_dir2_sf_addname(
	xfs_da_args_t		*args)		/* operation arguments */
{
	xfs_inode_t		*dp;		/* incore directory inode */
	int			error;		/* error return value */
	int			incr_isize;	/* total change in size */
	int			new_isize;	/* di_size after adding name */
	int			objchange;	/* changing to 8-byte inodes */
	xfs_dir2_data_aoff_t	offset = 0;	/* offset for new entry */
	int			pick;		/* which algorithm to use */
	xfs_dir2_sf_hdr_t	*sfp;		/* shortform structure */
	xfs_dir2_sf_entry_t	*sfep = NULL;	/* shortform entry */

	trace_xfs_dir2_sf_addname(args);

	ASSERT(xfs_dir2_sf_lookup(args) == -ENOENT);
	dp = args->dp;
	ASSERT(dp->i_df.if_flags & XFS_IFINLINE);
	ASSERT(dp->i_d.di_size >= offsetof(struct xfs_dir2_sf_hdr, parent));
	ASSERT(dp->i_df.if_bytes == dp->i_d.di_size);
	ASSERT(dp->i_df.if_u1.if_data != NULL);
	sfp = (xfs_dir2_sf_hdr_t *)dp->i_df.if_u1.if_data;
	ASSERT(dp->i_d.di_size >= xfs_dir2_sf_hdr_size(sfp->i8count));
	/*
	 * Compute entry (and change in) size.
	 */
	incr_isize = xfs_dir2_sf_entsize(dp->i_mount, sfp, args->namelen);
	objchange = 0;

	/*
	 * Do we have to change to 8 byte inodes?
	 */
	if (args->inumber > XFS_DIR2_MAX_SHORT_INUM && sfp->i8count == 0) {
		/*
		 * Yes, adjust the inode size.  old count + (parent + new)
		 */
		incr_isize += (sfp->count + 2) * XFS_INO64_DIFF;
		objchange = 1;
	}

	new_isize = (int)dp->i_d.di_size + incr_isize;
	/*
	 * Won't fit as shortform any more (due to size),
	 * or the pick routine says it won't (due to offset values).
	 */
	if (new_isize > XFS_IFORK_DSIZE(dp) ||
	    (pick =
	     xfs_dir2_sf_addname_pick(args, objchange, &sfep, &offset)) == 0) {
		/*
		 * Just checking or no space reservation, it doesn't fit.
		 */
		if ((args->op_flags & XFS_DA_OP_JUSTCHECK) || args->total == 0)
			return -ENOSPC;
		/*
		 * Convert to block form then add the name.
		 */
		error = xfs_dir2_sf_to_block(args);
		if (error)
			return error;
		return xfs_dir2_block_addname(args);
	}
	/*
	 * Just checking, it fits.
	 */
	if (args->op_flags & XFS_DA_OP_JUSTCHECK)
		return 0;
	/*
	 * Do it the easy way - just add it at the end.
	 */
	if (pick == 1)
		xfs_dir2_sf_addname_easy(args, sfep, offset, new_isize);
	/*
	 * Do it the hard way - look for a place to insert the new entry.
	 * Convert to 8 byte inode numbers first if necessary.
	 */
	else {
		ASSERT(pick == 2);
		if (objchange)
			xfs_dir2_sf_toino8(args);
		xfs_dir2_sf_addname_hard(args, objchange, new_isize);
	}
	xfs_trans_log_inode(args->trans, dp, XFS_ILOG_CORE | XFS_ILOG_DDATA);
	return 0;
}

/*
 * Add the new entry the "easy" way.
 * This is copying the old directory and adding the new entry at the end.
 * Since it's sorted by "offset" we need room after the last offset
 * that's already there, and then room to convert to a block directory.
 * This is already checked by the pick routine.
 */
static void
xfs_dir2_sf_addname_easy(
	xfs_da_args_t		*args,		/* operation arguments */
	xfs_dir2_sf_entry_t	*sfep,		/* pointer to new entry */
	xfs_dir2_data_aoff_t	offset,		/* offset to use for new ent */
	int			new_isize)	/* new directory size */
{
	struct xfs_inode	*dp = args->dp;
	struct xfs_mount	*mp = dp->i_mount;
	int			byteoff;	/* byte offset in sf dir */
	xfs_dir2_sf_hdr_t	*sfp;		/* shortform structure */

	sfp = (xfs_dir2_sf_hdr_t *)dp->i_df.if_u1.if_data;
	byteoff = (int)((char *)sfep - (char *)sfp);
	/*
	 * Grow the in-inode space.
	 */
	xfs_idata_realloc(dp, xfs_dir2_sf_entsize(mp, sfp, args->namelen),
			  XFS_DATA_FORK);
	/*
	 * Need to set up again due to realloc of the inode data.
	 */
	sfp = (xfs_dir2_sf_hdr_t *)dp->i_df.if_u1.if_data;
	sfep = (xfs_dir2_sf_entry_t *)((char *)sfp + byteoff);
	/*
	 * Fill in the new entry.
	 */
	sfep->namelen = args->namelen;
	xfs_dir2_sf_put_offset(sfep, offset);
	memcpy(sfep->name, args->name, sfep->namelen);
	xfs_dir2_sf_put_ino(mp, sfp, sfep, args->inumber);
	xfs_dir2_sf_put_ftype(mp, sfep, args->filetype);

	/*
	 * Update the header and inode.
	 */
	sfp->count++;
	if (args->inumber > XFS_DIR2_MAX_SHORT_INUM)
		sfp->i8count++;
	dp->i_d.di_size = new_isize;
	xfs_dir2_sf_check(args);
}

/*
 * Add the new entry the "hard" way.
 * The caller has already converted to 8 byte inode numbers if necessary,
 * in which case we need to leave the i8count at 1.
 * Find a hole that the new entry will fit into, and copy
 * the first part of the entries, the new entry, and the last part of
 * the entries.
 */
/* ARGSUSED */
static void
xfs_dir2_sf_addname_hard(
	xfs_da_args_t		*args,		/* operation arguments */
	int			objchange,	/* changing inode number size */
	int			new_isize)	/* new directory size */
{
	struct xfs_inode	*dp = args->dp;
	struct xfs_mount	*mp = dp->i_mount;
	int			add_datasize;	/* data size need for new ent */
	char			*buf;		/* buffer for old */
	int			eof;		/* reached end of old dir */
	int			nbytes;		/* temp for byte copies */
	xfs_dir2_data_aoff_t	new_offset;	/* next offset value */
	xfs_dir2_data_aoff_t	offset;		/* current offset value */
	int			old_isize;	/* previous di_size */
	xfs_dir2_sf_entry_t	*oldsfep;	/* entry in original dir */
	xfs_dir2_sf_hdr_t	*oldsfp;	/* original shortform dir */
	xfs_dir2_sf_entry_t	*sfep;		/* entry in new dir */
	xfs_dir2_sf_hdr_t	*sfp;		/* new shortform dir */

	/*
	 * Copy the old directory to the stack buffer.
	 */
	sfp = (xfs_dir2_sf_hdr_t *)dp->i_df.if_u1.if_data;
	old_isize = (int)dp->i_d.di_size;
	buf = kmem_alloc(old_isize, 0);
	oldsfp = (xfs_dir2_sf_hdr_t *)buf;
	memcpy(oldsfp, sfp, old_isize);
	/*
	 * Loop over the old directory finding the place we're going
	 * to insert the new entry.
	 * If it's going to end up at the end then oldsfep will point there.
	 */
	for (offset = args->geo->data_first_offset,
	      oldsfep = xfs_dir2_sf_firstentry(oldsfp),
	      add_datasize = xfs_dir2_data_entsize(mp, args->namelen),
	      eof = (char *)oldsfep == &buf[old_isize];
	     !eof;
	     offset = new_offset + xfs_dir2_data_entsize(mp, oldsfep->namelen),
	      oldsfep = xfs_dir2_sf_nextentry(mp, oldsfp, oldsfep),
	      eof = (char *)oldsfep == &buf[old_isize]) {
		new_offset = xfs_dir2_sf_get_offset(oldsfep);
		if (offset + add_datasize <= new_offset)
			break;
	}
	/*
	 * Get rid of the old directory, then allocate space for
	 * the new one.  We do this so xfs_idata_realloc won't copy
	 * the data.
	 */
	xfs_idata_realloc(dp, -old_isize, XFS_DATA_FORK);
	xfs_idata_realloc(dp, new_isize, XFS_DATA_FORK);
	/*
	 * Reset the pointer since the buffer was reallocated.
	 */
	sfp = (xfs_dir2_sf_hdr_t *)dp->i_df.if_u1.if_data;
	/*
	 * Copy the first part of the directory, including the header.
	 */
	nbytes = (int)((char *)oldsfep - (char *)oldsfp);
	memcpy(sfp, oldsfp, nbytes);
	sfep = (xfs_dir2_sf_entry_t *)((char *)sfp + nbytes);
	/*
	 * Fill in the new entry, and update the header counts.
	 */
	sfep->namelen = args->namelen;
	xfs_dir2_sf_put_offset(sfep, offset);
	memcpy(sfep->name, args->name, sfep->namelen);
	xfs_dir2_sf_put_ino(mp, sfp, sfep, args->inumber);
	xfs_dir2_sf_put_ftype(mp, sfep, args->filetype);
	sfp->count++;
	if (args->inumber > XFS_DIR2_MAX_SHORT_INUM && !objchange)
		sfp->i8count++;
	/*
	 * If there's more left to copy, do that.
	 */
	if (!eof) {
		sfep = xfs_dir2_sf_nextentry(mp, sfp, sfep);
		memcpy(sfep, oldsfep, old_isize - nbytes);
	}
	kmem_free(buf);
	dp->i_d.di_size = new_isize;
	xfs_dir2_sf_check(args);
}

/*
 * Decide if the new entry will fit at all.
 * If it will fit, pick between adding the new entry to the end (easy)
 * or somewhere else (hard).
 * Return 0 (won't fit), 1 (easy), 2 (hard).
 */
/*ARGSUSED*/
static int					/* pick result */
xfs_dir2_sf_addname_pick(
	xfs_da_args_t		*args,		/* operation arguments */
	int			objchange,	/* inode # size changes */
	xfs_dir2_sf_entry_t	**sfepp,	/* out(1): new entry ptr */
	xfs_dir2_data_aoff_t	*offsetp)	/* out(1): new offset */
{
	struct xfs_inode	*dp = args->dp;
	struct xfs_mount	*mp = dp->i_mount;
	int			holefit;	/* found hole it will fit in */
	int			i;		/* entry number */
	xfs_dir2_data_aoff_t	offset;		/* data block offset */
	xfs_dir2_sf_entry_t	*sfep;		/* shortform entry */
	xfs_dir2_sf_hdr_t	*sfp;		/* shortform structure */
	int			size;		/* entry's data size */
	int			used;		/* data bytes used */

	sfp = (xfs_dir2_sf_hdr_t *)dp->i_df.if_u1.if_data;
	size = xfs_dir2_data_entsize(mp, args->namelen);
	offset = args->geo->data_first_offset;
	sfep = xfs_dir2_sf_firstentry(sfp);
	holefit = 0;
	/*
	 * Loop over sf entries.
	 * Keep track of data offset and whether we've seen a place
	 * to insert the new entry.
	 */
	for (i = 0; i < sfp->count; i++) {
		if (!holefit)
			holefit = offset + size <= xfs_dir2_sf_get_offset(sfep);
		offset = xfs_dir2_sf_get_offset(sfep) +
			 xfs_dir2_data_entsize(mp, sfep->namelen);
		sfep = xfs_dir2_sf_nextentry(mp, sfp, sfep);
	}
	/*
	 * Calculate data bytes used excluding the new entry, if this
	 * was a data block (block form directory).
	 */
	used = offset +
	       (sfp->count + 3) * (uint)sizeof(xfs_dir2_leaf_entry_t) +
	       (uint)sizeof(xfs_dir2_block_tail_t);
	/*
	 * If it won't fit in a block form then we can't insert it,
	 * we'll go back, convert to block, then try the insert and convert
	 * to leaf.
	 */
	if (used + (holefit ? 0 : size) > args->geo->blksize)
		return 0;
	/*
	 * If changing the inode number size, do it the hard way.
	 */
	if (objchange)
		return 2;
	/*
	 * If it won't fit at the end then do it the hard way (use the hole).
	 */
	if (used + size > args->geo->blksize)
		return 2;
	/*
	 * Do it the easy way.
	 */
	*sfepp = sfep;
	*offsetp = offset;
	return 1;
}

#ifdef DEBUG
/*
 * Check consistency of shortform directory, assert if bad.
 */
static void
xfs_dir2_sf_check(
	xfs_da_args_t		*args)		/* operation arguments */
{
	struct xfs_inode	*dp = args->dp;
	struct xfs_mount	*mp = dp->i_mount;
	int			i;		/* entry number */
	int			i8count;	/* number of big inode#s */
	xfs_ino_t		ino;		/* entry inode number */
	int			offset;		/* data offset */
	xfs_dir2_sf_entry_t	*sfep;		/* shortform dir entry */
	xfs_dir2_sf_hdr_t	*sfp;		/* shortform structure */

	sfp = (xfs_dir2_sf_hdr_t *)dp->i_df.if_u1.if_data;
	offset = args->geo->data_first_offset;
	ino = xfs_dir2_sf_get_parent_ino(sfp);
	i8count = ino > XFS_DIR2_MAX_SHORT_INUM;

	for (i = 0, sfep = xfs_dir2_sf_firstentry(sfp);
	     i < sfp->count;
	     i++, sfep = xfs_dir2_sf_nextentry(mp, sfp, sfep)) {
		ASSERT(xfs_dir2_sf_get_offset(sfep) >= offset);
		ino = xfs_dir2_sf_get_ino(mp, sfp, sfep);
		i8count += ino > XFS_DIR2_MAX_SHORT_INUM;
		offset =
			xfs_dir2_sf_get_offset(sfep) +
			xfs_dir2_data_entsize(mp, sfep->namelen);
		ASSERT(xfs_dir2_sf_get_ftype(mp, sfep) < XFS_DIR3_FT_MAX);
	}
	ASSERT(i8count == sfp->i8count);
	ASSERT((char *)sfep - (char *)sfp == dp->i_d.di_size);
	ASSERT(offset +
	       (sfp->count + 2) * (uint)sizeof(xfs_dir2_leaf_entry_t) +
	       (uint)sizeof(xfs_dir2_block_tail_t) <= args->geo->blksize);
}
#endif	/* DEBUG */

/* Verify the consistency of an inline directory. */
xfs_failaddr_t
xfs_dir2_sf_verify(
	struct xfs_inode		*ip)
{
	struct xfs_mount		*mp = ip->i_mount;
	struct xfs_dir2_sf_hdr		*sfp;
	struct xfs_dir2_sf_entry	*sfep;
	struct xfs_dir2_sf_entry	*next_sfep;
	char				*endp;
	struct xfs_ifork		*ifp;
	xfs_ino_t			ino;
	int				i;
	int				i8count;
	int				offset;
	int64_t				size;
	int				error;
	uint8_t				filetype;

	ASSERT(ip->i_d.di_format == XFS_DINODE_FMT_LOCAL);

	ifp = XFS_IFORK_PTR(ip, XFS_DATA_FORK);
	sfp = (struct xfs_dir2_sf_hdr *)ifp->if_u1.if_data;
	size = ifp->if_bytes;

	/*
	 * Give up if the directory is way too short.
	 */
	if (size <= offsetof(struct xfs_dir2_sf_hdr, parent) ||
	    size < xfs_dir2_sf_hdr_size(sfp->i8count))
		return __this_address;

	endp = (char *)sfp + size;

	/* Check .. entry */
	ino = xfs_dir2_sf_get_parent_ino(sfp);
	i8count = ino > XFS_DIR2_MAX_SHORT_INUM;
	error = xfs_dir_ino_validate(mp, ino);
	if (error)
		return __this_address;
	offset = mp->m_dir_geo->data_first_offset;

	/* Check all reported entries */
	sfep = xfs_dir2_sf_firstentry(sfp);
	for (i = 0; i < sfp->count; i++) {
		/*
		 * struct xfs_dir2_sf_entry has a variable length.
		 * Check the fixed-offset parts of the structure are
		 * within the data buffer.
		 */
		if (((char *)sfep + sizeof(*sfep)) >= endp)
			return __this_address;

		/* Don't allow names with known bad length. */
		if (sfep->namelen == 0)
			return __this_address;

		/*
		 * Check that the variable-length part of the structure is
		 * within the data buffer.  The next entry starts after the
		 * name component, so nextentry is an acceptable test.
		 */
		next_sfep = xfs_dir2_sf_nextentry(mp, sfp, sfep);
		if (endp < (char *)next_sfep)
			return __this_address;

		/* Check that the offsets always increase. */
		if (xfs_dir2_sf_get_offset(sfep) < offset)
			return __this_address;

		/* Check the inode number. */
		ino = xfs_dir2_sf_get_ino(mp, sfp, sfep);
		i8count += ino > XFS_DIR2_MAX_SHORT_INUM;
		error = xfs_dir_ino_validate(mp, ino);
		if (error)
			return __this_address;

		/* Check the file type. */
		filetype = xfs_dir2_sf_get_ftype(mp, sfep);
		if (filetype >= XFS_DIR3_FT_MAX)
			return __this_address;

		offset = xfs_dir2_sf_get_offset(sfep) +
				xfs_dir2_data_entsize(mp, sfep->namelen);

		sfep = next_sfep;
	}
	if (i8count != sfp->i8count)
		return __this_address;
	if ((void *)sfep != (void *)endp)
		return __this_address;

	/* Make sure this whole thing ought to be in local format. */
	if (offset + (sfp->count + 2) * (uint)sizeof(xfs_dir2_leaf_entry_t) +
	    (uint)sizeof(xfs_dir2_block_tail_t) > mp->m_dir_geo->blksize)
		return __this_address;

	return NULL;
}

/*
 * Create a new (shortform) directory.
 */
int					/* error, always 0 */
xfs_dir2_sf_create(
	xfs_da_args_t	*args,		/* operation arguments */
	xfs_ino_t	pino)		/* parent inode number */
{
	xfs_inode_t	*dp;		/* incore directory inode */
	int		i8count;	/* parent inode is an 8-byte number */
	xfs_dir2_sf_hdr_t *sfp;		/* shortform structure */
	int		size;		/* directory size */

	trace_xfs_dir2_sf_create(args);

	dp = args->dp;

	ASSERT(dp != NULL);
	ASSERT(dp->i_d.di_size == 0);
	/*
	 * If it's currently a zero-length extent file,
	 * convert it to local format.
	 */
	if (dp->i_d.di_format == XFS_DINODE_FMT_EXTENTS) {
		dp->i_df.if_flags &= ~XFS_IFEXTENTS;	/* just in case */
		dp->i_d.di_format = XFS_DINODE_FMT_LOCAL;
		xfs_trans_log_inode(args->trans, dp, XFS_ILOG_CORE);
		dp->i_df.if_flags |= XFS_IFINLINE;
	}
	ASSERT(dp->i_df.if_flags & XFS_IFINLINE);
	ASSERT(dp->i_df.if_bytes == 0);
	i8count = pino > XFS_DIR2_MAX_SHORT_INUM;
	size = xfs_dir2_sf_hdr_size(i8count);
	/*
	 * Make a buffer for the data.
	 */
	xfs_idata_realloc(dp, size, XFS_DATA_FORK);
	/*
	 * Fill in the header,
	 */
	sfp = (xfs_dir2_sf_hdr_t *)dp->i_df.if_u1.if_data;
	sfp->i8count = i8count;
	/*
	 * Now can put in the inode number, since i8count is set.
	 */
	xfs_dir2_sf_put_parent_ino(sfp, pino);
	sfp->count = 0;
	dp->i_d.di_size = size;
	xfs_dir2_sf_check(args);
	xfs_trans_log_inode(args->trans, dp, XFS_ILOG_CORE | XFS_ILOG_DDATA);
	return 0;
}

/*
 * Lookup an entry in a shortform directory.
 * Returns EEXIST if found, ENOENT if not found.
 */
int						/* error */
xfs_dir2_sf_lookup(
	xfs_da_args_t		*args)		/* operation arguments */
{
	struct xfs_inode	*dp = args->dp;
	struct xfs_mount	*mp = dp->i_mount;
	int			i;		/* entry index */
	int			error;
	xfs_dir2_sf_entry_t	*sfep;		/* shortform directory entry */
	xfs_dir2_sf_hdr_t	*sfp;		/* shortform structure */
	enum xfs_dacmp		cmp;		/* comparison result */
	xfs_dir2_sf_entry_t	*ci_sfep;	/* case-insens. entry */

	trace_xfs_dir2_sf_lookup(args);

	xfs_dir2_sf_check(args);

	ASSERT(dp->i_df.if_flags & XFS_IFINLINE);
	ASSERT(dp->i_d.di_size >= offsetof(struct xfs_dir2_sf_hdr, parent));
	ASSERT(dp->i_df.if_bytes == dp->i_d.di_size);
	ASSERT(dp->i_df.if_u1.if_data != NULL);
	sfp = (xfs_dir2_sf_hdr_t *)dp->i_df.if_u1.if_data;
	ASSERT(dp->i_d.di_size >= xfs_dir2_sf_hdr_size(sfp->i8count));
	/*
	 * Special case for .
	 */
	if (args->namelen == 1 && args->name[0] == '.') {
		args->inumber = dp->i_ino;
		args->cmpresult = XFS_CMP_EXACT;
		args->filetype = XFS_DIR3_FT_DIR;
		return -EEXIST;
	}
	/*
	 * Special case for ..
	 */
	if (args->namelen == 2 &&
	    args->name[0] == '.' && args->name[1] == '.') {
		args->inumber = xfs_dir2_sf_get_parent_ino(sfp);
		args->cmpresult = XFS_CMP_EXACT;
		args->filetype = XFS_DIR3_FT_DIR;
		return -EEXIST;
	}
	/*
	 * Loop over all the entries trying to match ours.
	 */
	ci_sfep = NULL;
	for (i = 0, sfep = xfs_dir2_sf_firstentry(sfp); i < sfp->count;
	     i++, sfep = xfs_dir2_sf_nextentry(mp, sfp, sfep)) {
		/*
		 * Compare name and if it's an exact match, return the inode
		 * number. If it's the first case-insensitive match, store the
		 * inode number and continue looking for an exact match.
		 */
		cmp = xfs_dir2_compname(args, sfep->name, sfep->namelen);
		if (cmp != XFS_CMP_DIFFERENT && cmp != args->cmpresult) {
			args->cmpresult = cmp;
			args->inumber = xfs_dir2_sf_get_ino(mp, sfp, sfep);
			args->filetype = xfs_dir2_sf_get_ftype(mp, sfep);
			if (cmp == XFS_CMP_EXACT)
				return -EEXIST;
			ci_sfep = sfep;
		}
	}
	ASSERT(args->op_flags & XFS_DA_OP_OKNOENT);
	/*
	 * Here, we can only be doing a lookup (not a rename or replace).
	 * If a case-insensitive match was not found, return -ENOENT.
	 */
	if (!ci_sfep)
		return -ENOENT;
	/* otherwise process the CI match as required by the caller */
	error = xfs_dir_cilookup_result(args, ci_sfep->name, ci_sfep->namelen);
	return error;
}

/*
 * Remove an entry from a shortform directory.
 */
int						/* error */
xfs_dir2_sf_removename(
	xfs_da_args_t		*args)
{
	struct xfs_inode	*dp = args->dp;
	struct xfs_mount	*mp = dp->i_mount;
	int			byteoff;	/* offset of removed entry */
	int			entsize;	/* this entry's size */
	int			i;		/* shortform entry index */
	int			newsize;	/* new inode size */
	int			oldsize;	/* old inode size */
	xfs_dir2_sf_entry_t	*sfep;		/* shortform directory entry */
	xfs_dir2_sf_hdr_t	*sfp;		/* shortform structure */

	trace_xfs_dir2_sf_removename(args);

	ASSERT(dp->i_df.if_flags & XFS_IFINLINE);
	oldsize = (int)dp->i_d.di_size;
	ASSERT(oldsize >= offsetof(struct xfs_dir2_sf_hdr, parent));
	ASSERT(dp->i_df.if_bytes == oldsize);
	ASSERT(dp->i_df.if_u1.if_data != NULL);
	sfp = (xfs_dir2_sf_hdr_t *)dp->i_df.if_u1.if_data;
	ASSERT(oldsize >= xfs_dir2_sf_hdr_size(sfp->i8count));
	/*
	 * Loop over the old directory entries.
	 * Find the one we're deleting.
	 */
	for (i = 0, sfep = xfs_dir2_sf_firstentry(sfp); i < sfp->count;
	     i++, sfep = xfs_dir2_sf_nextentry(mp, sfp, sfep)) {
		if (xfs_da_compname(args, sfep->name, sfep->namelen) ==
								XFS_CMP_EXACT) {
			ASSERT(xfs_dir2_sf_get_ino(mp, sfp, sfep) ==
			       args->inumber);
			break;
		}
	}
	/*
	 * Didn't find it.
	 */
	if (i == sfp->count)
		return -ENOENT;
	/*
	 * Calculate sizes.
	 */
	byteoff = (int)((char *)sfep - (char *)sfp);
	entsize = xfs_dir2_sf_entsize(mp, sfp, args->namelen);
	newsize = oldsize - entsize;
	/*
	 * Copy the part if any after the removed entry, sliding it down.
	 */
	if (byteoff + entsize < oldsize)
		memmove((char *)sfp + byteoff, (char *)sfp + byteoff + entsize,
			oldsize - (byteoff + entsize));
	/*
	 * Fix up the header and file size.
	 */
	sfp->count--;
	dp->i_d.di_size = newsize;
	/*
	 * Reallocate, making it smaller.
	 */
	xfs_idata_realloc(dp, newsize - oldsize, XFS_DATA_FORK);
	sfp = (xfs_dir2_sf_hdr_t *)dp->i_df.if_u1.if_data;
	/*
	 * Are we changing inode number size?
	 */
	if (args->inumber > XFS_DIR2_MAX_SHORT_INUM) {
		if (sfp->i8count == 1)
			xfs_dir2_sf_toino4(args);
		else
			sfp->i8count--;
	}
	xfs_dir2_sf_check(args);
	xfs_trans_log_inode(args->trans, dp, XFS_ILOG_CORE | XFS_ILOG_DDATA);
	return 0;
}

/*
 * Check whether the sf dir replace operation need more blocks.
 */
bool
xfs_dir2_sf_replace_needblock(
	struct xfs_inode	*dp,
	xfs_ino_t		inum)
{
	int			newsize;
	struct xfs_dir2_sf_hdr	*sfp;

	if (dp->i_d.di_format != XFS_DINODE_FMT_LOCAL)
		return false;

	sfp = (struct xfs_dir2_sf_hdr *)dp->i_df.if_u1.if_data;
	newsize = dp->i_df.if_bytes + (sfp->count + 1) * XFS_INO64_DIFF;

	return inum > XFS_DIR2_MAX_SHORT_INUM &&
	       sfp->i8count == 0 && newsize > XFS_IFORK_DSIZE(dp);
}

/*
 * Replace the inode number of an entry in a shortform directory.
 */
int						/* error */
xfs_dir2_sf_replace(
	xfs_da_args_t		*args)		/* operation arguments */
{
	struct xfs_inode	*dp = args->dp;
	struct xfs_mount	*mp = dp->i_mount;
	int			i;		/* entry index */
	xfs_ino_t		ino=0;		/* entry old inode number */
	int			i8elevated;	/* sf_toino8 set i8count=1 */
	xfs_dir2_sf_entry_t	*sfep;		/* shortform directory entry */
	xfs_dir2_sf_hdr_t	*sfp;		/* shortform structure */

	trace_xfs_dir2_sf_replace(args);

	ASSERT(dp->i_df.if_flags & XFS_IFINLINE);
	ASSERT(dp->i_d.di_size >= offsetof(struct xfs_dir2_sf_hdr, parent));
	ASSERT(dp->i_df.if_bytes == dp->i_d.di_size);
	ASSERT(dp->i_df.if_u1.if_data != NULL);
	sfp = (xfs_dir2_sf_hdr_t *)dp->i_df.if_u1.if_data;
	ASSERT(dp->i_d.di_size >= xfs_dir2_sf_hdr_size(sfp->i8count));

	/*
	 * New inode number is large, and need to convert to 8-byte inodes.
	 */
	if (args->inumber > XFS_DIR2_MAX_SHORT_INUM && sfp->i8count == 0) {
		int	error;			/* error return value */

		/*
		 * Won't fit as shortform, convert to block then do replace.
		 */
		if (xfs_dir2_sf_replace_needblock(dp, args->inumber)) {
			error = xfs_dir2_sf_to_block(args);
			if (error)
				return error;
			return xfs_dir2_block_replace(args);
		}
		/*
		 * Still fits, convert to 8-byte now.
		 */
		xfs_dir2_sf_toino8(args);
		i8elevated = 1;
		sfp = (xfs_dir2_sf_hdr_t *)dp->i_df.if_u1.if_data;
	} else
		i8elevated = 0;

	ASSERT(args->namelen != 1 || args->name[0] != '.');
	/*
	 * Replace ..'s entry.
	 */
	if (args->namelen == 2 &&
	    args->name[0] == '.' && args->name[1] == '.') {
		ino = xfs_dir2_sf_get_parent_ino(sfp);
		ASSERT(args->inumber != ino);
		xfs_dir2_sf_put_parent_ino(sfp, args->inumber);
	}
	/*
	 * Normal entry, look for the name.
	 */
	else {
		for (i = 0, sfep = xfs_dir2_sf_firstentry(sfp); i < sfp->count;
		     i++, sfep = xfs_dir2_sf_nextentry(mp, sfp, sfep)) {
			if (xfs_da_compname(args, sfep->name, sfep->namelen) ==
								XFS_CMP_EXACT) {
				ino = xfs_dir2_sf_get_ino(mp, sfp, sfep);
				ASSERT(args->inumber != ino);
				xfs_dir2_sf_put_ino(mp, sfp, sfep,
						args->inumber);
				xfs_dir2_sf_put_ftype(mp, sfep, args->filetype);
				break;
			}
		}
		/*
		 * Didn't find it.
		 */
		if (i == sfp->count) {
			ASSERT(args->op_flags & XFS_DA_OP_OKNOENT);
			if (i8elevated)
				xfs_dir2_sf_toino4(args);
			return -ENOENT;
		}
	}
	/*
	 * See if the old number was large, the new number is small.
	 */
	if (ino > XFS_DIR2_MAX_SHORT_INUM &&
	    args->inumber <= XFS_DIR2_MAX_SHORT_INUM) {
		/*
		 * And the old count was one, so need to convert to small.
		 */
		if (sfp->i8count == 1)
			xfs_dir2_sf_toino4(args);
		else
			sfp->i8count--;
	}
	/*
	 * See if the old number was small, the new number is large.
	 */
	if (ino <= XFS_DIR2_MAX_SHORT_INUM &&
	    args->inumber > XFS_DIR2_MAX_SHORT_INUM) {
		/*
		 * add to the i8count unless we just converted to 8-byte
		 * inodes (which does an implied i8count = 1)
		 */
		ASSERT(sfp->i8count != 0);
		if (!i8elevated)
			sfp->i8count++;
	}
	xfs_dir2_sf_check(args);
	xfs_trans_log_inode(args->trans, dp, XFS_ILOG_DDATA);
	return 0;
}

/*
 * Convert from 8-byte inode numbers to 4-byte inode numbers.
 * The last 8-byte inode number is gone, but the count is still 1.
 */
static void
xfs_dir2_sf_toino4(
	xfs_da_args_t		*args)		/* operation arguments */
{
	struct xfs_inode	*dp = args->dp;
	struct xfs_mount	*mp = dp->i_mount;
	char			*buf;		/* old dir's buffer */
	int			i;		/* entry index */
	int			newsize;	/* new inode size */
	xfs_dir2_sf_entry_t	*oldsfep;	/* old sf entry */
	xfs_dir2_sf_hdr_t	*oldsfp;	/* old sf directory */
	int			oldsize;	/* old inode size */
	xfs_dir2_sf_entry_t	*sfep;		/* new sf entry */
	xfs_dir2_sf_hdr_t	*sfp;		/* new sf directory */

	trace_xfs_dir2_sf_toino4(args);

	/*
	 * Copy the old directory to the buffer.
	 * Then nuke it from the inode, and add the new buffer to the inode.
	 * Don't want xfs_idata_realloc copying the data here.
	 */
	oldsize = dp->i_df.if_bytes;
	buf = kmem_alloc(oldsize, 0);
	oldsfp = (xfs_dir2_sf_hdr_t *)dp->i_df.if_u1.if_data;
	ASSERT(oldsfp->i8count == 1);
	memcpy(buf, oldsfp, oldsize);
	/*
	 * Compute the new inode size.
	 */
	newsize = oldsize - (oldsfp->count + 1) * XFS_INO64_DIFF;
	xfs_idata_realloc(dp, -oldsize, XFS_DATA_FORK);
	xfs_idata_realloc(dp, newsize, XFS_DATA_FORK);
	/*
	 * Reset our pointers, the data has moved.
	 */
	oldsfp = (xfs_dir2_sf_hdr_t *)buf;
	sfp = (xfs_dir2_sf_hdr_t *)dp->i_df.if_u1.if_data;
	/*
	 * Fill in the new header.
	 */
	sfp->count = oldsfp->count;
	sfp->i8count = 0;
	xfs_dir2_sf_put_parent_ino(sfp, xfs_dir2_sf_get_parent_ino(oldsfp));
	/*
	 * Copy the entries field by field.
	 */
	for (i = 0, sfep = xfs_dir2_sf_firstentry(sfp),
		    oldsfep = xfs_dir2_sf_firstentry(oldsfp);
	     i < sfp->count;
	     i++, sfep = xfs_dir2_sf_nextentry(mp, sfp, sfep),
		  oldsfep = xfs_dir2_sf_nextentry(mp, oldsfp, oldsfep)) {
		sfep->namelen = oldsfep->namelen;
		memcpy(sfep->offset, oldsfep->offset, sizeof(sfep->offset));
		memcpy(sfep->name, oldsfep->name, sfep->namelen);
		xfs_dir2_sf_put_ino(mp, sfp, sfep,
				xfs_dir2_sf_get_ino(mp, oldsfp, oldsfep));
		xfs_dir2_sf_put_ftype(mp, sfep,
				xfs_dir2_sf_get_ftype(mp, oldsfep));
	}
	/*
	 * Clean up the inode.
	 */
	kmem_free(buf);
	dp->i_d.di_size = newsize;
	xfs_trans_log_inode(args->trans, dp, XFS_ILOG_CORE | XFS_ILOG_DDATA);
}

/*
 * Convert existing entries from 4-byte inode numbers to 8-byte inode numbers.
 * The new entry w/ an 8-byte inode number is not there yet; we leave with
 * i8count set to 1, but no corresponding 8-byte entry.
 */
static void
xfs_dir2_sf_toino8(
	xfs_da_args_t		*args)		/* operation arguments */
{
	struct xfs_inode	*dp = args->dp;
	struct xfs_mount	*mp = dp->i_mount;
	char			*buf;		/* old dir's buffer */
	int			i;		/* entry index */
	int			newsize;	/* new inode size */
	xfs_dir2_sf_entry_t	*oldsfep;	/* old sf entry */
	xfs_dir2_sf_hdr_t	*oldsfp;	/* old sf directory */
	int			oldsize;	/* old inode size */
	xfs_dir2_sf_entry_t	*sfep;		/* new sf entry */
	xfs_dir2_sf_hdr_t	*sfp;		/* new sf directory */

	trace_xfs_dir2_sf_toino8(args);

	/*
	 * Copy the old directory to the buffer.
	 * Then nuke it from the inode, and add the new buffer to the inode.
	 * Don't want xfs_idata_realloc copying the data here.
	 */
	oldsize = dp->i_df.if_bytes;
	buf = kmem_alloc(oldsize, 0);
	oldsfp = (xfs_dir2_sf_hdr_t *)dp->i_df.if_u1.if_data;
	ASSERT(oldsfp->i8count == 0);
	memcpy(buf, oldsfp, oldsize);
	/*
	 * Compute the new inode size (nb: entry count + 1 for parent)
	 */
	newsize = oldsize + (oldsfp->count + 1) * XFS_INO64_DIFF;
	xfs_idata_realloc(dp, -oldsize, XFS_DATA_FORK);
	xfs_idata_realloc(dp, newsize, XFS_DATA_FORK);
	/*
	 * Reset our pointers, the data has moved.
	 */
	oldsfp = (xfs_dir2_sf_hdr_t *)buf;
	sfp = (xfs_dir2_sf_hdr_t *)dp->i_df.if_u1.if_data;
	/*
	 * Fill in the new header.
	 */
	sfp->count = oldsfp->count;
	sfp->i8count = 1;
	xfs_dir2_sf_put_parent_ino(sfp, xfs_dir2_sf_get_parent_ino(oldsfp));
	/*
	 * Copy the entries field by field.
	 */
	for (i = 0, sfep = xfs_dir2_sf_firstentry(sfp),
		    oldsfep = xfs_dir2_sf_firstentry(oldsfp);
	     i < sfp->count;
	     i++, sfep = xfs_dir2_sf_nextentry(mp, sfp, sfep),
		  oldsfep = xfs_dir2_sf_nextentry(mp, oldsfp, oldsfep)) {
		sfep->namelen = oldsfep->namelen;
		memcpy(sfep->offset, oldsfep->offset, sizeof(sfep->offset));
		memcpy(sfep->name, oldsfep->name, sfep->namelen);
		xfs_dir2_sf_put_ino(mp, sfp, sfep,
				xfs_dir2_sf_get_ino(mp, oldsfp, oldsfep));
		xfs_dir2_sf_put_ftype(mp, sfep,
				xfs_dir2_sf_get_ftype(mp, oldsfep));
	}
	/*
	 * Clean up the inode.
	 */
	kmem_free(buf);
	dp->i_d.di_size = newsize;
	xfs_trans_log_inode(args->trans, dp, XFS_ILOG_CORE | XFS_ILOG_DDATA);
}<|MERGE_RESOLUTION|>--- conflicted
+++ resolved
@@ -37,11 +37,7 @@
 static void xfs_dir2_sf_toino4(xfs_da_args_t *args);
 static void xfs_dir2_sf_toino8(xfs_da_args_t *args);
 
-<<<<<<< HEAD
-static int
-=======
 int
->>>>>>> a7196caf
 xfs_dir2_sf_entsize(
 	struct xfs_mount	*mp,
 	struct xfs_dir2_sf_hdr	*hdr,
@@ -88,11 +84,7 @@
 	return get_unaligned_be64(from) & XFS_MAXINUMBER;
 }
 
-<<<<<<< HEAD
-static void
-=======
 void
->>>>>>> a7196caf
 xfs_dir2_sf_put_ino(
 	struct xfs_mount		*mp,
 	struct xfs_dir2_sf_hdr		*hdr,
@@ -153,11 +145,7 @@
 	return XFS_DIR3_FT_UNKNOWN;
 }
 
-<<<<<<< HEAD
-static void
-=======
 void
->>>>>>> a7196caf
 xfs_dir2_sf_put_ftype(
 	struct xfs_mount	*mp,
 	struct xfs_dir2_sf_entry *sfep,
