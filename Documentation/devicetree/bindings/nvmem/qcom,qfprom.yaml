--- conflicted
+++ resolved
@@ -34,11 +34,8 @@
           - qcom,msm8998-qfprom
           - qcom,qcm2290-qfprom
           - qcom,qcs404-qfprom
-<<<<<<< HEAD
           - qcom,qcs615-qfprom
-=======
           - qcom,qcs8300-qfprom
->>>>>>> 0e7d523b
           - qcom,sc7180-qfprom
           - qcom,sc7280-qfprom
           - qcom,sc8280xp-qfprom
