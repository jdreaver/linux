--- conflicted
+++ resolved
@@ -4208,8 +4208,6 @@
 }
 #endif
 
-<<<<<<< HEAD
-=======
 /*
  * user_alloc_needs_zeroing checks if a user folio from page allocator needs to
  * be zeroed or not.
@@ -4227,7 +4225,6 @@
 				   &init_on_alloc);
 }
 
->>>>>>> f7da8f3a
 int arch_get_shadow_stack_status(struct task_struct *t, unsigned long __user *status);
 int arch_set_shadow_stack_status(struct task_struct *t, unsigned long status);
 int arch_lock_shadow_stack_status(struct task_struct *t, unsigned long status);
