/* SPDX-License-Identifier: GPL-2.0 */
/*
 *  Copyright (c) 2010-2011 Jeremy Kerr <jeremy.kerr@canonical.com>
 *  Copyright (C) 2011-2012 Linaro Ltd <mturquette@linaro.org>
 */
#ifndef __LINUX_CLK_PROVIDER_H
#define __LINUX_CLK_PROVIDER_H

#include <linux/of.h>
#include <linux/of_clk.h>

/*
 * flags used across common struct clk.  these flags should only affect the
 * top-level framework.  custom flags for dealing with hardware specifics
 * belong in struct clk_foo
 *
 * Please update clk_flags[] in drivers/clk/clk.c when making changes here!
 */
#define CLK_SET_RATE_GATE	BIT(0) /* must be gated across rate change */
#define CLK_SET_PARENT_GATE	BIT(1) /* must be gated across re-parent */
#define CLK_SET_RATE_PARENT	BIT(2) /* propagate rate change up one level */
#define CLK_IGNORE_UNUSED	BIT(3) /* do not gate even if unused */
				/* unused */
				/* unused */
#define CLK_GET_RATE_NOCACHE	BIT(6) /* do not use the cached clk rate */
#define CLK_SET_RATE_NO_REPARENT BIT(7) /* don't re-parent on rate change */
#define CLK_GET_ACCURACY_NOCACHE BIT(8) /* do not use the cached clk accuracy */
#define CLK_RECALC_NEW_RATES	BIT(9) /* recalc rates after notifications */
#define CLK_SET_RATE_UNGATE	BIT(10) /* clock needs to run to set rate */
#define CLK_IS_CRITICAL		BIT(11) /* do not gate, ever */
/* parents need enable during gate/ungate, set rate and re-parent */
#define CLK_OPS_PARENT_ENABLE	BIT(12)
/* duty cycle call may be forwarded to the parent clock */
#define CLK_DUTY_CYCLE_PARENT	BIT(13)

struct clk;
struct clk_hw;
struct clk_core;
struct dentry;

/**
 * struct clk_rate_request - Structure encoding the clk constraints that
 * a clock user might require.
 *
 * Should be initialized by calling clk_hw_init_rate_request().
 *
 * @core: 		Pointer to the struct clk_core affected by this request
 * @rate:		Requested clock rate. This field will be adjusted by
 *			clock drivers according to hardware capabilities.
 * @min_rate:		Minimum rate imposed by clk users.
 * @max_rate:		Maximum rate imposed by clk users.
 * @best_parent_rate:	The best parent rate a parent can provide to fulfill the
 *			requested constraints.
 * @best_parent_hw:	The most appropriate parent clock that fulfills the
 *			requested constraints.
 *
 */
struct clk_rate_request {
	struct clk_core *core;
	unsigned long rate;
	unsigned long min_rate;
	unsigned long max_rate;
	unsigned long best_parent_rate;
	struct clk_hw *best_parent_hw;
};

void clk_hw_init_rate_request(const struct clk_hw *hw,
			      struct clk_rate_request *req,
			      unsigned long rate);
void clk_hw_forward_rate_request(const struct clk_hw *core,
				 const struct clk_rate_request *old_req,
				 const struct clk_hw *parent,
				 struct clk_rate_request *req,
				 unsigned long parent_rate);

/**
 * struct clk_duty - Struture encoding the duty cycle ratio of a clock
 *
 * @num:	Numerator of the duty cycle ratio
 * @den:	Denominator of the duty cycle ratio
 */
struct clk_duty {
	unsigned int num;
	unsigned int den;
};

/**
 * struct clk_ops -  Callback operations for hardware clocks; these are to
 * be provided by the clock implementation, and will be called by drivers
 * through the clk_* api.
 *
 * @prepare:	Prepare the clock for enabling. This must not return until
 *		the clock is fully prepared, and it's safe to call clk_enable.
 *		This callback is intended to allow clock implementations to
 *		do any initialisation that may sleep. Called with
 *		prepare_lock held.
 *
 * @unprepare:	Release the clock from its prepared state. This will typically
 *		undo any work done in the @prepare callback. Called with
 *		prepare_lock held.
 *
 * @is_prepared: Queries the hardware to determine if the clock is prepared.
 *		This function is allowed to sleep. Optional, if this op is not
 *		set then the prepare count will be used.
 *
 * @unprepare_unused: Unprepare the clock atomically.  Only called from
 *		clk_disable_unused for prepare clocks with special needs.
 *		Called with prepare mutex held. This function may sleep.
 *
 * @enable:	Enable the clock atomically. This must not return until the
 *		clock is generating a valid clock signal, usable by consumer
 *		devices. Called with enable_lock held. This function must not
 *		sleep.
 *
 * @disable:	Disable the clock atomically. Called with enable_lock held.
 *		This function must not sleep.
 *
 * @is_enabled:	Queries the hardware to determine if the clock is enabled.
 *		This function must not sleep. Optional, if this op is not
 *		set then the enable count will be used.
 *
 * @disable_unused: Disable the clock atomically.  Only called from
 *		clk_disable_unused for gate clocks with special needs.
 *		Called with enable_lock held.  This function must not
 *		sleep.
 *
 * @save_context: Save the context of the clock in prepration for poweroff.
 *
 * @restore_context: Restore the context of the clock after a restoration
 *		of power.
 *
 * @recalc_rate	Recalculate the rate of this clock, by querying hardware. The
 *		parent rate is an input parameter.  It is up to the caller to
 *		ensure that the prepare_mutex is held across this call. If the
 *		driver cannot figure out a rate for this clock, it must return
 *		0. Returns the calculated rate. Optional, but recommended - if
 *		this op is not set then clock rate will be initialized to 0.
 *
 * @round_rate:	Given a target rate as input, returns the closest rate actually
 *		supported by the clock. The parent rate is an input/output
 *		parameter.
 *
 * @determine_rate: Given a target rate as input, returns the closest rate
 *		actually supported by the clock, and optionally the parent clock
 *		that should be used to provide the clock rate.
 *
 * @set_parent:	Change the input source of this clock; for clocks with multiple
 *		possible parents specify a new parent by passing in the index
 *		as a u8 corresponding to the parent in either the .parent_names
 *		or .parents arrays.  This function in affect translates an
 *		array index into the value programmed into the hardware.
 *		Returns 0 on success, -EERROR otherwise.
 *
 * @get_parent:	Queries the hardware to determine the parent of a clock.  The
 *		return value is a u8 which specifies the index corresponding to
 *		the parent clock.  This index can be applied to either the
 *		.parent_names or .parents arrays.  In short, this function
 *		translates the parent value read from hardware into an array
 *		index.  Currently only called when the clock is initialized by
 *		__clk_init.  This callback is mandatory for clocks with
 *		multiple parents.  It is optional (and unnecessary) for clocks
 *		with 0 or 1 parents.
 *
 * @set_rate:	Change the rate of this clock. The requested rate is specified
 *		by the second argument, which should typically be the return
 *		of .round_rate call.  The third argument gives the parent rate
 *		which is likely helpful for most .set_rate implementation.
 *		Returns 0 on success, -EERROR otherwise.
 *
 * @set_rate_and_parent: Change the rate and the parent of this clock. The
 *		requested rate is specified by the second argument, which
 *		should typically be the return of .round_rate call.  The
 *		third argument gives the parent rate which is likely helpful
 *		for most .set_rate_and_parent implementation. The fourth
 *		argument gives the parent index. This callback is optional (and
 *		unnecessary) for clocks with 0 or 1 parents as well as
 *		for clocks that can tolerate switching the rate and the parent
 *		separately via calls to .set_parent and .set_rate.
 *		Returns 0 on success, -EERROR otherwise.
 *
 * @recalc_accuracy: Recalculate the accuracy of this clock. The clock accuracy
 *		is expressed in ppb (parts per billion). The parent accuracy is
 *		an input parameter.
 *		Returns the calculated accuracy.  Optional - if	this op is not
 *		set then clock accuracy will be initialized to parent accuracy
 *		or 0 (perfect clock) if clock has no parent.
 *
 * @get_phase:	Queries the hardware to get the current phase of a clock.
 *		Returned values are 0-359 degrees on success, negative
 *		error codes on failure.
 *
 * @set_phase:	Shift the phase this clock signal in degrees specified
 *		by the second argument. Valid values for degrees are
 *		0-359. Return 0 on success, otherwise -EERROR.
 *
 * @get_duty_cycle: Queries the hardware to get the current duty cycle ratio
 *              of a clock. Returned values denominator cannot be 0 and must be
 *              superior or equal to the numerator.
 *
 * @set_duty_cycle: Apply the duty cycle ratio to this clock signal specified by
 *              the numerator (2nd argurment) and denominator (3rd  argument).
 *              Argument must be a valid ratio (denominator > 0
 *              and >= numerator) Return 0 on success, otherwise -EERROR.
 *
 * @init:	Perform platform-specific initialization magic.
 *		This is not used by any of the basic clock types.
 *		This callback exist for HW which needs to perform some
 *		initialisation magic for CCF to get an accurate view of the
 *		clock. It may also be used dynamic resource allocation is
 *		required. It shall not used to deal with clock parameters,
 *		such as rate or parents.
 *		Returns 0 on success, -EERROR otherwise.
 *
 * @terminate:  Free any resource allocated by init.
 *
 * @debug_init:	Set up type-specific debugfs entries for this clock.  This
 *		is called once, after the debugfs directory entry for this
 *		clock has been created.  The dentry pointer representing that
 *		directory is provided as an argument.  Called with
 *		prepare_lock held.  Returns 0 on success, -EERROR otherwise.
 *
 *
 * The clk_enable/clk_disable and clk_prepare/clk_unprepare pairs allow
 * implementations to split any work between atomic (enable) and sleepable
 * (prepare) contexts.  If enabling a clock requires code that might sleep,
 * this must be done in clk_prepare.  Clock enable code that will never be
 * called in a sleepable context may be implemented in clk_enable.
 *
 * Typically, drivers will call clk_prepare when a clock may be needed later
 * (eg. when a device is opened), and clk_enable when the clock is actually
 * required (eg. from an interrupt). Note that clk_prepare MUST have been
 * called before clk_enable.
 */
struct clk_ops {
	int		(*prepare)(struct clk_hw *hw);
	void		(*unprepare)(struct clk_hw *hw);
	int		(*is_prepared)(struct clk_hw *hw);
	void		(*unprepare_unused)(struct clk_hw *hw);
	int		(*enable)(struct clk_hw *hw);
	void		(*disable)(struct clk_hw *hw);
	int		(*is_enabled)(struct clk_hw *hw);
	void		(*disable_unused)(struct clk_hw *hw);
	int		(*save_context)(struct clk_hw *hw);
	void		(*restore_context)(struct clk_hw *hw);
	unsigned long	(*recalc_rate)(struct clk_hw *hw,
					unsigned long parent_rate);
	long		(*round_rate)(struct clk_hw *hw, unsigned long rate,
					unsigned long *parent_rate);
	int		(*determine_rate)(struct clk_hw *hw,
					  struct clk_rate_request *req);
	int		(*set_parent)(struct clk_hw *hw, u8 index);
	u8		(*get_parent)(struct clk_hw *hw);
	int		(*set_rate)(struct clk_hw *hw, unsigned long rate,
				    unsigned long parent_rate);
	int		(*set_rate_and_parent)(struct clk_hw *hw,
				    unsigned long rate,
				    unsigned long parent_rate, u8 index);
	unsigned long	(*recalc_accuracy)(struct clk_hw *hw,
					   unsigned long parent_accuracy);
	int		(*get_phase)(struct clk_hw *hw);
	int		(*set_phase)(struct clk_hw *hw, int degrees);
	int		(*get_duty_cycle)(struct clk_hw *hw,
					  struct clk_duty *duty);
	int		(*set_duty_cycle)(struct clk_hw *hw,
					  struct clk_duty *duty);
	int		(*init)(struct clk_hw *hw);
	void		(*terminate)(struct clk_hw *hw);
	void		(*debug_init)(struct clk_hw *hw, struct dentry *dentry);
};

/**
 * struct clk_parent_data - clk parent information
 * @hw: parent clk_hw pointer (used for clk providers with internal clks)
 * @fw_name: parent name local to provider registering clk
 * @name: globally unique parent name (used as a fallback)
 * @index: parent index local to provider registering clk (if @fw_name absent)
 */
struct clk_parent_data {
	const struct clk_hw	*hw;
	const char		*fw_name;
	const char		*name;
	int			index;
};

/**
 * struct clk_init_data - holds init data that's common to all clocks and is
 * shared between the clock provider and the common clock framework.
 *
 * @name: clock name
 * @ops: operations this clock supports
 * @parent_names: array of string names for all possible parents
 * @parent_data: array of parent data for all possible parents (when some
 *               parents are external to the clk controller)
 * @parent_hws: array of pointers to all possible parents (when all parents
 *              are internal to the clk controller)
 * @num_parents: number of possible parents
 * @flags: framework-level hints and quirks
 */
struct clk_init_data {
	const char		*name;
	const struct clk_ops	*ops;
	/* Only one of the following three should be assigned */
	const char		* const *parent_names;
	const struct clk_parent_data	*parent_data;
	const struct clk_hw		**parent_hws;
	u8			num_parents;
	unsigned long		flags;
};

/**
 * struct clk_hw - handle for traversing from a struct clk to its corresponding
 * hardware-specific structure.  struct clk_hw should be declared within struct
 * clk_foo and then referenced by the struct clk instance that uses struct
 * clk_foo's clk_ops
 *
 * @core: pointer to the struct clk_core instance that points back to this
 * struct clk_hw instance
 *
 * @clk: pointer to the per-user struct clk instance that can be used to call
 * into the clk API
 *
 * @init: pointer to struct clk_init_data that contains the init data shared
 * with the common clock framework. This pointer will be set to NULL once
 * a clk_register() variant is called on this clk_hw pointer.
 */
struct clk_hw {
	struct clk_core *core;
	struct clk *clk;
	const struct clk_init_data *init;
};

/*
 * DOC: Basic clock implementations common to many platforms
 *
 * Each basic clock hardware type is comprised of a structure describing the
 * clock hardware, implementations of the relevant callbacks in struct clk_ops,
 * unique flags for that hardware type, a registration function and an
 * alternative macro for static initialization
 */

/**
 * struct clk_fixed_rate - fixed-rate clock
 * @hw:		handle between common and hardware-specific interfaces
 * @fixed_rate:	constant frequency of clock
 * @fixed_accuracy: constant accuracy of clock in ppb (parts per billion)
 * @flags:	hardware specific flags
 *
 * Flags:
 * * CLK_FIXED_RATE_PARENT_ACCURACY - Use the accuracy of the parent clk
 *                                    instead of what's set in @fixed_accuracy.
 */
struct clk_fixed_rate {
	struct		clk_hw hw;
	unsigned long	fixed_rate;
	unsigned long	fixed_accuracy;
	unsigned long	flags;
};

#define CLK_FIXED_RATE_PARENT_ACCURACY	BIT(0)

extern const struct clk_ops clk_fixed_rate_ops;
struct clk_hw *__clk_hw_register_fixed_rate(struct device *dev,
		struct device_node *np, const char *name,
		const char *parent_name, const struct clk_hw *parent_hw,
		const struct clk_parent_data *parent_data, unsigned long flags,
		unsigned long fixed_rate, unsigned long fixed_accuracy,
		unsigned long clk_fixed_flags, bool devm);
struct clk *clk_register_fixed_rate(struct device *dev, const char *name,
		const char *parent_name, unsigned long flags,
		unsigned long fixed_rate);
/**
 * clk_hw_register_fixed_rate - register fixed-rate clock with the clock
 * framework
 * @dev: device that is registering this clock
 * @name: name of this clock
 * @parent_name: name of clock's parent
 * @flags: framework-specific flags
 * @fixed_rate: non-adjustable clock rate
 */
#define clk_hw_register_fixed_rate(dev, name, parent_name, flags, fixed_rate)  \
	__clk_hw_register_fixed_rate((dev), NULL, (name), (parent_name), NULL, \
				     NULL, (flags), (fixed_rate), 0, 0, false)

/**
 * devm_clk_hw_register_fixed_rate - register fixed-rate clock with the clock
 * framework
 * @dev: device that is registering this clock
 * @name: name of this clock
 * @parent_name: name of clock's parent
 * @flags: framework-specific flags
 * @fixed_rate: non-adjustable clock rate
 */
#define devm_clk_hw_register_fixed_rate(dev, name, parent_name, flags, fixed_rate)  \
	__clk_hw_register_fixed_rate((dev), NULL, (name), (parent_name), NULL, \
				     NULL, (flags), (fixed_rate), 0, 0, true)
/**
 * clk_hw_register_fixed_rate_parent_hw - register fixed-rate clock with
 * the clock framework
 * @dev: device that is registering this clock
 * @name: name of this clock
 * @parent_hw: pointer to parent clk
 * @flags: framework-specific flags
 * @fixed_rate: non-adjustable clock rate
 */
#define clk_hw_register_fixed_rate_parent_hw(dev, name, parent_hw, flags,     \
					     fixed_rate)		      \
	__clk_hw_register_fixed_rate((dev), NULL, (name), NULL, (parent_hw),  \
				     NULL, (flags), (fixed_rate), 0, 0, false)
/**
 * clk_hw_register_fixed_rate_parent_data - register fixed-rate clock with
 * the clock framework
 * @dev: device that is registering this clock
 * @name: name of this clock
 * @parent_data: parent clk data
 * @flags: framework-specific flags
 * @fixed_rate: non-adjustable clock rate
 */
#define clk_hw_register_fixed_rate_parent_data(dev, name, parent_hw, flags,   \
					     fixed_rate)		      \
	__clk_hw_register_fixed_rate((dev), NULL, (name), NULL, NULL,	      \
				     (parent_data), (flags), (fixed_rate), 0, \
				     0, false)
/**
 * clk_hw_register_fixed_rate_with_accuracy - register fixed-rate clock with
 * the clock framework
 * @dev: device that is registering this clock
 * @name: name of this clock
 * @parent_name: name of clock's parent
 * @flags: framework-specific flags
 * @fixed_rate: non-adjustable clock rate
 * @fixed_accuracy: non-adjustable clock accuracy
 */
#define clk_hw_register_fixed_rate_with_accuracy(dev, name, parent_name,      \
						 flags, fixed_rate,	      \
						 fixed_accuracy)	      \
	__clk_hw_register_fixed_rate((dev), NULL, (name), (parent_name),      \
				     NULL, NULL, (flags), (fixed_rate),       \
				     (fixed_accuracy), 0, false)
/**
 * clk_hw_register_fixed_rate_with_accuracy_parent_hw - register fixed-rate
 * clock with the clock framework
 * @dev: device that is registering this clock
 * @name: name of this clock
 * @parent_hw: pointer to parent clk
 * @flags: framework-specific flags
 * @fixed_rate: non-adjustable clock rate
 * @fixed_accuracy: non-adjustable clock accuracy
 */
#define clk_hw_register_fixed_rate_with_accuracy_parent_hw(dev, name,	      \
		parent_hw, flags, fixed_rate, fixed_accuracy)		      \
	__clk_hw_register_fixed_rate((dev), NULL, (name), NULL, (parent_hw)   \
				     NULL, NULL, (flags), (fixed_rate),	      \
				     (fixed_accuracy), 0, false)
/**
 * clk_hw_register_fixed_rate_with_accuracy_parent_data - register fixed-rate
 * clock with the clock framework
 * @dev: device that is registering this clock
 * @name: name of this clock
 * @parent_name: name of clock's parent
 * @flags: framework-specific flags
 * @fixed_rate: non-adjustable clock rate
 * @fixed_accuracy: non-adjustable clock accuracy
 */
#define clk_hw_register_fixed_rate_with_accuracy_parent_data(dev, name,	      \
		parent_data, flags, fixed_rate, fixed_accuracy)		      \
	__clk_hw_register_fixed_rate((dev), NULL, (name), NULL, NULL,	      \
				     (parent_data), NULL, (flags),	      \
				     (fixed_rate), (fixed_accuracy), 0, false)
/**
 * clk_hw_register_fixed_rate_parent_accuracy - register fixed-rate clock with
 * the clock framework
 * @dev: device that is registering this clock
 * @name: name of this clock
 * @parent_name: name of clock's parent
 * @flags: framework-specific flags
 * @fixed_rate: non-adjustable clock rate
 */
#define clk_hw_register_fixed_rate_parent_accuracy(dev, name, parent_data,    \
						   flags, fixed_rate)	      \
	__clk_hw_register_fixed_rate((dev), NULL, (name), NULL, NULL,      \
				     (parent_data), (flags), (fixed_rate), 0,    \
				     CLK_FIXED_RATE_PARENT_ACCURACY, false)

void clk_unregister_fixed_rate(struct clk *clk);
void clk_hw_unregister_fixed_rate(struct clk_hw *hw);

void of_fixed_clk_setup(struct device_node *np);

/**
 * struct clk_gate - gating clock
 *
 * @hw:		handle between common and hardware-specific interfaces
 * @reg:	register controlling gate
 * @bit_idx:	single bit controlling gate
 * @flags:	hardware-specific flags
 * @lock:	register lock
 *
 * Clock which can gate its output.  Implements .enable & .disable
 *
 * Flags:
 * CLK_GATE_SET_TO_DISABLE - by default this clock sets the bit at bit_idx to
 *	enable the clock.  Setting this flag does the opposite: setting the bit
 *	disable the clock and clearing it enables the clock
 * CLK_GATE_HIWORD_MASK - The gate settings are only in lower 16-bit
 *	of this register, and mask of gate bits are in higher 16-bit of this
 *	register.  While setting the gate bits, higher 16-bit should also be
 *	updated to indicate changing gate bits.
 * CLK_GATE_BIG_ENDIAN - by default little endian register accesses are used for
 *	the gate register.  Setting this flag makes the register accesses big
 *	endian.
 */
struct clk_gate {
	struct clk_hw hw;
	void __iomem	*reg;
	u8		bit_idx;
	u8		flags;
	spinlock_t	*lock;
};

#define to_clk_gate(_hw) container_of(_hw, struct clk_gate, hw)

#define CLK_GATE_SET_TO_DISABLE		BIT(0)
#define CLK_GATE_HIWORD_MASK		BIT(1)
#define CLK_GATE_BIG_ENDIAN		BIT(2)

extern const struct clk_ops clk_gate_ops;
struct clk_hw *__clk_hw_register_gate(struct device *dev,
		struct device_node *np, const char *name,
		const char *parent_name, const struct clk_hw *parent_hw,
		const struct clk_parent_data *parent_data,
		unsigned long flags,
		void __iomem *reg, u8 bit_idx,
		u8 clk_gate_flags, spinlock_t *lock);
struct clk_hw *__devm_clk_hw_register_gate(struct device *dev,
		struct device_node *np, const char *name,
		const char *parent_name, const struct clk_hw *parent_hw,
		const struct clk_parent_data *parent_data,
		unsigned long flags,
		void __iomem *reg, u8 bit_idx,
		u8 clk_gate_flags, spinlock_t *lock);
struct clk *clk_register_gate(struct device *dev, const char *name,
		const char *parent_name, unsigned long flags,
		void __iomem *reg, u8 bit_idx,
		u8 clk_gate_flags, spinlock_t *lock);
/**
 * clk_hw_register_gate - register a gate clock with the clock framework
 * @dev: device that is registering this clock
 * @name: name of this clock
 * @parent_name: name of this clock's parent
 * @flags: framework-specific flags for this clock
 * @reg: register address to control gating of this clock
 * @bit_idx: which bit in the register controls gating of this clock
 * @clk_gate_flags: gate-specific flags for this clock
 * @lock: shared register lock for this clock
 */
#define clk_hw_register_gate(dev, name, parent_name, flags, reg, bit_idx,     \
			     clk_gate_flags, lock)			      \
	__clk_hw_register_gate((dev), NULL, (name), (parent_name), NULL,      \
			       NULL, (flags), (reg), (bit_idx),		      \
			       (clk_gate_flags), (lock))
/**
 * clk_hw_register_gate_parent_hw - register a gate clock with the clock
 * framework
 * @dev: device that is registering this clock
 * @name: name of this clock
 * @parent_hw: pointer to parent clk
 * @flags: framework-specific flags for this clock
 * @reg: register address to control gating of this clock
 * @bit_idx: which bit in the register controls gating of this clock
 * @clk_gate_flags: gate-specific flags for this clock
 * @lock: shared register lock for this clock
 */
#define clk_hw_register_gate_parent_hw(dev, name, parent_hw, flags, reg,      \
				       bit_idx, clk_gate_flags, lock)	      \
	__clk_hw_register_gate((dev), NULL, (name), NULL, (parent_hw),        \
			       NULL, (flags), (reg), (bit_idx),		      \
			       (clk_gate_flags), (lock))
/**
 * clk_hw_register_gate_parent_data - register a gate clock with the clock
 * framework
 * @dev: device that is registering this clock
 * @name: name of this clock
 * @parent_data: parent clk data
 * @flags: framework-specific flags for this clock
 * @reg: register address to control gating of this clock
 * @bit_idx: which bit in the register controls gating of this clock
 * @clk_gate_flags: gate-specific flags for this clock
 * @lock: shared register lock for this clock
 */
#define clk_hw_register_gate_parent_data(dev, name, parent_data, flags, reg,  \
				       bit_idx, clk_gate_flags, lock)	      \
	__clk_hw_register_gate((dev), NULL, (name), NULL, NULL, (parent_data), \
			       (flags), (reg), (bit_idx),		      \
			       (clk_gate_flags), (lock))
/**
 * devm_clk_hw_register_gate - register a gate clock with the clock framework
 * @dev: device that is registering this clock
 * @name: name of this clock
 * @parent_name: name of this clock's parent
 * @flags: framework-specific flags for this clock
 * @reg: register address to control gating of this clock
 * @bit_idx: which bit in the register controls gating of this clock
 * @clk_gate_flags: gate-specific flags for this clock
 * @lock: shared register lock for this clock
 */
#define devm_clk_hw_register_gate(dev, name, parent_name, flags, reg, bit_idx,\
				  clk_gate_flags, lock)			      \
	__devm_clk_hw_register_gate((dev), NULL, (name), (parent_name), NULL, \
			       NULL, (flags), (reg), (bit_idx),		      \
			       (clk_gate_flags), (lock))
<<<<<<< HEAD
/**
 * devm_clk_hw_register_gate_parent_data - register a gate clock with the
 * clock framework
=======

/**
 * devm_clk_hw_register_gate - register a gate clock with the clock framework
>>>>>>> 80e9552e
 * @dev: device that is registering this clock
 * @name: name of this clock
 * @parent_data: parent clk data
 * @flags: framework-specific flags for this clock
 * @reg: register address to control gating of this clock
 * @bit_idx: which bit in the register controls gating of this clock
 * @clk_gate_flags: gate-specific flags for this clock
 * @lock: shared register lock for this clock
 */
#define devm_clk_hw_register_gate_parent_data(dev, name, parent_data, flags,  \
					      reg, bit_idx, clk_gate_flags,   \
<<<<<<< HEAD
					      lock)                           \
=======
					      lock)			      \
>>>>>>> 80e9552e
	__devm_clk_hw_register_gate((dev), NULL, (name), NULL, NULL,	      \
				    (parent_data), (flags), (reg), (bit_idx), \
				    (clk_gate_flags), (lock))

void clk_unregister_gate(struct clk *clk);
void clk_hw_unregister_gate(struct clk_hw *hw);
int clk_gate_is_enabled(struct clk_hw *hw);

struct clk_div_table {
	unsigned int	val;
	unsigned int	div;
};

/**
 * struct clk_divider - adjustable divider clock
 *
 * @hw:		handle between common and hardware-specific interfaces
 * @reg:	register containing the divider
 * @shift:	shift to the divider bit field
 * @width:	width of the divider bit field
 * @table:	array of value/divider pairs, last entry should have div = 0
 * @lock:	register lock
 *
 * Clock with an adjustable divider affecting its output frequency.  Implements
 * .recalc_rate, .set_rate and .round_rate
 *
 * Flags:
 * CLK_DIVIDER_ONE_BASED - by default the divisor is the value read from the
 *	register plus one.  If CLK_DIVIDER_ONE_BASED is set then the divider is
 *	the raw value read from the register, with the value of zero considered
 *	invalid, unless CLK_DIVIDER_ALLOW_ZERO is set.
 * CLK_DIVIDER_POWER_OF_TWO - clock divisor is 2 raised to the value read from
 *	the hardware register
 * CLK_DIVIDER_ALLOW_ZERO - Allow zero divisors.  For dividers which have
 *	CLK_DIVIDER_ONE_BASED set, it is possible to end up with a zero divisor.
 *	Some hardware implementations gracefully handle this case and allow a
 *	zero divisor by not modifying their input clock
 *	(divide by one / bypass).
 * CLK_DIVIDER_HIWORD_MASK - The divider settings are only in lower 16-bit
 *	of this register, and mask of divider bits are in higher 16-bit of this
 *	register.  While setting the divider bits, higher 16-bit should also be
 *	updated to indicate changing divider bits.
 * CLK_DIVIDER_ROUND_CLOSEST - Makes the best calculated divider to be rounded
 *	to the closest integer instead of the up one.
 * CLK_DIVIDER_READ_ONLY - The divider settings are preconfigured and should
 *	not be changed by the clock framework.
 * CLK_DIVIDER_MAX_AT_ZERO - For dividers which are like CLK_DIVIDER_ONE_BASED
 *	except when the value read from the register is zero, the divisor is
 *	2^width of the field.
 * CLK_DIVIDER_BIG_ENDIAN - By default little endian register accesses are used
 *	for the divider register.  Setting this flag makes the register accesses
 *	big endian.
 */
struct clk_divider {
	struct clk_hw	hw;
	void __iomem	*reg;
	u8		shift;
	u8		width;
	u8		flags;
	const struct clk_div_table	*table;
	spinlock_t	*lock;
};

#define clk_div_mask(width)	((1 << (width)) - 1)
#define to_clk_divider(_hw) container_of(_hw, struct clk_divider, hw)

#define CLK_DIVIDER_ONE_BASED		BIT(0)
#define CLK_DIVIDER_POWER_OF_TWO	BIT(1)
#define CLK_DIVIDER_ALLOW_ZERO		BIT(2)
#define CLK_DIVIDER_HIWORD_MASK		BIT(3)
#define CLK_DIVIDER_ROUND_CLOSEST	BIT(4)
#define CLK_DIVIDER_READ_ONLY		BIT(5)
#define CLK_DIVIDER_MAX_AT_ZERO		BIT(6)
#define CLK_DIVIDER_BIG_ENDIAN		BIT(7)

extern const struct clk_ops clk_divider_ops;
extern const struct clk_ops clk_divider_ro_ops;

unsigned long divider_recalc_rate(struct clk_hw *hw, unsigned long parent_rate,
		unsigned int val, const struct clk_div_table *table,
		unsigned long flags, unsigned long width);
long divider_round_rate_parent(struct clk_hw *hw, struct clk_hw *parent,
			       unsigned long rate, unsigned long *prate,
			       const struct clk_div_table *table,
			       u8 width, unsigned long flags);
long divider_ro_round_rate_parent(struct clk_hw *hw, struct clk_hw *parent,
				  unsigned long rate, unsigned long *prate,
				  const struct clk_div_table *table, u8 width,
				  unsigned long flags, unsigned int val);
int divider_determine_rate(struct clk_hw *hw, struct clk_rate_request *req,
			   const struct clk_div_table *table, u8 width,
			   unsigned long flags);
int divider_ro_determine_rate(struct clk_hw *hw, struct clk_rate_request *req,
			      const struct clk_div_table *table, u8 width,
			      unsigned long flags, unsigned int val);
int divider_get_val(unsigned long rate, unsigned long parent_rate,
		const struct clk_div_table *table, u8 width,
		unsigned long flags);

struct clk_hw *__clk_hw_register_divider(struct device *dev,
		struct device_node *np, const char *name,
		const char *parent_name, const struct clk_hw *parent_hw,
		const struct clk_parent_data *parent_data, unsigned long flags,
		void __iomem *reg, u8 shift, u8 width, u8 clk_divider_flags,
		const struct clk_div_table *table, spinlock_t *lock);
struct clk_hw *__devm_clk_hw_register_divider(struct device *dev,
		struct device_node *np, const char *name,
		const char *parent_name, const struct clk_hw *parent_hw,
		const struct clk_parent_data *parent_data, unsigned long flags,
		void __iomem *reg, u8 shift, u8 width, u8 clk_divider_flags,
		const struct clk_div_table *table, spinlock_t *lock);
struct clk *clk_register_divider_table(struct device *dev, const char *name,
		const char *parent_name, unsigned long flags,
		void __iomem *reg, u8 shift, u8 width,
		u8 clk_divider_flags, const struct clk_div_table *table,
		spinlock_t *lock);
/**
 * clk_register_divider - register a divider clock with the clock framework
 * @dev: device registering this clock
 * @name: name of this clock
 * @parent_name: name of clock's parent
 * @flags: framework-specific flags
 * @reg: register address to adjust divider
 * @shift: number of bits to shift the bitfield
 * @width: width of the bitfield
 * @clk_divider_flags: divider-specific flags for this clock
 * @lock: shared register lock for this clock
 */
#define clk_register_divider(dev, name, parent_name, flags, reg, shift, width, \
			     clk_divider_flags, lock)			       \
	clk_register_divider_table((dev), (name), (parent_name), (flags),      \
				   (reg), (shift), (width),		       \
				   (clk_divider_flags), NULL, (lock))
/**
 * clk_hw_register_divider - register a divider clock with the clock framework
 * @dev: device registering this clock
 * @name: name of this clock
 * @parent_name: name of clock's parent
 * @flags: framework-specific flags
 * @reg: register address to adjust divider
 * @shift: number of bits to shift the bitfield
 * @width: width of the bitfield
 * @clk_divider_flags: divider-specific flags for this clock
 * @lock: shared register lock for this clock
 */
#define clk_hw_register_divider(dev, name, parent_name, flags, reg, shift,    \
				width, clk_divider_flags, lock)		      \
	__clk_hw_register_divider((dev), NULL, (name), (parent_name), NULL,   \
				  NULL, (flags), (reg), (shift), (width),     \
				  (clk_divider_flags), NULL, (lock))
/**
 * clk_hw_register_divider_parent_hw - register a divider clock with the clock
 * framework
 * @dev: device registering this clock
 * @name: name of this clock
 * @parent_hw: pointer to parent clk
 * @flags: framework-specific flags
 * @reg: register address to adjust divider
 * @shift: number of bits to shift the bitfield
 * @width: width of the bitfield
 * @clk_divider_flags: divider-specific flags for this clock
 * @lock: shared register lock for this clock
 */
#define clk_hw_register_divider_parent_hw(dev, name, parent_hw, flags, reg,   \
					  shift, width, clk_divider_flags,    \
					  lock)				      \
	__clk_hw_register_divider((dev), NULL, (name), NULL, (parent_hw),     \
				  NULL, (flags), (reg), (shift), (width),     \
				  (clk_divider_flags), NULL, (lock))
/**
 * clk_hw_register_divider_parent_data - register a divider clock with the clock
 * framework
 * @dev: device registering this clock
 * @name: name of this clock
 * @parent_data: parent clk data
 * @flags: framework-specific flags
 * @reg: register address to adjust divider
 * @shift: number of bits to shift the bitfield
 * @width: width of the bitfield
 * @clk_divider_flags: divider-specific flags for this clock
 * @lock: shared register lock for this clock
 */
#define clk_hw_register_divider_parent_data(dev, name, parent_data, flags,    \
					    reg, shift, width,		      \
					    clk_divider_flags, lock)	      \
	__clk_hw_register_divider((dev), NULL, (name), NULL, NULL,	      \
				  (parent_data), (flags), (reg), (shift),     \
				  (width), (clk_divider_flags), NULL, (lock))
/**
 * clk_hw_register_divider_table - register a table based divider clock with
 * the clock framework
 * @dev: device registering this clock
 * @name: name of this clock
 * @parent_name: name of clock's parent
 * @flags: framework-specific flags
 * @reg: register address to adjust divider
 * @shift: number of bits to shift the bitfield
 * @width: width of the bitfield
 * @clk_divider_flags: divider-specific flags for this clock
 * @table: array of divider/value pairs ending with a div set to 0
 * @lock: shared register lock for this clock
 */
#define clk_hw_register_divider_table(dev, name, parent_name, flags, reg,     \
				      shift, width, clk_divider_flags, table, \
				      lock)				      \
	__clk_hw_register_divider((dev), NULL, (name), (parent_name), NULL,   \
				  NULL, (flags), (reg), (shift), (width),     \
				  (clk_divider_flags), (table), (lock))
/**
 * clk_hw_register_divider_table_parent_hw - register a table based divider
 * clock with the clock framework
 * @dev: device registering this clock
 * @name: name of this clock
 * @parent_hw: pointer to parent clk
 * @flags: framework-specific flags
 * @reg: register address to adjust divider
 * @shift: number of bits to shift the bitfield
 * @width: width of the bitfield
 * @clk_divider_flags: divider-specific flags for this clock
 * @table: array of divider/value pairs ending with a div set to 0
 * @lock: shared register lock for this clock
 */
#define clk_hw_register_divider_table_parent_hw(dev, name, parent_hw, flags,  \
						reg, shift, width,	      \
						clk_divider_flags, table,     \
						lock)			      \
	__clk_hw_register_divider((dev), NULL, (name), NULL, (parent_hw),     \
				  NULL, (flags), (reg), (shift), (width),     \
				  (clk_divider_flags), (table), (lock))
/**
 * clk_hw_register_divider_table_parent_data - register a table based divider
 * clock with the clock framework
 * @dev: device registering this clock
 * @name: name of this clock
 * @parent_data: parent clk data
 * @flags: framework-specific flags
 * @reg: register address to adjust divider
 * @shift: number of bits to shift the bitfield
 * @width: width of the bitfield
 * @clk_divider_flags: divider-specific flags for this clock
 * @table: array of divider/value pairs ending with a div set to 0
 * @lock: shared register lock for this clock
 */
#define clk_hw_register_divider_table_parent_data(dev, name, parent_data,     \
						  flags, reg, shift, width,   \
						  clk_divider_flags, table,   \
						  lock)			      \
	__clk_hw_register_divider((dev), NULL, (name), NULL, NULL,	      \
				  (parent_data), (flags), (reg), (shift),     \
				  (width), (clk_divider_flags), (table),      \
				  (lock))
/**
 * devm_clk_hw_register_divider - register a divider clock with the clock framework
 * @dev: device registering this clock
 * @name: name of this clock
 * @parent_name: name of clock's parent
 * @flags: framework-specific flags
 * @reg: register address to adjust divider
 * @shift: number of bits to shift the bitfield
 * @width: width of the bitfield
 * @clk_divider_flags: divider-specific flags for this clock
 * @lock: shared register lock for this clock
 */
#define devm_clk_hw_register_divider(dev, name, parent_name, flags, reg, shift,    \
				width, clk_divider_flags, lock)		      \
	__devm_clk_hw_register_divider((dev), NULL, (name), (parent_name), NULL,   \
				  NULL, (flags), (reg), (shift), (width),     \
				  (clk_divider_flags), NULL, (lock))
/**
 * devm_clk_hw_register_divider_parent_hw - register a divider clock with the clock framework
 * @dev: device registering this clock
 * @name: name of this clock
 * @parent_hw: pointer to parent clk
 * @flags: framework-specific flags
 * @reg: register address to adjust divider
 * @shift: number of bits to shift the bitfield
 * @width: width of the bitfield
 * @clk_divider_flags: divider-specific flags for this clock
 * @lock: shared register lock for this clock
 */
#define devm_clk_hw_register_divider_parent_hw(dev, name, parent_hw, flags,   \
					       reg, shift, width,	      \
					       clk_divider_flags, lock)       \
	__devm_clk_hw_register_divider((dev), NULL, (name), NULL,	      \
				       (parent_hw), NULL, (flags), (reg),     \
				       (shift), (width), (clk_divider_flags), \
				       NULL, (lock))
/**
 * devm_clk_hw_register_divider_table - register a table based divider clock
 * with the clock framework (devres variant)
 * @dev: device registering this clock
 * @name: name of this clock
 * @parent_name: name of clock's parent
 * @flags: framework-specific flags
 * @reg: register address to adjust divider
 * @shift: number of bits to shift the bitfield
 * @width: width of the bitfield
 * @clk_divider_flags: divider-specific flags for this clock
 * @table: array of divider/value pairs ending with a div set to 0
 * @lock: shared register lock for this clock
 */
#define devm_clk_hw_register_divider_table(dev, name, parent_name, flags,     \
					   reg, shift, width,		      \
					   clk_divider_flags, table, lock)    \
	__devm_clk_hw_register_divider((dev), NULL, (name), (parent_name),    \
				       NULL, NULL, (flags), (reg), (shift),   \
				       (width), (clk_divider_flags), (table), \
				       (lock))

void clk_unregister_divider(struct clk *clk);
void clk_hw_unregister_divider(struct clk_hw *hw);

/**
 * struct clk_mux - multiplexer clock
 *
 * @hw:		handle between common and hardware-specific interfaces
 * @reg:	register controlling multiplexer
 * @table:	array of register values corresponding to the parent index
 * @shift:	shift to multiplexer bit field
 * @mask:	mask of mutliplexer bit field
 * @flags:	hardware-specific flags
 * @lock:	register lock
 *
 * Clock with multiple selectable parents.  Implements .get_parent, .set_parent
 * and .recalc_rate
 *
 * Flags:
 * CLK_MUX_INDEX_ONE - register index starts at 1, not 0
 * CLK_MUX_INDEX_BIT - register index is a single bit (power of two)
 * CLK_MUX_HIWORD_MASK - The mux settings are only in lower 16-bit of this
 *	register, and mask of mux bits are in higher 16-bit of this register.
 *	While setting the mux bits, higher 16-bit should also be updated to
 *	indicate changing mux bits.
 * CLK_MUX_READ_ONLY - The mux registers can't be written, only read in the
 * 	.get_parent clk_op.
 * CLK_MUX_ROUND_CLOSEST - Use the parent rate that is closest to the desired
 *	frequency.
 * CLK_MUX_BIG_ENDIAN - By default little endian register accesses are used for
 *	the mux register.  Setting this flag makes the register accesses big
 *	endian.
 */
struct clk_mux {
	struct clk_hw	hw;
	void __iomem	*reg;
	const u32	*table;
	u32		mask;
	u8		shift;
	u8		flags;
	spinlock_t	*lock;
};

#define to_clk_mux(_hw) container_of(_hw, struct clk_mux, hw)

#define CLK_MUX_INDEX_ONE		BIT(0)
#define CLK_MUX_INDEX_BIT		BIT(1)
#define CLK_MUX_HIWORD_MASK		BIT(2)
#define CLK_MUX_READ_ONLY		BIT(3) /* mux can't be changed */
#define CLK_MUX_ROUND_CLOSEST		BIT(4)
#define CLK_MUX_BIG_ENDIAN		BIT(5)

extern const struct clk_ops clk_mux_ops;
extern const struct clk_ops clk_mux_ro_ops;

struct clk_hw *__clk_hw_register_mux(struct device *dev, struct device_node *np,
		const char *name, u8 num_parents,
		const char * const *parent_names,
		const struct clk_hw **parent_hws,
		const struct clk_parent_data *parent_data,
		unsigned long flags, void __iomem *reg, u8 shift, u32 mask,
		u8 clk_mux_flags, const u32 *table, spinlock_t *lock);
struct clk_hw *__devm_clk_hw_register_mux(struct device *dev, struct device_node *np,
		const char *name, u8 num_parents,
		const char * const *parent_names,
		const struct clk_hw **parent_hws,
		const struct clk_parent_data *parent_data,
		unsigned long flags, void __iomem *reg, u8 shift, u32 mask,
		u8 clk_mux_flags, const u32 *table, spinlock_t *lock);
struct clk *clk_register_mux_table(struct device *dev, const char *name,
		const char * const *parent_names, u8 num_parents,
		unsigned long flags, void __iomem *reg, u8 shift, u32 mask,
		u8 clk_mux_flags, const u32 *table, spinlock_t *lock);

#define clk_register_mux(dev, name, parent_names, num_parents, flags, reg,    \
			 shift, width, clk_mux_flags, lock)		      \
	clk_register_mux_table((dev), (name), (parent_names), (num_parents),  \
			       (flags), (reg), (shift), BIT((width)) - 1,     \
			       (clk_mux_flags), NULL, (lock))
#define clk_hw_register_mux_table(dev, name, parent_names, num_parents,	      \
				  flags, reg, shift, mask, clk_mux_flags,     \
				  table, lock)				      \
	__clk_hw_register_mux((dev), NULL, (name), (num_parents),	      \
			      (parent_names), NULL, NULL, (flags), (reg),     \
			      (shift), (mask), (clk_mux_flags), (table),      \
			      (lock))
#define clk_hw_register_mux_table_parent_data(dev, name, parent_data,	      \
				  num_parents, flags, reg, shift, mask,	      \
				  clk_mux_flags, table, lock)		      \
	__clk_hw_register_mux((dev), NULL, (name), (num_parents),	      \
			      NULL, NULL, (parent_data), (flags), (reg),      \
			      (shift), (mask), (clk_mux_flags), (table),      \
			      (lock))
#define clk_hw_register_mux(dev, name, parent_names, num_parents, flags, reg, \
			    shift, width, clk_mux_flags, lock)		      \
	__clk_hw_register_mux((dev), NULL, (name), (num_parents),	      \
			      (parent_names), NULL, NULL, (flags), (reg),     \
			      (shift), BIT((width)) - 1, (clk_mux_flags),     \
			      NULL, (lock))
#define clk_hw_register_mux_hws(dev, name, parent_hws, num_parents, flags,    \
				reg, shift, width, clk_mux_flags, lock)	      \
	__clk_hw_register_mux((dev), NULL, (name), (num_parents), NULL,	      \
			      (parent_hws), NULL, (flags), (reg), (shift),    \
			      BIT((width)) - 1, (clk_mux_flags), NULL, (lock))
#define clk_hw_register_mux_parent_data(dev, name, parent_data, num_parents,  \
					flags, reg, shift, width,	      \
					clk_mux_flags, lock)		      \
	__clk_hw_register_mux((dev), NULL, (name), (num_parents), NULL, NULL, \
			      (parent_data), (flags), (reg), (shift),	      \
			      BIT((width)) - 1, (clk_mux_flags), NULL, (lock))
#define clk_hw_register_mux_parent_data_table(dev, name, parent_data,	      \
					      num_parents, flags, reg, shift, \
					      width, clk_mux_flags, table,    \
					      lock)			      \
	__clk_hw_register_mux((dev), NULL, (name), (num_parents), NULL, NULL, \
			      (parent_data), (flags), (reg), (shift),	      \
			      BIT((width)) - 1, (clk_mux_flags), table, (lock))
#define devm_clk_hw_register_mux(dev, name, parent_names, num_parents, flags, reg, \
			    shift, width, clk_mux_flags, lock)		      \
	__devm_clk_hw_register_mux((dev), NULL, (name), (num_parents),	      \
			      (parent_names), NULL, NULL, (flags), (reg),     \
			      (shift), BIT((width)) - 1, (clk_mux_flags),     \
			      NULL, (lock))
#define devm_clk_hw_register_mux_parent_hws(dev, name, parent_hws,	      \
					    num_parents, flags, reg, shift,   \
					    width, clk_mux_flags, lock)       \
	__devm_clk_hw_register_mux((dev), NULL, (name), (num_parents), NULL,  \
				   (parent_hws), NULL, (flags), (reg),        \
				   (shift), BIT((width)) - 1,		      \
				   (clk_mux_flags), NULL, (lock))
#define devm_clk_hw_register_mux_parent_data_table(dev, name, parent_data,    \
					      num_parents, flags, reg, shift, \
					      width, clk_mux_flags, table,    \
					      lock)			      \
	__devm_clk_hw_register_mux((dev), NULL, (name), (num_parents), NULL,  \
			      NULL, (parent_data), (flags), (reg), (shift),   \
			      BIT((width)) - 1, (clk_mux_flags), table, (lock))

int clk_mux_val_to_index(struct clk_hw *hw, const u32 *table, unsigned int flags,
			 unsigned int val);
unsigned int clk_mux_index_to_val(const u32 *table, unsigned int flags, u8 index);

void clk_unregister_mux(struct clk *clk);
void clk_hw_unregister_mux(struct clk_hw *hw);

void of_fixed_factor_clk_setup(struct device_node *node);

/**
 * struct clk_fixed_factor - fixed multiplier and divider clock
 *
 * @hw:		handle between common and hardware-specific interfaces
 * @mult:	multiplier
 * @div:	divider
 *
 * Clock with a fixed multiplier and divider. The output frequency is the
 * parent clock rate divided by div and multiplied by mult.
 * Implements .recalc_rate, .set_rate and .round_rate
 */

struct clk_fixed_factor {
	struct clk_hw	hw;
	unsigned int	mult;
	unsigned int	div;
};

#define to_clk_fixed_factor(_hw) container_of(_hw, struct clk_fixed_factor, hw)

extern const struct clk_ops clk_fixed_factor_ops;
struct clk *clk_register_fixed_factor(struct device *dev, const char *name,
		const char *parent_name, unsigned long flags,
		unsigned int mult, unsigned int div);
void clk_unregister_fixed_factor(struct clk *clk);
struct clk_hw *clk_hw_register_fixed_factor(struct device *dev,
		const char *name, const char *parent_name, unsigned long flags,
		unsigned int mult, unsigned int div);
void clk_hw_unregister_fixed_factor(struct clk_hw *hw);
struct clk_hw *devm_clk_hw_register_fixed_factor(struct device *dev,
		const char *name, const char *parent_name, unsigned long flags,
		unsigned int mult, unsigned int div);
struct clk_hw *devm_clk_hw_register_fixed_factor_index(struct device *dev,
		const char *name, unsigned int index, unsigned long flags,
		unsigned int mult, unsigned int div);

struct clk_hw *devm_clk_hw_register_fixed_factor_parent_hw(struct device *dev,
		const char *name, const struct clk_hw *parent_hw,
		unsigned long flags, unsigned int mult, unsigned int div);

struct clk_hw *clk_hw_register_fixed_factor_parent_hw(struct device *dev,
		const char *name, const struct clk_hw *parent_hw,
		unsigned long flags, unsigned int mult, unsigned int div);
/**
 * struct clk_fractional_divider - adjustable fractional divider clock
 *
 * @hw:		handle between common and hardware-specific interfaces
 * @reg:	register containing the divider
 * @mshift:	shift to the numerator bit field
 * @mwidth:	width of the numerator bit field
 * @nshift:	shift to the denominator bit field
 * @nwidth:	width of the denominator bit field
 * @lock:	register lock
 *
 * Clock with adjustable fractional divider affecting its output frequency.
 *
 * Flags:
 * CLK_FRAC_DIVIDER_ZERO_BASED - by default the numerator and denominator
 *	is the value read from the register. If CLK_FRAC_DIVIDER_ZERO_BASED
 *	is set then the numerator and denominator are both the value read
 *	plus one.
 * CLK_FRAC_DIVIDER_BIG_ENDIAN - By default little endian register accesses are
 *	used for the divider register.  Setting this flag makes the register
 *	accesses big endian.
 * CLK_FRAC_DIVIDER_POWER_OF_TWO_PS - By default the resulting fraction might
 *	be saturated and the caller will get quite far from the good enough
 *	approximation. Instead the caller may require, by setting this flag,
 *	to shift left by a few bits in case, when the asked one is quite small
 *	to satisfy the desired range of denominator. It assumes that on the
 *	caller's side the power-of-two capable prescaler exists.
 */
struct clk_fractional_divider {
	struct clk_hw	hw;
	void __iomem	*reg;
	u8		mshift;
	u8		mwidth;
	u8		nshift;
	u8		nwidth;
	u8		flags;
	void		(*approximation)(struct clk_hw *hw,
				unsigned long rate, unsigned long *parent_rate,
				unsigned long *m, unsigned long *n);
	spinlock_t	*lock;
};

#define to_clk_fd(_hw) container_of(_hw, struct clk_fractional_divider, hw)

#define CLK_FRAC_DIVIDER_ZERO_BASED		BIT(0)
#define CLK_FRAC_DIVIDER_BIG_ENDIAN		BIT(1)
#define CLK_FRAC_DIVIDER_POWER_OF_TWO_PS	BIT(2)

struct clk *clk_register_fractional_divider(struct device *dev,
		const char *name, const char *parent_name, unsigned long flags,
		void __iomem *reg, u8 mshift, u8 mwidth, u8 nshift, u8 nwidth,
		u8 clk_divider_flags, spinlock_t *lock);
struct clk_hw *clk_hw_register_fractional_divider(struct device *dev,
		const char *name, const char *parent_name, unsigned long flags,
		void __iomem *reg, u8 mshift, u8 mwidth, u8 nshift, u8 nwidth,
		u8 clk_divider_flags, spinlock_t *lock);
void clk_hw_unregister_fractional_divider(struct clk_hw *hw);

/**
 * struct clk_multiplier - adjustable multiplier clock
 *
 * @hw:		handle between common and hardware-specific interfaces
 * @reg:	register containing the multiplier
 * @shift:	shift to the multiplier bit field
 * @width:	width of the multiplier bit field
 * @lock:	register lock
 *
 * Clock with an adjustable multiplier affecting its output frequency.
 * Implements .recalc_rate, .set_rate and .round_rate
 *
 * Flags:
 * CLK_MULTIPLIER_ZERO_BYPASS - By default, the multiplier is the value read
 *	from the register, with 0 being a valid value effectively
 *	zeroing the output clock rate. If CLK_MULTIPLIER_ZERO_BYPASS is
 *	set, then a null multiplier will be considered as a bypass,
 *	leaving the parent rate unmodified.
 * CLK_MULTIPLIER_ROUND_CLOSEST - Makes the best calculated divider to be
 *	rounded to the closest integer instead of the down one.
 * CLK_MULTIPLIER_BIG_ENDIAN - By default little endian register accesses are
 *	used for the multiplier register.  Setting this flag makes the register
 *	accesses big endian.
 */
struct clk_multiplier {
	struct clk_hw	hw;
	void __iomem	*reg;
	u8		shift;
	u8		width;
	u8		flags;
	spinlock_t	*lock;
};

#define to_clk_multiplier(_hw) container_of(_hw, struct clk_multiplier, hw)

#define CLK_MULTIPLIER_ZERO_BYPASS	BIT(0)
#define CLK_MULTIPLIER_ROUND_CLOSEST	BIT(1)
#define CLK_MULTIPLIER_BIG_ENDIAN	BIT(2)

extern const struct clk_ops clk_multiplier_ops;

/***
 * struct clk_composite - aggregate clock of mux, divider and gate clocks
 *
 * @hw:		handle between common and hardware-specific interfaces
 * @mux_hw:	handle between composite and hardware-specific mux clock
 * @rate_hw:	handle between composite and hardware-specific rate clock
 * @gate_hw:	handle between composite and hardware-specific gate clock
 * @mux_ops:	clock ops for mux
 * @rate_ops:	clock ops for rate
 * @gate_ops:	clock ops for gate
 */
struct clk_composite {
	struct clk_hw	hw;
	struct clk_ops	ops;

	struct clk_hw	*mux_hw;
	struct clk_hw	*rate_hw;
	struct clk_hw	*gate_hw;

	const struct clk_ops	*mux_ops;
	const struct clk_ops	*rate_ops;
	const struct clk_ops	*gate_ops;
};

#define to_clk_composite(_hw) container_of(_hw, struct clk_composite, hw)

struct clk *clk_register_composite(struct device *dev, const char *name,
		const char * const *parent_names, int num_parents,
		struct clk_hw *mux_hw, const struct clk_ops *mux_ops,
		struct clk_hw *rate_hw, const struct clk_ops *rate_ops,
		struct clk_hw *gate_hw, const struct clk_ops *gate_ops,
		unsigned long flags);
struct clk *clk_register_composite_pdata(struct device *dev, const char *name,
		const struct clk_parent_data *parent_data, int num_parents,
		struct clk_hw *mux_hw, const struct clk_ops *mux_ops,
		struct clk_hw *rate_hw, const struct clk_ops *rate_ops,
		struct clk_hw *gate_hw, const struct clk_ops *gate_ops,
		unsigned long flags);
void clk_unregister_composite(struct clk *clk);
struct clk_hw *clk_hw_register_composite(struct device *dev, const char *name,
		const char * const *parent_names, int num_parents,
		struct clk_hw *mux_hw, const struct clk_ops *mux_ops,
		struct clk_hw *rate_hw, const struct clk_ops *rate_ops,
		struct clk_hw *gate_hw, const struct clk_ops *gate_ops,
		unsigned long flags);
struct clk_hw *clk_hw_register_composite_pdata(struct device *dev,
		const char *name,
		const struct clk_parent_data *parent_data, int num_parents,
		struct clk_hw *mux_hw, const struct clk_ops *mux_ops,
		struct clk_hw *rate_hw, const struct clk_ops *rate_ops,
		struct clk_hw *gate_hw, const struct clk_ops *gate_ops,
		unsigned long flags);
struct clk_hw *devm_clk_hw_register_composite_pdata(struct device *dev,
		const char *name, const struct clk_parent_data *parent_data,
		int num_parents,
		struct clk_hw *mux_hw, const struct clk_ops *mux_ops,
		struct clk_hw *rate_hw, const struct clk_ops *rate_ops,
		struct clk_hw *gate_hw, const struct clk_ops *gate_ops,
		unsigned long flags);
void clk_hw_unregister_composite(struct clk_hw *hw);

struct clk *clk_register(struct device *dev, struct clk_hw *hw);
struct clk *devm_clk_register(struct device *dev, struct clk_hw *hw);

int __must_check clk_hw_register(struct device *dev, struct clk_hw *hw);
int __must_check devm_clk_hw_register(struct device *dev, struct clk_hw *hw);
int __must_check of_clk_hw_register(struct device_node *node, struct clk_hw *hw);

void clk_unregister(struct clk *clk);

void clk_hw_unregister(struct clk_hw *hw);

/* helper functions */
const char *__clk_get_name(const struct clk *clk);
const char *clk_hw_get_name(const struct clk_hw *hw);
#ifdef CONFIG_COMMON_CLK
struct clk_hw *__clk_get_hw(struct clk *clk);
#else
static inline struct clk_hw *__clk_get_hw(struct clk *clk)
{
	return (struct clk_hw *)clk;
}
#endif

struct clk *clk_hw_get_clk(struct clk_hw *hw, const char *con_id);
struct clk *devm_clk_hw_get_clk(struct device *dev, struct clk_hw *hw,
				const char *con_id);

unsigned int clk_hw_get_num_parents(const struct clk_hw *hw);
struct clk_hw *clk_hw_get_parent(const struct clk_hw *hw);
struct clk_hw *clk_hw_get_parent_by_index(const struct clk_hw *hw,
					  unsigned int index);
int clk_hw_get_parent_index(struct clk_hw *hw);
int clk_hw_set_parent(struct clk_hw *hw, struct clk_hw *new_parent);
unsigned int __clk_get_enable_count(struct clk *clk);
unsigned long clk_hw_get_rate(const struct clk_hw *hw);
unsigned long clk_hw_get_flags(const struct clk_hw *hw);
#define clk_hw_can_set_rate_parent(hw) \
	(clk_hw_get_flags((hw)) & CLK_SET_RATE_PARENT)

bool clk_hw_is_prepared(const struct clk_hw *hw);
bool clk_hw_rate_is_protected(const struct clk_hw *hw);
bool clk_hw_is_enabled(const struct clk_hw *hw);
bool __clk_is_enabled(struct clk *clk);
struct clk *__clk_lookup(const char *name);
int __clk_mux_determine_rate(struct clk_hw *hw,
			     struct clk_rate_request *req);
int __clk_determine_rate(struct clk_hw *core, struct clk_rate_request *req);
int __clk_mux_determine_rate_closest(struct clk_hw *hw,
				     struct clk_rate_request *req);
int clk_mux_determine_rate_flags(struct clk_hw *hw,
				 struct clk_rate_request *req,
				 unsigned long flags);
void clk_hw_reparent(struct clk_hw *hw, struct clk_hw *new_parent);
void clk_hw_get_rate_range(struct clk_hw *hw, unsigned long *min_rate,
			   unsigned long *max_rate);
void clk_hw_set_rate_range(struct clk_hw *hw, unsigned long min_rate,
			   unsigned long max_rate);

static inline void __clk_hw_set_clk(struct clk_hw *dst, struct clk_hw *src)
{
	dst->clk = src->clk;
	dst->core = src->core;
}

static inline long divider_round_rate(struct clk_hw *hw, unsigned long rate,
				      unsigned long *prate,
				      const struct clk_div_table *table,
				      u8 width, unsigned long flags)
{
	return divider_round_rate_parent(hw, clk_hw_get_parent(hw),
					 rate, prate, table, width, flags);
}

static inline long divider_ro_round_rate(struct clk_hw *hw, unsigned long rate,
					 unsigned long *prate,
					 const struct clk_div_table *table,
					 u8 width, unsigned long flags,
					 unsigned int val)
{
	return divider_ro_round_rate_parent(hw, clk_hw_get_parent(hw),
					    rate, prate, table, width, flags,
					    val);
}

/*
 * FIXME clock api without lock protection
 */
unsigned long clk_hw_round_rate(struct clk_hw *hw, unsigned long rate);

struct clk_onecell_data {
	struct clk **clks;
	unsigned int clk_num;
};

struct clk_hw_onecell_data {
	unsigned int num;
	struct clk_hw *hws[];
};

#define CLK_OF_DECLARE(name, compat, fn) OF_DECLARE_1(clk, name, compat, fn)

/*
 * Use this macro when you have a driver that requires two initialization
 * routines, one at of_clk_init(), and one at platform device probe
 */
#define CLK_OF_DECLARE_DRIVER(name, compat, fn) \
	static void __init name##_of_clk_init_driver(struct device_node *np) \
	{								\
		of_node_clear_flag(np, OF_POPULATED);			\
		fn(np);							\
	}								\
	OF_DECLARE_1(clk, name, compat, name##_of_clk_init_driver)

#define CLK_HW_INIT(_name, _parent, _ops, _flags)		\
	(&(struct clk_init_data) {				\
		.flags		= _flags,			\
		.name		= _name,			\
		.parent_names	= (const char *[]) { _parent },	\
		.num_parents	= 1,				\
		.ops		= _ops,				\
	})

#define CLK_HW_INIT_HW(_name, _parent, _ops, _flags)			\
	(&(struct clk_init_data) {					\
		.flags		= _flags,				\
		.name		= _name,				\
		.parent_hws	= (const struct clk_hw*[]) { _parent },	\
		.num_parents	= 1,					\
		.ops		= _ops,					\
	})

/*
 * This macro is intended for drivers to be able to share the otherwise
 * individual struct clk_hw[] compound literals created by the compiler
 * when using CLK_HW_INIT_HW. It does NOT support multiple parents.
 */
#define CLK_HW_INIT_HWS(_name, _parent, _ops, _flags)			\
	(&(struct clk_init_data) {					\
		.flags		= _flags,				\
		.name		= _name,				\
		.parent_hws	= _parent,				\
		.num_parents	= 1,					\
		.ops		= _ops,					\
	})

#define CLK_HW_INIT_FW_NAME(_name, _parent, _ops, _flags)		\
	(&(struct clk_init_data) {					\
		.flags		= _flags,				\
		.name		= _name,				\
		.parent_data	= (const struct clk_parent_data[]) {	\
					{ .fw_name = _parent },		\
				  },					\
		.num_parents	= 1,					\
		.ops		= _ops,					\
	})

#define CLK_HW_INIT_PARENTS(_name, _parents, _ops, _flags)	\
	(&(struct clk_init_data) {				\
		.flags		= _flags,			\
		.name		= _name,			\
		.parent_names	= _parents,			\
		.num_parents	= ARRAY_SIZE(_parents),		\
		.ops		= _ops,				\
	})

#define CLK_HW_INIT_PARENTS_HW(_name, _parents, _ops, _flags)	\
	(&(struct clk_init_data) {				\
		.flags		= _flags,			\
		.name		= _name,			\
		.parent_hws	= _parents,			\
		.num_parents	= ARRAY_SIZE(_parents),		\
		.ops		= _ops,				\
	})

#define CLK_HW_INIT_PARENTS_DATA(_name, _parents, _ops, _flags)	\
	(&(struct clk_init_data) {				\
		.flags		= _flags,			\
		.name		= _name,			\
		.parent_data	= _parents,			\
		.num_parents	= ARRAY_SIZE(_parents),		\
		.ops		= _ops,				\
	})

#define CLK_HW_INIT_NO_PARENT(_name, _ops, _flags)	\
	(&(struct clk_init_data) {			\
		.flags          = _flags,		\
		.name           = _name,		\
		.parent_names   = NULL,			\
		.num_parents    = 0,			\
		.ops            = _ops,			\
	})

#define CLK_FIXED_FACTOR(_struct, _name, _parent,			\
			_div, _mult, _flags)				\
	struct clk_fixed_factor _struct = {				\
		.div		= _div,					\
		.mult		= _mult,				\
		.hw.init	= CLK_HW_INIT(_name,			\
					      _parent,			\
					      &clk_fixed_factor_ops,	\
					      _flags),			\
	}

#define CLK_FIXED_FACTOR_HW(_struct, _name, _parent,			\
			    _div, _mult, _flags)			\
	struct clk_fixed_factor _struct = {				\
		.div		= _div,					\
		.mult		= _mult,				\
		.hw.init	= CLK_HW_INIT_HW(_name,			\
						 _parent,		\
						 &clk_fixed_factor_ops,	\
						 _flags),		\
	}

/*
 * This macro allows the driver to reuse the _parent array for multiple
 * fixed factor clk declarations.
 */
#define CLK_FIXED_FACTOR_HWS(_struct, _name, _parent,			\
			     _div, _mult, _flags)			\
	struct clk_fixed_factor _struct = {				\
		.div		= _div,					\
		.mult		= _mult,				\
		.hw.init	= CLK_HW_INIT_HWS(_name,		\
						  _parent,		\
						  &clk_fixed_factor_ops, \
						  _flags),	\
	}

#define CLK_FIXED_FACTOR_FW_NAME(_struct, _name, _parent,		\
				 _div, _mult, _flags)			\
	struct clk_fixed_factor _struct = {				\
		.div		= _div,					\
		.mult		= _mult,				\
		.hw.init	= CLK_HW_INIT_FW_NAME(_name,		\
						      _parent,		\
						      &clk_fixed_factor_ops, \
						      _flags),		\
	}

#ifdef CONFIG_OF
int of_clk_add_provider(struct device_node *np,
			struct clk *(*clk_src_get)(struct of_phandle_args *args,
						   void *data),
			void *data);
int of_clk_add_hw_provider(struct device_node *np,
			   struct clk_hw *(*get)(struct of_phandle_args *clkspec,
						 void *data),
			   void *data);
int devm_of_clk_add_hw_provider(struct device *dev,
			   struct clk_hw *(*get)(struct of_phandle_args *clkspec,
						 void *data),
			   void *data);
void of_clk_del_provider(struct device_node *np);

struct clk *of_clk_src_simple_get(struct of_phandle_args *clkspec,
				  void *data);
struct clk_hw *of_clk_hw_simple_get(struct of_phandle_args *clkspec,
				    void *data);
struct clk *of_clk_src_onecell_get(struct of_phandle_args *clkspec, void *data);
struct clk_hw *of_clk_hw_onecell_get(struct of_phandle_args *clkspec,
				     void *data);
int of_clk_parent_fill(struct device_node *np, const char **parents,
		       unsigned int size);
int of_clk_detect_critical(struct device_node *np, int index,
			    unsigned long *flags);

#else /* !CONFIG_OF */

static inline int of_clk_add_provider(struct device_node *np,
			struct clk *(*clk_src_get)(struct of_phandle_args *args,
						   void *data),
			void *data)
{
	return 0;
}
static inline int of_clk_add_hw_provider(struct device_node *np,
			struct clk_hw *(*get)(struct of_phandle_args *clkspec,
					      void *data),
			void *data)
{
	return 0;
}
static inline int devm_of_clk_add_hw_provider(struct device *dev,
			   struct clk_hw *(*get)(struct of_phandle_args *clkspec,
						 void *data),
			   void *data)
{
	return 0;
}
static inline void of_clk_del_provider(struct device_node *np) {}

static inline struct clk *of_clk_src_simple_get(
	struct of_phandle_args *clkspec, void *data)
{
	return ERR_PTR(-ENOENT);
}
static inline struct clk_hw *
of_clk_hw_simple_get(struct of_phandle_args *clkspec, void *data)
{
	return ERR_PTR(-ENOENT);
}
static inline struct clk *of_clk_src_onecell_get(
	struct of_phandle_args *clkspec, void *data)
{
	return ERR_PTR(-ENOENT);
}
static inline struct clk_hw *
of_clk_hw_onecell_get(struct of_phandle_args *clkspec, void *data)
{
	return ERR_PTR(-ENOENT);
}
static inline int of_clk_parent_fill(struct device_node *np,
				     const char **parents, unsigned int size)
{
	return 0;
}
static inline int of_clk_detect_critical(struct device_node *np, int index,
					  unsigned long *flags)
{
	return 0;
}
#endif /* CONFIG_OF */

void clk_gate_restore_context(struct clk_hw *hw);

#endif /* CLK_PROVIDER_H */<|MERGE_RESOLUTION|>--- conflicted
+++ resolved
@@ -608,15 +608,9 @@
 	__devm_clk_hw_register_gate((dev), NULL, (name), (parent_name), NULL, \
 			       NULL, (flags), (reg), (bit_idx),		      \
 			       (clk_gate_flags), (lock))
-<<<<<<< HEAD
 /**
  * devm_clk_hw_register_gate_parent_data - register a gate clock with the
  * clock framework
-=======
-
-/**
- * devm_clk_hw_register_gate - register a gate clock with the clock framework
->>>>>>> 80e9552e
  * @dev: device that is registering this clock
  * @name: name of this clock
  * @parent_data: parent clk data
@@ -628,11 +622,7 @@
  */
 #define devm_clk_hw_register_gate_parent_data(dev, name, parent_data, flags,  \
 					      reg, bit_idx, clk_gate_flags,   \
-<<<<<<< HEAD
-					      lock)                           \
-=======
 					      lock)			      \
->>>>>>> 80e9552e
 	__devm_clk_hw_register_gate((dev), NULL, (name), NULL, NULL,	      \
 				    (parent_data), (flags), (reg), (bit_idx), \
 				    (clk_gate_flags), (lock))
