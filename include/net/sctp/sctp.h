/* SCTP kernel implementation
 * (C) Copyright IBM Corp. 2001, 2004
 * Copyright (c) 1999-2000 Cisco, Inc.
 * Copyright (c) 1999-2001 Motorola, Inc.
 * Copyright (c) 2001-2003 Intel Corp.
 *
 * This file is part of the SCTP kernel implementation
 *
 * The base lksctp header.
 *
 * This SCTP implementation is free software;
 * you can redistribute it and/or modify it under the terms of
 * the GNU General Public License as published by
 * the Free Software Foundation; either version 2, or (at your option)
 * any later version.
 *
 * This SCTP implementation is distributed in the hope that it
 * will be useful, but WITHOUT ANY WARRANTY; without even the implied
 *                 ************************
 * warranty of MERCHANTABILITY or FITNESS FOR A PARTICULAR PURPOSE.
 * See the GNU General Public License for more details.
 *
 * You should have received a copy of the GNU General Public License
 * along with GNU CC; see the file COPYING.  If not, see
 * <http://www.gnu.org/licenses/>.
 *
 * Please send any bug reports or fixes you make to the
 * email address(es):
 *    lksctp developers <linux-sctp@vger.kernel.org>
 *
 * Written or modified by:
 *    La Monte H.P. Yarroll <piggy@acm.org>
 *    Xingang Guo           <xingang.guo@intel.com>
 *    Jon Grimm             <jgrimm@us.ibm.com>
 *    Daisy Chang           <daisyc@us.ibm.com>
 *    Sridhar Samudrala     <sri@us.ibm.com>
 *    Ardelle Fan           <ardelle.fan@intel.com>
 *    Ryan Layer            <rmlayer@us.ibm.com>
 *    Kevin Gao             <kevin.gao@intel.com> 
 */

#ifndef __net_sctp_h__
#define __net_sctp_h__

/* Header Strategy.
 *    Start getting some control over the header file depencies:
 *       includes
 *       constants
 *       structs
 *       prototypes
 *       macros, externs, and inlines
 *
 *   Move test_frame specific items out of the kernel headers
 *   and into the test frame headers.   This is not perfect in any sense
 *   and will continue to evolve.
 */

#include <linux/types.h>
#include <linux/slab.h>
#include <linux/in.h>
#include <linux/tty.h>
#include <linux/proc_fs.h>
#include <linux/spinlock.h>
#include <linux/jiffies.h>
#include <linux/idr.h>

#if IS_ENABLED(CONFIG_IPV6)
#include <net/ipv6.h>
#include <net/ip6_route.h>
#endif

#include <linux/uaccess.h>
#include <asm/page.h>
#include <net/sock.h>
#include <net/snmp.h>
#include <net/sctp/structs.h>
#include <net/sctp/constants.h>

#ifdef CONFIG_IP_SCTP_MODULE
#define SCTP_PROTOSW_FLAG 0
#else /* static! */
#define SCTP_PROTOSW_FLAG INET_PROTOSW_PERMANENT
#endif

/* Round an int up to the next multiple of 4.  */
#define SCTP_PAD4(s) (((s)+3)&~3)
/* Truncate to the previous multiple of 4.  */
#define SCTP_TRUNC4(s) ((s)&~3)

/*
 * Function declarations.
 */

/*
 * sctp/protocol.c
 */
int sctp_copy_local_addr_list(struct net *, struct sctp_bind_addr *,
			      sctp_scope_t, gfp_t gfp, int flags);
struct sctp_pf *sctp_get_pf_specific(sa_family_t family);
int sctp_register_pf(struct sctp_pf *, sa_family_t);
void sctp_addr_wq_mgmt(struct net *, struct sctp_sockaddr_entry *, int);

/*
 * sctp/socket.c
 */
int sctp_backlog_rcv(struct sock *sk, struct sk_buff *skb);
int sctp_inet_listen(struct socket *sock, int backlog);
void sctp_write_space(struct sock *sk);
void sctp_data_ready(struct sock *sk);
unsigned int sctp_poll(struct file *file, struct socket *sock,
		poll_table *wait);
void sctp_sock_rfree(struct sk_buff *skb);
void sctp_copy_sock(struct sock *newsk, struct sock *sk,
		    struct sctp_association *asoc);
extern struct percpu_counter sctp_sockets_allocated;
int sctp_asconf_mgmt(struct sctp_sock *, struct sctp_sockaddr_entry *);
struct sk_buff *sctp_skb_recv_datagram(struct sock *, int, int, int *);

int sctp_transport_walk_start(struct rhashtable_iter *iter);
void sctp_transport_walk_stop(struct rhashtable_iter *iter);
struct sctp_transport *sctp_transport_get_next(struct net *net,
			struct rhashtable_iter *iter);
struct sctp_transport *sctp_transport_get_idx(struct net *net,
			struct rhashtable_iter *iter, int pos);
int sctp_transport_lookup_process(int (*cb)(struct sctp_transport *, void *),
				  struct net *net,
				  const union sctp_addr *laddr,
				  const union sctp_addr *paddr, void *p);
int sctp_for_each_transport(int (*cb)(struct sctp_transport *, void *),
			    struct net *net, int pos, void *p);
int sctp_for_each_endpoint(int (*cb)(struct sctp_endpoint *, void *), void *p);
int sctp_get_sctp_info(struct sock *sk, struct sctp_association *asoc,
		       struct sctp_info *info);

/*
 * sctp/primitive.c
 */
int sctp_primitive_ASSOCIATE(struct net *, struct sctp_association *, void *arg);
int sctp_primitive_SHUTDOWN(struct net *, struct sctp_association *, void *arg);
int sctp_primitive_ABORT(struct net *, struct sctp_association *, void *arg);
int sctp_primitive_SEND(struct net *, struct sctp_association *, void *arg);
int sctp_primitive_REQUESTHEARTBEAT(struct net *, struct sctp_association *, void *arg);
int sctp_primitive_ASCONF(struct net *, struct sctp_association *, void *arg);
int sctp_primitive_RECONF(struct net *net, struct sctp_association *asoc,
			  void *arg);

/*
 * sctp/input.c
 */
int sctp_rcv(struct sk_buff *skb);
void sctp_v4_err(struct sk_buff *skb, u32 info);
void sctp_hash_endpoint(struct sctp_endpoint *);
void sctp_unhash_endpoint(struct sctp_endpoint *);
struct sock *sctp_err_lookup(struct net *net, int family, struct sk_buff *,
			     struct sctphdr *, struct sctp_association **,
			     struct sctp_transport **);
void sctp_err_finish(struct sock *, struct sctp_transport *);
void sctp_icmp_frag_needed(struct sock *, struct sctp_association *,
			   struct sctp_transport *t, __u32 pmtu);
void sctp_icmp_redirect(struct sock *, struct sctp_transport *,
			struct sk_buff *);
void sctp_icmp_proto_unreachable(struct sock *sk,
				 struct sctp_association *asoc,
				 struct sctp_transport *t);
void sctp_backlog_migrate(struct sctp_association *assoc,
			  struct sock *oldsk, struct sock *newsk);
int sctp_transport_hashtable_init(void);
void sctp_transport_hashtable_destroy(void);
int sctp_hash_transport(struct sctp_transport *t);
void sctp_unhash_transport(struct sctp_transport *t);
struct sctp_transport *sctp_addrs_lookup_transport(
				struct net *net,
				const union sctp_addr *laddr,
				const union sctp_addr *paddr);
struct sctp_transport *sctp_epaddr_lookup_transport(
				const struct sctp_endpoint *ep,
				const union sctp_addr *paddr);

/*
 * sctp/proc.c
 */
int sctp_snmp_proc_init(struct net *net);
void sctp_snmp_proc_exit(struct net *net);
int sctp_eps_proc_init(struct net *net);
void sctp_eps_proc_exit(struct net *net);
int sctp_assocs_proc_init(struct net *net);
void sctp_assocs_proc_exit(struct net *net);
int sctp_remaddr_proc_init(struct net *net);
void sctp_remaddr_proc_exit(struct net *net);

/*
 * sctp/offload.c
 */
int sctp_offload_init(void);

/*
 * sctp/stream.c
 */
int sctp_send_reset_streams(struct sctp_association *asoc,
			    struct sctp_reset_streams *params);
int sctp_send_reset_assoc(struct sctp_association *asoc);
int sctp_send_add_streams(struct sctp_association *asoc,
			  struct sctp_add_streams *params);

/*
 * Module global variables
 */

 /*
  * sctp/protocol.c
  */
extern struct kmem_cache *sctp_chunk_cachep __read_mostly;
extern struct kmem_cache *sctp_bucket_cachep __read_mostly;
extern long sysctl_sctp_mem[3];
extern int sysctl_sctp_rmem[3];
extern int sysctl_sctp_wmem[3];

/*
 *  Section:  Macros, externs, and inlines
 */

/* SCTP SNMP MIB stats handlers */
#define SCTP_INC_STATS(net, field)	SNMP_INC_STATS((net)->sctp.sctp_statistics, field)
#define __SCTP_INC_STATS(net, field)	__SNMP_INC_STATS((net)->sctp.sctp_statistics, field)
#define SCTP_DEC_STATS(net, field)	SNMP_DEC_STATS((net)->sctp.sctp_statistics, field)

/* sctp mib definitions */
enum {
	SCTP_MIB_NUM = 0,
	SCTP_MIB_CURRESTAB,			/* CurrEstab */
	SCTP_MIB_ACTIVEESTABS,			/* ActiveEstabs */
	SCTP_MIB_PASSIVEESTABS,			/* PassiveEstabs */
	SCTP_MIB_ABORTEDS,			/* Aborteds */
	SCTP_MIB_SHUTDOWNS,			/* Shutdowns */
	SCTP_MIB_OUTOFBLUES,			/* OutOfBlues */
	SCTP_MIB_CHECKSUMERRORS,		/* ChecksumErrors */
	SCTP_MIB_OUTCTRLCHUNKS,			/* OutCtrlChunks */
	SCTP_MIB_OUTORDERCHUNKS,		/* OutOrderChunks */
	SCTP_MIB_OUTUNORDERCHUNKS,		/* OutUnorderChunks */
	SCTP_MIB_INCTRLCHUNKS,			/* InCtrlChunks */
	SCTP_MIB_INORDERCHUNKS,			/* InOrderChunks */
	SCTP_MIB_INUNORDERCHUNKS,		/* InUnorderChunks */
	SCTP_MIB_FRAGUSRMSGS,			/* FragUsrMsgs */
	SCTP_MIB_REASMUSRMSGS,			/* ReasmUsrMsgs */
	SCTP_MIB_OUTSCTPPACKS,			/* OutSCTPPacks */
	SCTP_MIB_INSCTPPACKS,			/* InSCTPPacks */
	SCTP_MIB_T1_INIT_EXPIREDS,
	SCTP_MIB_T1_COOKIE_EXPIREDS,
	SCTP_MIB_T2_SHUTDOWN_EXPIREDS,
	SCTP_MIB_T3_RTX_EXPIREDS,
	SCTP_MIB_T4_RTO_EXPIREDS,
	SCTP_MIB_T5_SHUTDOWN_GUARD_EXPIREDS,
	SCTP_MIB_DELAY_SACK_EXPIREDS,
	SCTP_MIB_AUTOCLOSE_EXPIREDS,
	SCTP_MIB_T1_RETRANSMITS,
	SCTP_MIB_T3_RETRANSMITS,
	SCTP_MIB_PMTUD_RETRANSMITS,
	SCTP_MIB_FAST_RETRANSMITS,
	SCTP_MIB_IN_PKT_SOFTIRQ,
	SCTP_MIB_IN_PKT_BACKLOG,
	SCTP_MIB_IN_PKT_DISCARDS,
	SCTP_MIB_IN_DATA_CHUNK_DISCARDS,
	__SCTP_MIB_MAX
};

#define SCTP_MIB_MAX    __SCTP_MIB_MAX
struct sctp_mib {
        unsigned long   mibs[SCTP_MIB_MAX];
};

/* helper function to track stats about max rto and related transport */
static inline void sctp_max_rto(struct sctp_association *asoc,
				struct sctp_transport *trans)
{
	if (asoc->stats.max_obs_rto < (__u64)trans->rto) {
		asoc->stats.max_obs_rto = trans->rto;
		memset(&asoc->stats.obs_rto_ipaddr, 0,
			sizeof(struct sockaddr_storage));
		memcpy(&asoc->stats.obs_rto_ipaddr, &trans->ipaddr,
			trans->af_specific->sockaddr_len);
	}
}

/*
 * Macros for keeping a global reference of object allocations.
 */
#ifdef CONFIG_SCTP_DBG_OBJCNT

extern atomic_t sctp_dbg_objcnt_sock;
extern atomic_t sctp_dbg_objcnt_ep;
extern atomic_t sctp_dbg_objcnt_assoc;
extern atomic_t sctp_dbg_objcnt_transport;
extern atomic_t sctp_dbg_objcnt_chunk;
extern atomic_t sctp_dbg_objcnt_bind_addr;
extern atomic_t sctp_dbg_objcnt_bind_bucket;
extern atomic_t sctp_dbg_objcnt_addr;
extern atomic_t sctp_dbg_objcnt_datamsg;
extern atomic_t sctp_dbg_objcnt_keys;

/* Macros to atomically increment/decrement objcnt counters.  */
#define SCTP_DBG_OBJCNT_INC(name) \
atomic_inc(&sctp_dbg_objcnt_## name)
#define SCTP_DBG_OBJCNT_DEC(name) \
atomic_dec(&sctp_dbg_objcnt_## name)
#define SCTP_DBG_OBJCNT(name) \
atomic_t sctp_dbg_objcnt_## name = ATOMIC_INIT(0)

/* Macro to help create new entries in in the global array of
 * objcnt counters.
 */
#define SCTP_DBG_OBJCNT_ENTRY(name) \
{.label= #name, .counter= &sctp_dbg_objcnt_## name}

void sctp_dbg_objcnt_init(struct net *);
void sctp_dbg_objcnt_exit(struct net *);

#else

#define SCTP_DBG_OBJCNT_INC(name)
#define SCTP_DBG_OBJCNT_DEC(name)

static inline void sctp_dbg_objcnt_init(struct net *net) { return; }
static inline void sctp_dbg_objcnt_exit(struct net *net) { return; }

#endif /* CONFIG_SCTP_DBG_OBJCOUNT */

#if defined CONFIG_SYSCTL
void sctp_sysctl_register(void);
void sctp_sysctl_unregister(void);
int sctp_sysctl_net_register(struct net *net);
void sctp_sysctl_net_unregister(struct net *net);
#else
static inline void sctp_sysctl_register(void) { return; }
static inline void sctp_sysctl_unregister(void) { return; }
static inline int sctp_sysctl_net_register(struct net *net) { return 0; }
static inline void sctp_sysctl_net_unregister(struct net *net) { return; }
#endif

/* Size of Supported Address Parameter for 'x' address types. */
#define SCTP_SAT_LEN(x) (sizeof(struct sctp_paramhdr) + (x) * sizeof(__u16))

#if IS_ENABLED(CONFIG_IPV6)

void sctp_v6_pf_init(void);
void sctp_v6_pf_exit(void);
int sctp_v6_protosw_init(void);
void sctp_v6_protosw_exit(void);
int sctp_v6_add_protocol(void);
void sctp_v6_del_protocol(void);

#else /* #ifdef defined(CONFIG_IPV6) */

static inline void sctp_v6_pf_init(void) { return; }
static inline void sctp_v6_pf_exit(void) { return; }
static inline int sctp_v6_protosw_init(void) { return 0; }
static inline void sctp_v6_protosw_exit(void) { return; }
static inline int sctp_v6_add_protocol(void) { return 0; }
static inline void sctp_v6_del_protocol(void) { return; }

#endif /* #if defined(CONFIG_IPV6) */


/* Map an association to an assoc_id. */
static inline sctp_assoc_t sctp_assoc2id(const struct sctp_association *asoc)
{
	return asoc ? asoc->assoc_id : 0;
}

static inline enum sctp_sstat_state
sctp_assoc_to_state(const struct sctp_association *asoc)
{
	/* SCTP's uapi always had SCTP_EMPTY(=0) as a dummy state, but we
	 * got rid of it in kernel space. Therefore SCTP_CLOSED et al
	 * start at =1 in user space, but actually as =0 in kernel space.
	 * Now that we can not break user space and SCTP_EMPTY is exposed
	 * there, we need to fix it up with an ugly offset not to break
	 * applications. :(
	 */
	return asoc->state + 1;
}

/* Look up the association by its id.  */
struct sctp_association *sctp_id2assoc(struct sock *sk, sctp_assoc_t id);

int sctp_do_peeloff(struct sock *sk, sctp_assoc_t id, struct socket **sockp);

/* A macro to walk a list of skbs.  */
#define sctp_skb_for_each(pos, head, tmp) \
	skb_queue_walk_safe(head, pos, tmp)

/**
 *	sctp_list_dequeue - remove from the head of the queue
 *	@list: list to dequeue from
 *
 *	Remove the head of the list. The head item is
 *	returned or %NULL if the list is empty.
 */

static inline struct list_head *sctp_list_dequeue(struct list_head *list)
{
	struct list_head *result = NULL;

	if (!list_empty(list)) {
		result = list->next;
		list_del_init(result);
	}
	return result;
}

/* SCTP version of skb_set_owner_r.  We need this one because
 * of the way we have to do receive buffer accounting on bundled
 * chunks.
 */
static inline void sctp_skb_set_owner_r(struct sk_buff *skb, struct sock *sk)
{
	struct sctp_ulpevent *event = sctp_skb2event(skb);

	skb_orphan(skb);
	skb->sk = sk;
	skb->destructor = sctp_sock_rfree;
	atomic_add(event->rmem_len, &sk->sk_rmem_alloc);
	/*
	 * This mimics the behavior of skb_set_owner_r
	 */
	sk->sk_forward_alloc -= event->rmem_len;
}

/* Tests if the list has one and only one entry. */
static inline int sctp_list_single_entry(struct list_head *head)
{
	return (head->next != head) && (head->next == head->prev);
}

/* Break down data chunks at this point.  */
static inline int sctp_frag_point(const struct sctp_association *asoc, int pmtu)
{
	struct sctp_sock *sp = sctp_sk(asoc->base.sk);
	int frag = pmtu;

	frag -= sp->pf->af->net_header_len;
	frag -= sizeof(struct sctphdr) + sizeof(struct sctp_data_chunk);

	if (asoc->user_frag)
		frag = min_t(int, frag, asoc->user_frag);

	frag = SCTP_TRUNC4(min_t(int, frag, SCTP_MAX_CHUNK_LEN));

	return frag;
}

static inline void sctp_assoc_pending_pmtu(struct sctp_association *asoc)
{
	sctp_assoc_sync_pmtu(asoc);
	asoc->pmtu_pending = 0;
}

static inline bool sctp_chunk_pending(const struct sctp_chunk *chunk)
{
	return !list_empty(&chunk->list);
}

/* Walk through a list of TLV parameters.  Don't trust the
 * individual parameter lengths and instead depend on
 * the chunk length to indicate when to stop.  Make sure
 * there is room for a param header too.
 */
#define sctp_walk_params(pos, chunk, member)\
_sctp_walk_params((pos), (chunk), ntohs((chunk)->chunk_hdr.length), member)

#define _sctp_walk_params(pos, chunk, end, member)\
for (pos.v = chunk->member;\
<<<<<<< HEAD
     (pos.v + offsetof(struct sctp_paramhdr, length) + sizeof(pos.p->length) <\
=======
     (pos.v + offsetof(struct sctp_paramhdr, length) + sizeof(pos.p->length) <=\
>>>>>>> f5fd4a67
      (void *)chunk + end) &&\
     pos.v <= (void *)chunk + end - ntohs(pos.p->length) &&\
     ntohs(pos.p->length) >= sizeof(struct sctp_paramhdr);\
     pos.v += SCTP_PAD4(ntohs(pos.p->length)))

#define sctp_walk_errors(err, chunk_hdr)\
_sctp_walk_errors((err), (chunk_hdr), ntohs((chunk_hdr)->length))

#define _sctp_walk_errors(err, chunk_hdr, end)\
for (err = (sctp_errhdr_t *)((void *)chunk_hdr + \
	    sizeof(struct sctp_chunkhdr));\
<<<<<<< HEAD
     ((void *)err + offsetof(sctp_errhdr_t, length) + sizeof(err->length) <\
=======
     ((void *)err + offsetof(sctp_errhdr_t, length) + sizeof(err->length) <=\
>>>>>>> f5fd4a67
      (void *)chunk_hdr + end) &&\
     (void *)err <= (void *)chunk_hdr + end - ntohs(err->length) &&\
     ntohs(err->length) >= sizeof(sctp_errhdr_t); \
     err = (sctp_errhdr_t *)((void *)err + SCTP_PAD4(ntohs(err->length))))

#define sctp_walk_fwdtsn(pos, chunk)\
_sctp_walk_fwdtsn((pos), (chunk), ntohs((chunk)->chunk_hdr->length) - sizeof(struct sctp_fwdtsn_chunk))

#define _sctp_walk_fwdtsn(pos, chunk, end)\
for (pos = chunk->subh.fwdtsn_hdr->skip;\
     (void *)pos <= (void *)chunk->subh.fwdtsn_hdr->skip + end - sizeof(struct sctp_fwdtsn_skip);\
     pos++)

/* External references. */

extern struct proto sctp_prot;
extern struct proto sctpv6_prot;
void sctp_put_port(struct sock *sk);

extern struct idr sctp_assocs_id;
extern spinlock_t sctp_assocs_id_lock;

/* Static inline functions. */

/* Convert from an IP version number to an Address Family symbol.  */
static inline int ipver2af(__u8 ipver)
{
	switch (ipver) {
	case 4:
	        return  AF_INET;
	case 6:
		return AF_INET6;
	default:
		return 0;
	}
}

/* Convert from an address parameter type to an address family.  */
static inline int param_type2af(__be16 type)
{
	switch (type) {
	case SCTP_PARAM_IPV4_ADDRESS:
	        return  AF_INET;
	case SCTP_PARAM_IPV6_ADDRESS:
		return AF_INET6;
	default:
		return 0;
	}
}

/* Warning: The following hash functions assume a power of two 'size'. */
/* This is the hash function for the SCTP port hash table. */
static inline int sctp_phashfn(struct net *net, __u16 lport)
{
	return (net_hash_mix(net) + lport) & (sctp_port_hashsize - 1);
}

/* This is the hash function for the endpoint hash table. */
static inline int sctp_ep_hashfn(struct net *net, __u16 lport)
{
	return (net_hash_mix(net) + lport) & (sctp_ep_hashsize - 1);
}

#define sctp_for_each_hentry(epb, head) \
	hlist_for_each_entry(epb, head, node)

/* Is a socket of this style? */
#define sctp_style(sk, style) __sctp_style((sk), (SCTP_SOCKET_##style))
static inline int __sctp_style(const struct sock *sk, sctp_socket_type_t style)
{
	return sctp_sk(sk)->type == style;
}

/* Is the association in this state? */
#define sctp_state(asoc, state) __sctp_state((asoc), (SCTP_STATE_##state))
static inline int __sctp_state(const struct sctp_association *asoc,
			       sctp_state_t state)
{
	return asoc->state == state;
}

/* Is the socket in this state? */
#define sctp_sstate(sk, state) __sctp_sstate((sk), (SCTP_SS_##state))
static inline int __sctp_sstate(const struct sock *sk, sctp_sock_state_t state)
{
	return sk->sk_state == state;
}

/* Map v4-mapped v6 address back to v4 address */
static inline void sctp_v6_map_v4(union sctp_addr *addr)
{
	addr->v4.sin_family = AF_INET;
	addr->v4.sin_port = addr->v6.sin6_port;
	addr->v4.sin_addr.s_addr = addr->v6.sin6_addr.s6_addr32[3];
}

/* Map v4 address to v4-mapped v6 address */
static inline void sctp_v4_map_v6(union sctp_addr *addr)
{
	__be16 port;

	port = addr->v4.sin_port;
	addr->v6.sin6_addr.s6_addr32[3] = addr->v4.sin_addr.s_addr;
	addr->v6.sin6_port = port;
	addr->v6.sin6_family = AF_INET6;
	addr->v6.sin6_flowinfo = 0;
	addr->v6.sin6_scope_id = 0;
	addr->v6.sin6_addr.s6_addr32[0] = 0;
	addr->v6.sin6_addr.s6_addr32[1] = 0;
	addr->v6.sin6_addr.s6_addr32[2] = htonl(0x0000ffff);
}

/* The cookie is always 0 since this is how it's used in the
 * pmtu code.
 */
static inline struct dst_entry *sctp_transport_dst_check(struct sctp_transport *t)
{
	if (t->dst && !dst_check(t->dst, t->dst_cookie))
		sctp_transport_dst_release(t);

	return t->dst;
}

static inline bool sctp_transport_pmtu_check(struct sctp_transport *t)
{
	__u32 pmtu = max_t(size_t, SCTP_TRUNC4(dst_mtu(t->dst)),
			   SCTP_DEFAULT_MINSEGMENT);

	if (t->pathmtu == pmtu)
		return true;

	t->pathmtu = pmtu;

	return false;
}

#endif /* __net_sctp_h__ */<|MERGE_RESOLUTION|>--- conflicted
+++ resolved
@@ -469,11 +469,7 @@
 
 #define _sctp_walk_params(pos, chunk, end, member)\
 for (pos.v = chunk->member;\
-<<<<<<< HEAD
-     (pos.v + offsetof(struct sctp_paramhdr, length) + sizeof(pos.p->length) <\
-=======
      (pos.v + offsetof(struct sctp_paramhdr, length) + sizeof(pos.p->length) <=\
->>>>>>> f5fd4a67
       (void *)chunk + end) &&\
      pos.v <= (void *)chunk + end - ntohs(pos.p->length) &&\
      ntohs(pos.p->length) >= sizeof(struct sctp_paramhdr);\
@@ -485,11 +481,7 @@
 #define _sctp_walk_errors(err, chunk_hdr, end)\
 for (err = (sctp_errhdr_t *)((void *)chunk_hdr + \
 	    sizeof(struct sctp_chunkhdr));\
-<<<<<<< HEAD
-     ((void *)err + offsetof(sctp_errhdr_t, length) + sizeof(err->length) <\
-=======
      ((void *)err + offsetof(sctp_errhdr_t, length) + sizeof(err->length) <=\
->>>>>>> f5fd4a67
       (void *)chunk_hdr + end) &&\
      (void *)err <= (void *)chunk_hdr + end - ntohs(err->length) &&\
      ntohs(err->length) >= sizeof(sctp_errhdr_t); \
