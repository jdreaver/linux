// SPDX-License-Identifier: GPL-2.0-only
/*
 *  compress_core.c - compress offload core
 *
 *  Copyright (C) 2011 Intel Corporation
 *  Authors:	Vinod Koul <vinod.koul@linux.intel.com>
 *		Pierre-Louis Bossart <pierre-louis.bossart@linux.intel.com>
 *  ~~~~~~~~~~~~~~~~~~~~~~~~~~~~~~~~~~~~~~~~~~~~~~~~~~~~~~~~~~~~~~~~~~~~~~~~~~
 *
 * ~~~~~~~~~~~~~~~~~~~~~~~~~~~~~~~~~~~~~~~~~~~~~~~~~~~~~~~~~~~~~~~~~~~~~~~~~~
 */
#define FORMAT(fmt) "%s: %d: " fmt, __func__, __LINE__
#define pr_fmt(fmt) KBUILD_MODNAME ": " FORMAT(fmt)

#include <linux/file.h>
#include <linux/fs.h>
#include <linux/list.h>
#include <linux/math64.h>
#include <linux/mm.h>
#include <linux/mutex.h>
#include <linux/poll.h>
#include <linux/slab.h>
#include <linux/sched.h>
#include <linux/types.h>
#include <linux/uio.h>
#include <linux/uaccess.h>
#include <linux/dma-buf.h>
#include <linux/module.h>
#include <linux/compat.h>
#include <sound/core.h>
#include <sound/initval.h>
#include <sound/info.h>
#include <sound/compress_params.h>
#include <sound/compress_offload.h>
#include <sound/compress_driver.h>

/* struct snd_compr_codec_caps overflows the ioctl bit size for some
 * architectures, so we need to disable the relevant ioctls.
 */
#if _IOC_SIZEBITS < 14
#define COMPR_CODEC_CAPS_OVERFLOW
#endif

/* TODO:
 * - add substream support for multiple devices in case of
 *	SND_DYNAMIC_MINORS is not used
 * - Multiple node representation
 *	driver should be able to register multiple nodes
 */

struct snd_compr_file {
	unsigned long caps;
	struct snd_compr_stream stream;
};

static void error_delayed_work(struct work_struct *work);

#if IS_ENABLED(CONFIG_SND_COMPRESS_ACCEL)
static void snd_compr_task_free_all(struct snd_compr_stream *stream);
#else
static inline void snd_compr_task_free_all(struct snd_compr_stream *stream) { }
#endif

/*
 * a note on stream states used:
 * we use following states in the compressed core
 * SNDRV_PCM_STATE_OPEN: When stream has been opened.
 * SNDRV_PCM_STATE_SETUP: When stream has been initialized. This is done by
 *	calling SNDRV_COMPRESS_SET_PARAMS. Running streams will come to this
 *	state at stop by calling SNDRV_COMPRESS_STOP, or at end of drain.
 * SNDRV_PCM_STATE_PREPARED: When a stream has been written to (for
 *	playback only). User after setting up stream writes the data buffer
 *	before starting the stream.
 * SNDRV_PCM_STATE_RUNNING: When stream has been started and is
 *	decoding/encoding and rendering/capturing data.
 * SNDRV_PCM_STATE_DRAINING: When stream is draining current data. This is done
 *	by calling SNDRV_COMPRESS_DRAIN.
 * SNDRV_PCM_STATE_PAUSED: When stream is paused. This is done by calling
 *	SNDRV_COMPRESS_PAUSE. It can be stopped or resumed by calling
 *	SNDRV_COMPRESS_STOP or SNDRV_COMPRESS_RESUME respectively.
 */
static int snd_compr_open(struct inode *inode, struct file *f)
{
	struct snd_compr *compr;
	struct snd_compr_file *data;
	struct snd_compr_runtime *runtime;
	enum snd_compr_direction dirn;
	int maj = imajor(inode);
	int ret;

	if ((f->f_flags & O_ACCMODE) == O_WRONLY)
		dirn = SND_COMPRESS_PLAYBACK;
	else if ((f->f_flags & O_ACCMODE) == O_RDONLY)
		dirn = SND_COMPRESS_CAPTURE;
	else if ((f->f_flags & O_ACCMODE) == O_RDWR)
		dirn = SND_COMPRESS_ACCEL;
	else
		return -EINVAL;

	if (maj == snd_major)
		compr = snd_lookup_minor_data(iminor(inode),
					SNDRV_DEVICE_TYPE_COMPRESS);
	else
		return -EBADFD;

	if (compr == NULL) {
		pr_err("no device data!!!\n");
		return -ENODEV;
	}

	if (dirn != compr->direction) {
		pr_err("this device doesn't support this direction\n");
		snd_card_unref(compr->card);
		return -EINVAL;
	}

	data = kzalloc(sizeof(*data), GFP_KERNEL);
	if (!data) {
		snd_card_unref(compr->card);
		return -ENOMEM;
	}

	INIT_DELAYED_WORK(&data->stream.error_work, error_delayed_work);

	data->stream.ops = compr->ops;
	data->stream.direction = dirn;
	data->stream.private_data = compr->private_data;
	data->stream.device = compr;
	runtime = kzalloc(sizeof(*runtime), GFP_KERNEL);
	if (!runtime) {
		kfree(data);
		snd_card_unref(compr->card);
		return -ENOMEM;
	}
	runtime->state = SNDRV_PCM_STATE_OPEN;
	init_waitqueue_head(&runtime->sleep);
#if IS_ENABLED(CONFIG_SND_COMPRESS_ACCEL)
	INIT_LIST_HEAD(&runtime->tasks);
#endif
	data->stream.runtime = runtime;
	f->private_data = (void *)data;
	scoped_guard(mutex, &compr->lock)
		ret = compr->ops->open(&data->stream);
	if (ret) {
		kfree(runtime);
		kfree(data);
	}
	snd_card_unref(compr->card);
	return ret;
}

static int snd_compr_free(struct inode *inode, struct file *f)
{
	struct snd_compr_file *data = f->private_data;
	struct snd_compr_runtime *runtime = data->stream.runtime;

	cancel_delayed_work_sync(&data->stream.error_work);

	switch (runtime->state) {
	case SNDRV_PCM_STATE_RUNNING:
	case SNDRV_PCM_STATE_DRAINING:
	case SNDRV_PCM_STATE_PAUSED:
		data->stream.ops->trigger(&data->stream, SNDRV_PCM_TRIGGER_STOP);
		break;
	default:
		break;
	}

	snd_compr_task_free_all(&data->stream);

	data->stream.ops->free(&data->stream);
	if (!data->stream.runtime->dma_buffer_p)
		kfree(data->stream.runtime->buffer);
	kfree(data->stream.runtime);
	kfree(data);
	return 0;
}

static int snd_compr_update_tstamp(struct snd_compr_stream *stream,
		struct snd_compr_tstamp *tstamp)
{
	if (!stream->ops->pointer)
		return -ENOTSUPP;
	stream->ops->pointer(stream, tstamp);
	pr_debug("dsp consumed till %d total %d bytes\n",
		tstamp->byte_offset, tstamp->copied_total);
	if (stream->direction == SND_COMPRESS_PLAYBACK)
		stream->runtime->total_bytes_transferred = tstamp->copied_total;
	else
		stream->runtime->total_bytes_available = tstamp->copied_total;
	return 0;
}

static size_t snd_compr_calc_avail(struct snd_compr_stream *stream,
		struct snd_compr_avail *avail)
{
	memset(avail, 0, sizeof(*avail));
	snd_compr_update_tstamp(stream, &avail->tstamp);
	/* Still need to return avail even if tstamp can't be filled in */

	if (stream->runtime->total_bytes_available == 0 &&
			stream->runtime->state == SNDRV_PCM_STATE_SETUP &&
			stream->direction == SND_COMPRESS_PLAYBACK) {
		pr_debug("detected init and someone forgot to do a write\n");
		return stream->runtime->buffer_size;
	}
	pr_debug("app wrote %lld, DSP consumed %lld\n",
			stream->runtime->total_bytes_available,
			stream->runtime->total_bytes_transferred);
	if (stream->runtime->total_bytes_available ==
				stream->runtime->total_bytes_transferred) {
		if (stream->direction == SND_COMPRESS_PLAYBACK) {
			pr_debug("both pointers are same, returning full avail\n");
			return stream->runtime->buffer_size;
		} else {
			pr_debug("both pointers are same, returning no avail\n");
			return 0;
		}
	}

	avail->avail = stream->runtime->total_bytes_available -
			stream->runtime->total_bytes_transferred;
	if (stream->direction == SND_COMPRESS_PLAYBACK)
		avail->avail = stream->runtime->buffer_size - avail->avail;

	pr_debug("ret avail as %lld\n", avail->avail);
	return avail->avail;
}

static inline size_t snd_compr_get_avail(struct snd_compr_stream *stream)
{
	struct snd_compr_avail avail;

	return snd_compr_calc_avail(stream, &avail);
}

static int
snd_compr_ioctl_avail(struct snd_compr_stream *stream, unsigned long arg)
{
	struct snd_compr_avail ioctl_avail;
	size_t avail;

	if (stream->direction == SND_COMPRESS_ACCEL)
		return -EBADFD;

	avail = snd_compr_calc_avail(stream, &ioctl_avail);
	ioctl_avail.avail = avail;

	switch (stream->runtime->state) {
	case SNDRV_PCM_STATE_OPEN:
		return -EBADFD;
	case SNDRV_PCM_STATE_XRUN:
		return -EPIPE;
	default:
		break;
	}

	if (copy_to_user((__u64 __user *)arg,
				&ioctl_avail, sizeof(ioctl_avail)))
		return -EFAULT;
	return 0;
}

static int snd_compr_write_data(struct snd_compr_stream *stream,
	       const char __user *buf, size_t count)
{
	void *dstn;
	size_t copy;
	struct snd_compr_runtime *runtime = stream->runtime;
	/* 64-bit Modulus */
	u64 app_pointer = div64_u64(runtime->total_bytes_available,
				    runtime->buffer_size);
	app_pointer = runtime->total_bytes_available -
		      (app_pointer * runtime->buffer_size);

	dstn = runtime->buffer + app_pointer;
	pr_debug("copying %ld at %lld\n",
			(unsigned long)count, app_pointer);
	if (count < runtime->buffer_size - app_pointer) {
		if (copy_from_user(dstn, buf, count))
			return -EFAULT;
	} else {
		copy = runtime->buffer_size - app_pointer;
		if (copy_from_user(dstn, buf, copy))
			return -EFAULT;
		if (copy_from_user(runtime->buffer, buf + copy, count - copy))
			return -EFAULT;
	}
	/* if DSP cares, let it know data has been written */
	if (stream->ops->ack)
		stream->ops->ack(stream, count);
	return count;
}

static ssize_t snd_compr_write(struct file *f, const char __user *buf,
		size_t count, loff_t *offset)
{
	struct snd_compr_file *data = f->private_data;
	struct snd_compr_stream *stream;
	size_t avail;
	int retval;

	if (snd_BUG_ON(!data))
		return -EFAULT;

	stream = &data->stream;
	if (stream->direction == SND_COMPRESS_ACCEL)
		return -EBADFD;
	guard(mutex)(&stream->device->lock);
	/* write is allowed when stream is running or has been setup */
	switch (stream->runtime->state) {
	case SNDRV_PCM_STATE_SETUP:
	case SNDRV_PCM_STATE_PREPARED:
	case SNDRV_PCM_STATE_RUNNING:
		break;
	default:
		return -EBADFD;
	}

	avail = snd_compr_get_avail(stream);
	pr_debug("avail returned %ld\n", (unsigned long)avail);
	/* calculate how much we can write to buffer */
	if (avail > count)
		avail = count;

	if (stream->ops->copy) {
		char __user* cbuf = (char __user*)buf;
		retval = stream->ops->copy(stream, cbuf, avail);
	} else {
		retval = snd_compr_write_data(stream, buf, avail);
	}
	if (retval > 0)
		stream->runtime->total_bytes_available += retval;

	/* while initiating the stream, write should be called before START
	 * call, so in setup move state */
	if (stream->runtime->state == SNDRV_PCM_STATE_SETUP) {
		stream->runtime->state = SNDRV_PCM_STATE_PREPARED;
		pr_debug("stream prepared, Houston we are good to go\n");
	}

	return retval;
}


static ssize_t snd_compr_read(struct file *f, char __user *buf,
		size_t count, loff_t *offset)
{
	struct snd_compr_file *data = f->private_data;
	struct snd_compr_stream *stream;
	size_t avail;
	int retval;

	if (snd_BUG_ON(!data))
		return -EFAULT;

	stream = &data->stream;
	if (stream->direction == SND_COMPRESS_ACCEL)
		return -EBADFD;
	guard(mutex)(&stream->device->lock);

	/* read is allowed when stream is running, paused, draining and setup
	 * (yes setup is state which we transition to after stop, so if user
	 * wants to read data after stop we allow that)
	 */
	switch (stream->runtime->state) {
	case SNDRV_PCM_STATE_OPEN:
	case SNDRV_PCM_STATE_PREPARED:
	case SNDRV_PCM_STATE_SUSPENDED:
	case SNDRV_PCM_STATE_DISCONNECTED:
		return -EBADFD;
	case SNDRV_PCM_STATE_XRUN:
		return -EPIPE;
	}

	avail = snd_compr_get_avail(stream);
	pr_debug("avail returned %ld\n", (unsigned long)avail);
	/* calculate how much we can read from buffer */
	if (avail > count)
		avail = count;

	if (stream->ops->copy)
		retval = stream->ops->copy(stream, buf, avail);
	else
		return -ENXIO;
	if (retval > 0)
		stream->runtime->total_bytes_transferred += retval;

	return retval;
}

static int snd_compr_mmap(struct file *f, struct vm_area_struct *vma)
{
	return -ENXIO;
}

static __poll_t snd_compr_get_poll(struct snd_compr_stream *stream)
{
	if (stream->direction == SND_COMPRESS_PLAYBACK)
		return EPOLLOUT | EPOLLWRNORM;
	else
		return EPOLLIN | EPOLLRDNORM;
}

static __poll_t snd_compr_poll(struct file *f, poll_table *wait)
{
	struct snd_compr_file *data = f->private_data;
	struct snd_compr_stream *stream;
	struct snd_compr_runtime *runtime;
	size_t avail;
	__poll_t retval = 0;

	if (snd_BUG_ON(!data))
		return EPOLLERR;

	stream = &data->stream;
	runtime = stream->runtime;

	guard(mutex)(&stream->device->lock);

	switch (runtime->state) {
	case SNDRV_PCM_STATE_OPEN:
	case SNDRV_PCM_STATE_XRUN:
		return snd_compr_get_poll(stream) | EPOLLERR;
	default:
		break;
	}

	poll_wait(f, &runtime->sleep, wait);

#if IS_ENABLED(CONFIG_SND_COMPRESS_ACCEL)
	if (stream->direction == SND_COMPRESS_ACCEL) {
		struct snd_compr_task_runtime *task;
		if (runtime->fragments > runtime->active_tasks)
			retval |= EPOLLOUT | EPOLLWRNORM;
		task = list_first_entry_or_null(&runtime->tasks,
						struct snd_compr_task_runtime,
						list);
		if (task && task->state == SND_COMPRESS_TASK_STATE_FINISHED)
			retval |= EPOLLIN | EPOLLRDNORM;
		return retval;
	}
#endif

	avail = snd_compr_get_avail(stream);
	pr_debug("avail is %ld\n", (unsigned long)avail);
	/* check if we have at least one fragment to fill */
	switch (runtime->state) {
	case SNDRV_PCM_STATE_DRAINING:
		/* stream has been woken up after drain is complete
		 * draining done so set stream state to stopped
		 */
		retval = snd_compr_get_poll(stream);
		runtime->state = SNDRV_PCM_STATE_SETUP;
		break;
	case SNDRV_PCM_STATE_RUNNING:
	case SNDRV_PCM_STATE_PREPARED:
	case SNDRV_PCM_STATE_PAUSED:
		if (avail >= runtime->fragment_size)
			retval = snd_compr_get_poll(stream);
		break;
	default:
		return snd_compr_get_poll(stream) | EPOLLERR;
	}

	return retval;
}

static int
snd_compr_get_caps(struct snd_compr_stream *stream, unsigned long arg)
{
	int retval;
	struct snd_compr_caps caps;

	if (!stream->ops->get_caps)
		return -ENXIO;

	memset(&caps, 0, sizeof(caps));
	retval = stream->ops->get_caps(stream, &caps);
	if (retval)
		goto out;
	if (copy_to_user((void __user *)arg, &caps, sizeof(caps)))
		retval = -EFAULT;
out:
	return retval;
}

#ifndef COMPR_CODEC_CAPS_OVERFLOW
static int
snd_compr_get_codec_caps(struct snd_compr_stream *stream, unsigned long arg)
{
	int retval;
	struct snd_compr_codec_caps *caps __free(kfree) = NULL;

	if (!stream->ops->get_codec_caps)
		return -ENXIO;

	caps = kzalloc(sizeof(*caps), GFP_KERNEL);
	if (!caps)
		return -ENOMEM;

	retval = stream->ops->get_codec_caps(stream, caps);
	if (retval)
		return retval;
	if (copy_to_user((void __user *)arg, caps, sizeof(*caps)))
		return -EFAULT;
	return retval;
}
#endif /* !COMPR_CODEC_CAPS_OVERFLOW */

int snd_compr_malloc_pages(struct snd_compr_stream *stream, size_t size)
{
	struct snd_dma_buffer *dmab;
	int ret;

	if (snd_BUG_ON(!(stream) || !(stream)->runtime))
		return -EINVAL;
	dmab = kzalloc(sizeof(*dmab), GFP_KERNEL);
	if (!dmab)
		return -ENOMEM;
	dmab->dev = stream->dma_buffer.dev;
	ret = snd_dma_alloc_pages(dmab->dev.type, dmab->dev.dev, size, dmab);
	if (ret < 0) {
		kfree(dmab);
		return ret;
	}

	snd_compr_set_runtime_buffer(stream, dmab);
	stream->runtime->dma_bytes = size;
	return 1;
}
EXPORT_SYMBOL(snd_compr_malloc_pages);

int snd_compr_free_pages(struct snd_compr_stream *stream)
{
	struct snd_compr_runtime *runtime;

	if (snd_BUG_ON(!(stream) || !(stream)->runtime))
		return -EINVAL;
	runtime = stream->runtime;
	if (runtime->dma_area == NULL)
		return 0;
	if (runtime->dma_buffer_p != &stream->dma_buffer) {
		/* It's a newly allocated buffer. Release it now. */
		snd_dma_free_pages(runtime->dma_buffer_p);
		kfree(runtime->dma_buffer_p);
	}

	snd_compr_set_runtime_buffer(stream, NULL);
	return 0;
}
EXPORT_SYMBOL(snd_compr_free_pages);

/* revisit this with snd_pcm_preallocate_xxx */
static int snd_compr_allocate_buffer(struct snd_compr_stream *stream,
		struct snd_compr_params *params)
{
	unsigned int buffer_size;
	void *buffer = NULL;

	if (stream->direction == SND_COMPRESS_ACCEL)
		goto params;

	buffer_size = params->buffer.fragment_size * params->buffer.fragments;
	if (stream->ops->copy) {
		buffer = NULL;
		/* if copy is defined the driver will be required to copy
		 * the data from core
		 */
	} else {
		if (stream->runtime->dma_buffer_p) {

			if (buffer_size > stream->runtime->dma_buffer_p->bytes)
				dev_err(stream->device->dev,
						"Not enough DMA buffer");
			else
				buffer = stream->runtime->dma_buffer_p->area;

		} else {
			buffer = kmalloc(buffer_size, GFP_KERNEL);
		}

		if (!buffer)
			return -ENOMEM;
	}

	stream->runtime->buffer = buffer;
	stream->runtime->buffer_size = buffer_size;
params:
	stream->runtime->fragment_size = params->buffer.fragment_size;
	stream->runtime->fragments = params->buffer.fragments;
	return 0;
}

static int
snd_compress_check_input(struct snd_compr_stream *stream, struct snd_compr_params *params)
{
	u32 max_fragments;

	/* first let's check the buffer parameter's */
	if (params->buffer.fragment_size == 0)
		return -EINVAL;

	if (stream->direction == SND_COMPRESS_ACCEL)
		max_fragments = 64;			/* safe value */
	else
		max_fragments = U32_MAX / params->buffer.fragment_size;

	if (params->buffer.fragments > max_fragments ||
	    params->buffer.fragments == 0)
		return -EINVAL;

	/* now codec parameters */
	if (params->codec.id == 0 || params->codec.id > SND_AUDIOCODEC_MAX)
		return -EINVAL;

	if (params->codec.ch_in == 0 || params->codec.ch_out == 0)
		return -EINVAL;

	return 0;
}

static int
snd_compr_set_params(struct snd_compr_stream *stream, unsigned long arg)
{
	struct snd_compr_params *params __free(kfree) = NULL;
	int retval;

	if (stream->runtime->state == SNDRV_PCM_STATE_OPEN || stream->next_track) {
		/*
		 * we should allow parameter change only when stream has been
		 * opened not in other cases
		 */
		params = memdup_user((void __user *)arg, sizeof(*params));
		if (IS_ERR(params))
			return PTR_ERR(params);

		retval = snd_compress_check_input(stream, params);
		if (retval)
			return retval;

		retval = snd_compr_allocate_buffer(stream, params);
		if (retval)
			return -ENOMEM;

		retval = stream->ops->set_params(stream, params);
		if (retval)
			return retval;

		if (stream->next_track)
			return retval;

		stream->metadata_set = false;
		stream->next_track = false;

		stream->runtime->state = SNDRV_PCM_STATE_SETUP;
	} else {
		return -EPERM;
	}
	return retval;
}

static int
snd_compr_get_params(struct snd_compr_stream *stream, unsigned long arg)
{
	struct snd_codec *params __free(kfree) = NULL;
	int retval;

	if (!stream->ops->get_params)
		return -EBADFD;

	params = kzalloc(sizeof(*params), GFP_KERNEL);
	if (!params)
		return -ENOMEM;
	retval = stream->ops->get_params(stream, params);
	if (retval)
		return retval;
	if (copy_to_user((char __user *)arg, params, sizeof(*params)))
		return -EFAULT;
	return retval;
}

static int
snd_compr_get_metadata(struct snd_compr_stream *stream, unsigned long arg)
{
	struct snd_compr_metadata metadata;
	int retval;

	if (!stream->ops->get_metadata)
		return -ENXIO;

	if (copy_from_user(&metadata, (void __user *)arg, sizeof(metadata)))
		return -EFAULT;

	retval = stream->ops->get_metadata(stream, &metadata);
	if (retval != 0)
		return retval;

	if (copy_to_user((void __user *)arg, &metadata, sizeof(metadata)))
		return -EFAULT;

	return 0;
}

static int
snd_compr_set_metadata(struct snd_compr_stream *stream, unsigned long arg)
{
	struct snd_compr_metadata metadata;
	int retval;

	if (!stream->ops->set_metadata)
		return -ENXIO;
	/*
	* we should allow parameter change only when stream has been
	* opened not in other cases
	*/
	if (copy_from_user(&metadata, (void __user *)arg, sizeof(metadata)))
		return -EFAULT;

	retval = stream->ops->set_metadata(stream, &metadata);
	stream->metadata_set = true;

	return retval;
}

static inline int
snd_compr_tstamp(struct snd_compr_stream *stream, unsigned long arg)
{
	struct snd_compr_tstamp tstamp = {0};
	int ret;

	ret = snd_compr_update_tstamp(stream, &tstamp);
	if (ret == 0)
		ret = copy_to_user((struct snd_compr_tstamp __user *)arg,
			&tstamp, sizeof(tstamp)) ? -EFAULT : 0;
	return ret;
}

static int snd_compr_pause(struct snd_compr_stream *stream)
{
	int retval;

	switch (stream->runtime->state) {
	case SNDRV_PCM_STATE_RUNNING:
		retval = stream->ops->trigger(stream, SNDRV_PCM_TRIGGER_PAUSE_PUSH);
		if (!retval)
			stream->runtime->state = SNDRV_PCM_STATE_PAUSED;
		break;
	case SNDRV_PCM_STATE_DRAINING:
		if (!stream->device->use_pause_in_draining)
			return -EPERM;
		retval = stream->ops->trigger(stream, SNDRV_PCM_TRIGGER_PAUSE_PUSH);
		if (!retval)
			stream->pause_in_draining = true;
		break;
	default:
		return -EPERM;
	}
	return retval;
}

static int snd_compr_resume(struct snd_compr_stream *stream)
{
	int retval;

	switch (stream->runtime->state) {
	case SNDRV_PCM_STATE_PAUSED:
		retval = stream->ops->trigger(stream, SNDRV_PCM_TRIGGER_PAUSE_RELEASE);
		if (!retval)
			stream->runtime->state = SNDRV_PCM_STATE_RUNNING;
		break;
	case SNDRV_PCM_STATE_DRAINING:
		if (!stream->pause_in_draining)
			return -EPERM;
		retval = stream->ops->trigger(stream, SNDRV_PCM_TRIGGER_PAUSE_RELEASE);
		if (!retval)
			stream->pause_in_draining = false;
		break;
	default:
		return -EPERM;
	}
	return retval;
}

static int snd_compr_start(struct snd_compr_stream *stream)
{
	int retval;

	switch (stream->runtime->state) {
	case SNDRV_PCM_STATE_SETUP:
		if (stream->direction != SND_COMPRESS_CAPTURE)
			return -EPERM;
		break;
	case SNDRV_PCM_STATE_PREPARED:
		break;
	default:
		return -EPERM;
	}

	retval = stream->ops->trigger(stream, SNDRV_PCM_TRIGGER_START);
	if (!retval)
		stream->runtime->state = SNDRV_PCM_STATE_RUNNING;
	return retval;
}

static int snd_compr_stop(struct snd_compr_stream *stream)
{
	int retval;

	switch (stream->runtime->state) {
	case SNDRV_PCM_STATE_OPEN:
	case SNDRV_PCM_STATE_SETUP:
	case SNDRV_PCM_STATE_PREPARED:
		return -EPERM;
	default:
		break;
	}

	retval = stream->ops->trigger(stream, SNDRV_PCM_TRIGGER_STOP);
	if (!retval) {
		/* clear flags and stop any drain wait */
		stream->partial_drain = false;
		stream->metadata_set = false;
		stream->pause_in_draining = false;
		snd_compr_drain_notify(stream);
		stream->runtime->total_bytes_available = 0;
		stream->runtime->total_bytes_transferred = 0;
	}
	return retval;
}

static void error_delayed_work(struct work_struct *work)
{
	struct snd_compr_stream *stream;

	stream = container_of(work, struct snd_compr_stream, error_work.work);

	guard(mutex)(&stream->device->lock);

	stream->ops->trigger(stream, SNDRV_PCM_TRIGGER_STOP);
	wake_up(&stream->runtime->sleep);
}

/**
 * snd_compr_stop_error: Report a fatal error on a stream
 * @stream: pointer to stream
 * @state: state to transition the stream to
 *
 * Stop the stream and set its state.
 *
 * Should be called with compressed device lock held.
 *
 * Return: zero if successful, or a negative error code
 */
int snd_compr_stop_error(struct snd_compr_stream *stream,
			 snd_pcm_state_t state)
{
	if (stream->runtime->state == state)
		return 0;

	stream->runtime->state = state;

	pr_debug("Changing state to: %d\n", state);

	queue_delayed_work(system_power_efficient_wq, &stream->error_work, 0);

	return 0;
}
EXPORT_SYMBOL_GPL(snd_compr_stop_error);

static int snd_compress_wait_for_drain(struct snd_compr_stream *stream)
{
	int ret;

	/*
	 * We are called with lock held. So drop the lock while we wait for
	 * drain complete notification from the driver
	 *
	 * It is expected that driver will notify the drain completion and then
	 * stream will be moved to SETUP state, even if draining resulted in an
	 * error. We can trigger next track after this.
	 */
	stream->runtime->state = SNDRV_PCM_STATE_DRAINING;
	mutex_unlock(&stream->device->lock);

	/* we wait for drain to complete here, drain can return when
	 * interruption occurred, wait returned error or success.
	 * For the first two cases we don't do anything different here and
	 * return after waking up
	 */

	ret = wait_event_interruptible(stream->runtime->sleep,
			(stream->runtime->state != SNDRV_PCM_STATE_DRAINING));
	if (ret == -ERESTARTSYS)
		pr_debug("wait aborted by a signal\n");
	else if (ret)
		pr_debug("wait for drain failed with %d\n", ret);


	wake_up(&stream->runtime->sleep);
	mutex_lock(&stream->device->lock);

	return ret;
}

static int snd_compr_drain(struct snd_compr_stream *stream)
{
	int retval;

	switch (stream->runtime->state) {
	case SNDRV_PCM_STATE_OPEN:
	case SNDRV_PCM_STATE_SETUP:
	case SNDRV_PCM_STATE_PREPARED:
	case SNDRV_PCM_STATE_PAUSED:
		return -EPERM;
	case SNDRV_PCM_STATE_XRUN:
		return -EPIPE;
	default:
		break;
	}

	retval = stream->ops->trigger(stream, SND_COMPR_TRIGGER_DRAIN);
	if (retval) {
		pr_debug("SND_COMPR_TRIGGER_DRAIN failed %d\n", retval);
		wake_up(&stream->runtime->sleep);
		return retval;
	}

	return snd_compress_wait_for_drain(stream);
}

static int snd_compr_next_track(struct snd_compr_stream *stream)
{
	int retval;

	/* only a running stream can transition to next track */
	if (stream->runtime->state != SNDRV_PCM_STATE_RUNNING)
		return -EPERM;

	/* next track doesn't have any meaning for capture streams */
	if (stream->direction == SND_COMPRESS_CAPTURE)
		return -EPERM;

	/* you can signal next track if this is intended to be a gapless stream
	 * and current track metadata is set
	 */
	if (stream->metadata_set == false)
		return -EPERM;

	retval = stream->ops->trigger(stream, SND_COMPR_TRIGGER_NEXT_TRACK);
	if (retval != 0)
		return retval;
	stream->metadata_set = false;
	stream->next_track = true;
	return 0;
}

static int snd_compr_partial_drain(struct snd_compr_stream *stream)
{
	int retval;

	switch (stream->runtime->state) {
	case SNDRV_PCM_STATE_OPEN:
	case SNDRV_PCM_STATE_SETUP:
	case SNDRV_PCM_STATE_PREPARED:
	case SNDRV_PCM_STATE_PAUSED:
		return -EPERM;
	case SNDRV_PCM_STATE_XRUN:
		return -EPIPE;
	default:
		break;
	}

	/* partial drain doesn't have any meaning for capture streams */
	if (stream->direction == SND_COMPRESS_CAPTURE)
		return -EPERM;

	/* stream can be drained only when next track has been signalled */
	if (stream->next_track == false)
		return -EPERM;

	stream->partial_drain = true;
	retval = stream->ops->trigger(stream, SND_COMPR_TRIGGER_PARTIAL_DRAIN);
	if (retval) {
		pr_debug("Partial drain returned failure\n");
		wake_up(&stream->runtime->sleep);
		return retval;
	}

	stream->next_track = false;
	return snd_compress_wait_for_drain(stream);
}

#if IS_ENABLED(CONFIG_SND_COMPRESS_ACCEL)

static struct snd_compr_task_runtime *
snd_compr_find_task(struct snd_compr_stream *stream, __u64 seqno)
{
	struct snd_compr_task_runtime *task;

	list_for_each_entry(task, &stream->runtime->tasks, list) {
		if (task->seqno == seqno)
			return task;
	}
	return NULL;
}

static void snd_compr_task_free(struct snd_compr_task_runtime *task)
{
	if (task->output)
		dma_buf_put(task->output);
	if (task->input)
		dma_buf_put(task->input);
	kfree(task);
}

static u64 snd_compr_seqno_next(struct snd_compr_stream *stream)
{
	u64 seqno = ++stream->runtime->task_seqno;
	if (seqno == 0)
		seqno = ++stream->runtime->task_seqno;
	return seqno;
}

static int snd_compr_task_new(struct snd_compr_stream *stream, struct snd_compr_task *utask)
{
	struct snd_compr_task_runtime *task;
<<<<<<< HEAD
	int retval;
=======
	int retval, fd_i, fd_o;
>>>>>>> ae66f271

	if (stream->runtime->total_tasks >= stream->runtime->fragments)
		return -EBUSY;
	if (utask->origin_seqno != 0 || utask->input_size != 0)
		return -EINVAL;
	task = kzalloc(sizeof(*task), GFP_KERNEL);
	if (task == NULL)
		return -ENOMEM;
	task->seqno = utask->seqno = snd_compr_seqno_next(stream);
	task->input_size = utask->input_size;
	retval = stream->ops->task_create(stream, task);
	if (retval < 0)
		goto cleanup;
<<<<<<< HEAD
	utask->input_fd = dma_buf_fd(task->input, O_WRONLY|O_CLOEXEC);
	if (utask->input_fd < 0) {
		retval = utask->input_fd;
		goto cleanup;
	}
	utask->output_fd = dma_buf_fd(task->output, O_RDONLY|O_CLOEXEC);
	if (utask->output_fd < 0) {
		retval = utask->output_fd;
		goto cleanup;
	}
	/* keep dmabuf reference until freed with task free ioctl */
	dma_buf_get(utask->input_fd);
	dma_buf_get(utask->output_fd);
=======
	/* similar functionality as in dma_buf_fd(), but ensure that both
	   file descriptors are allocated before fd_install() */
	if (!task->input || !task->input->file || !task->output || !task->output->file) {
		retval = -EINVAL;
		goto cleanup;
	}
	fd_i = get_unused_fd_flags(O_WRONLY|O_CLOEXEC);
	if (fd_i < 0)
		goto cleanup;
	fd_o = get_unused_fd_flags(O_RDONLY|O_CLOEXEC);
	if (fd_o < 0) {
		put_unused_fd(fd_i);
		goto cleanup;
	}
	/* keep dmabuf reference until freed with task free ioctl */
	get_dma_buf(task->input);
	get_dma_buf(task->output);
	fd_install(fd_i, task->input->file);
	fd_install(fd_o, task->output->file);
	utask->input_fd = fd_i;
	utask->output_fd = fd_o;
>>>>>>> ae66f271
	list_add_tail(&task->list, &stream->runtime->tasks);
	stream->runtime->total_tasks++;
	return 0;
cleanup:
	snd_compr_task_free(task);
	return retval;
}

static int snd_compr_task_create(struct snd_compr_stream *stream, unsigned long arg)
{
	struct snd_compr_task *task __free(kfree) = NULL;
	int retval;

	if (stream->runtime->state != SNDRV_PCM_STATE_SETUP)
		return -EPERM;
	task = memdup_user((void __user *)arg, sizeof(*task));
	if (IS_ERR(task))
<<<<<<< HEAD
		return PTR_ERR(no_free_ptr(task));
=======
		return PTR_ERR(task);
>>>>>>> ae66f271
	retval = snd_compr_task_new(stream, task);
	if (retval >= 0)
		if (copy_to_user((void __user *)arg, task, sizeof(*task)))
			retval = -EFAULT;
	return retval;
}

static int snd_compr_task_start_prepare(struct snd_compr_task_runtime *task,
					struct snd_compr_task *utask)
{
	if (task == NULL)
		return -EINVAL;
	if (task->state >= SND_COMPRESS_TASK_STATE_FINISHED)
		return -EBUSY;
	if (utask->input_size > task->input->size)
		return -EINVAL;
	task->flags = utask->flags;
	task->input_size = utask->input_size;
	task->state = SND_COMPRESS_TASK_STATE_IDLE;
	return 0;
}

static int snd_compr_task_start(struct snd_compr_stream *stream, struct snd_compr_task *utask)
{
	struct snd_compr_task_runtime *task;
	int retval;

	if (utask->origin_seqno > 0) {
		task = snd_compr_find_task(stream, utask->origin_seqno);
		retval = snd_compr_task_start_prepare(task, utask);
		if (retval < 0)
			return retval;
		task->seqno = utask->seqno = snd_compr_seqno_next(stream);
		utask->origin_seqno = 0;
		list_move_tail(&task->list, &stream->runtime->tasks);
	} else {
		task = snd_compr_find_task(stream, utask->seqno);
		if (task && task->state != SND_COMPRESS_TASK_STATE_IDLE)
			return -EBUSY;
		retval = snd_compr_task_start_prepare(task, utask);
		if (retval < 0)
			return retval;
	}
	retval = stream->ops->task_start(stream, task);
	if (retval >= 0) {
		task->state = SND_COMPRESS_TASK_STATE_ACTIVE;
		stream->runtime->active_tasks++;
	}
	return retval;
}

static int snd_compr_task_start_ioctl(struct snd_compr_stream *stream, unsigned long arg)
{
	struct snd_compr_task *task __free(kfree) = NULL;
	int retval;

	if (stream->runtime->state != SNDRV_PCM_STATE_SETUP)
		return -EPERM;
	task = memdup_user((void __user *)arg, sizeof(*task));
	if (IS_ERR(task))
<<<<<<< HEAD
		return PTR_ERR(no_free_ptr(task));
=======
		return PTR_ERR(task);
>>>>>>> ae66f271
	retval = snd_compr_task_start(stream, task);
	if (retval >= 0)
		if (copy_to_user((void __user *)arg, task, sizeof(*task)))
			retval = -EFAULT;
	return retval;
}

static void snd_compr_task_stop_one(struct snd_compr_stream *stream,
					struct snd_compr_task_runtime *task)
{
	if (task->state != SND_COMPRESS_TASK_STATE_ACTIVE)
		return;
	stream->ops->task_stop(stream, task);
	if (!snd_BUG_ON(stream->runtime->active_tasks == 0))
		stream->runtime->active_tasks--;
	list_move_tail(&task->list, &stream->runtime->tasks);
	task->state = SND_COMPRESS_TASK_STATE_IDLE;
}

static void snd_compr_task_free_one(struct snd_compr_stream *stream,
					struct snd_compr_task_runtime *task)
{
	snd_compr_task_stop_one(stream, task);
	stream->ops->task_free(stream, task);
	list_del(&task->list);
	snd_compr_task_free(task);
	stream->runtime->total_tasks--;
}

static void snd_compr_task_free_all(struct snd_compr_stream *stream)
{
	struct snd_compr_task_runtime *task, *temp;

	list_for_each_entry_safe_reverse(task, temp, &stream->runtime->tasks, list)
		snd_compr_task_free_one(stream, task);
}

typedef void (*snd_compr_seq_func_t)(struct snd_compr_stream *stream,
					struct snd_compr_task_runtime *task);

static int snd_compr_task_seq(struct snd_compr_stream *stream, unsigned long arg,
					snd_compr_seq_func_t fcn)
{
<<<<<<< HEAD
	struct snd_compr_task_runtime *task;
=======
	struct snd_compr_task_runtime *task, *temp;
>>>>>>> ae66f271
	__u64 seqno;
	int retval;

	if (stream->runtime->state != SNDRV_PCM_STATE_SETUP)
		return -EPERM;
<<<<<<< HEAD
	retval = get_user(seqno, (__u64 __user *)arg);
	if (retval < 0)
		return retval;
	retval = 0;
	if (seqno == 0) {
		list_for_each_entry_reverse(task, &stream->runtime->tasks, list)
=======
	retval = copy_from_user(&seqno, (__u64 __user *)arg, sizeof(seqno));
	if (retval)
		return -EFAULT;
	retval = 0;
	if (seqno == 0) {
		list_for_each_entry_safe_reverse(task, temp, &stream->runtime->tasks, list)
>>>>>>> ae66f271
			fcn(stream, task);
	} else {
		task = snd_compr_find_task(stream, seqno);
		if (task == NULL) {
			retval = -EINVAL;
		} else {
			fcn(stream, task);
		}
	}
	return retval;
}

static int snd_compr_task_status(struct snd_compr_stream *stream,
					struct snd_compr_task_status *status)
{
	struct snd_compr_task_runtime *task;

	task = snd_compr_find_task(stream, status->seqno);
	if (task == NULL)
		return -EINVAL;
	status->input_size = task->input_size;
	status->output_size = task->output_size;
	status->state = task->state;
	return 0;
}

static int snd_compr_task_status_ioctl(struct snd_compr_stream *stream, unsigned long arg)
{
	struct snd_compr_task_status *status __free(kfree) = NULL;
	int retval;

	if (stream->runtime->state != SNDRV_PCM_STATE_SETUP)
		return -EPERM;
	status = memdup_user((void __user *)arg, sizeof(*status));
	if (IS_ERR(status))
<<<<<<< HEAD
		return PTR_ERR(no_free_ptr(status));
=======
		return PTR_ERR(status);
>>>>>>> ae66f271
	retval = snd_compr_task_status(stream, status);
	if (retval >= 0)
		if (copy_to_user((void __user *)arg, status, sizeof(*status)))
			retval = -EFAULT;
	return retval;
}

/**
 * snd_compr_task_finished: Notify that the task was finished
 * @stream: pointer to stream
 * @task: runtime task structure
 *
 * Set the finished task state and notify waiters.
 */
void snd_compr_task_finished(struct snd_compr_stream *stream,
			    struct snd_compr_task_runtime *task)
{
	guard(mutex)(&stream->device->lock);
	if (!snd_BUG_ON(stream->runtime->active_tasks == 0))
		stream->runtime->active_tasks--;
	task->state = SND_COMPRESS_TASK_STATE_FINISHED;
	wake_up(&stream->runtime->sleep);
}
EXPORT_SYMBOL_GPL(snd_compr_task_finished);

<<<<<<< HEAD
=======
MODULE_IMPORT_NS("DMA_BUF");
>>>>>>> ae66f271
#endif /* CONFIG_SND_COMPRESS_ACCEL */

static long snd_compr_ioctl(struct file *f, unsigned int cmd, unsigned long arg)
{
	struct snd_compr_file *data = f->private_data;
	struct snd_compr_stream *stream;

	if (snd_BUG_ON(!data))
		return -EFAULT;

	stream = &data->stream;

	guard(mutex)(&stream->device->lock);
	switch (_IOC_NR(cmd)) {
	case _IOC_NR(SNDRV_COMPRESS_IOCTL_VERSION):
		return put_user(SNDRV_COMPRESS_VERSION,
				(int __user *)arg) ? -EFAULT : 0;
	case _IOC_NR(SNDRV_COMPRESS_GET_CAPS):
		return snd_compr_get_caps(stream, arg);
#ifndef COMPR_CODEC_CAPS_OVERFLOW
	case _IOC_NR(SNDRV_COMPRESS_GET_CODEC_CAPS):
		return snd_compr_get_codec_caps(stream, arg);
#endif
	case _IOC_NR(SNDRV_COMPRESS_SET_PARAMS):
		return snd_compr_set_params(stream, arg);
	case _IOC_NR(SNDRV_COMPRESS_GET_PARAMS):
		return snd_compr_get_params(stream, arg);
	case _IOC_NR(SNDRV_COMPRESS_SET_METADATA):
		return snd_compr_set_metadata(stream, arg);
	case _IOC_NR(SNDRV_COMPRESS_GET_METADATA):
		return snd_compr_get_metadata(stream, arg);
	}

	if (stream->direction == SND_COMPRESS_ACCEL) {
#if IS_ENABLED(CONFIG_SND_COMPRESS_ACCEL)
		switch (_IOC_NR(cmd)) {
		case _IOC_NR(SNDRV_COMPRESS_TASK_CREATE):
			return snd_compr_task_create(stream, arg);
		case _IOC_NR(SNDRV_COMPRESS_TASK_FREE):
			return snd_compr_task_seq(stream, arg, snd_compr_task_free_one);
		case _IOC_NR(SNDRV_COMPRESS_TASK_START):
			return snd_compr_task_start_ioctl(stream, arg);
		case _IOC_NR(SNDRV_COMPRESS_TASK_STOP):
			return snd_compr_task_seq(stream, arg, snd_compr_task_stop_one);
		case _IOC_NR(SNDRV_COMPRESS_TASK_STATUS):
			return snd_compr_task_status_ioctl(stream, arg);
		}
#endif
		return -ENOTTY;
	}

	switch (_IOC_NR(cmd)) {
	case _IOC_NR(SNDRV_COMPRESS_TSTAMP):
		return snd_compr_tstamp(stream, arg);
	case _IOC_NR(SNDRV_COMPRESS_AVAIL):
		return snd_compr_ioctl_avail(stream, arg);
	case _IOC_NR(SNDRV_COMPRESS_PAUSE):
		return snd_compr_pause(stream);
	case _IOC_NR(SNDRV_COMPRESS_RESUME):
		return snd_compr_resume(stream);
	case _IOC_NR(SNDRV_COMPRESS_START):
		return snd_compr_start(stream);
	case _IOC_NR(SNDRV_COMPRESS_STOP):
		return snd_compr_stop(stream);
	case _IOC_NR(SNDRV_COMPRESS_DRAIN):
		return snd_compr_drain(stream);
	case _IOC_NR(SNDRV_COMPRESS_PARTIAL_DRAIN):
		return snd_compr_partial_drain(stream);
	case _IOC_NR(SNDRV_COMPRESS_NEXT_TRACK):
		return snd_compr_next_track(stream);
	}

	return -ENOTTY;
}

/* support of 32bit userspace on 64bit platforms */
#ifdef CONFIG_COMPAT
static long snd_compr_ioctl_compat(struct file *file, unsigned int cmd,
						unsigned long arg)
{
	return snd_compr_ioctl(file, cmd, (unsigned long)compat_ptr(arg));
}
#endif

static const struct file_operations snd_compr_file_ops = {
		.owner =	THIS_MODULE,
		.open =		snd_compr_open,
		.release =	snd_compr_free,
		.write =	snd_compr_write,
		.read =		snd_compr_read,
		.unlocked_ioctl = snd_compr_ioctl,
#ifdef CONFIG_COMPAT
		.compat_ioctl = snd_compr_ioctl_compat,
#endif
		.mmap =		snd_compr_mmap,
		.poll =		snd_compr_poll,
};

static int snd_compress_dev_register(struct snd_device *device)
{
	int ret;
	struct snd_compr *compr;

	if (snd_BUG_ON(!device || !device->device_data))
		return -EBADFD;
	compr = device->device_data;

	pr_debug("reg device %s, direction %d\n", compr->name,
			compr->direction);
	/* register compressed device */
	ret = snd_register_device(SNDRV_DEVICE_TYPE_COMPRESS,
				  compr->card, compr->device,
				  &snd_compr_file_ops, compr, compr->dev);
	if (ret < 0) {
		pr_err("snd_register_device failed %d\n", ret);
		return ret;
	}
	return ret;

}

static int snd_compress_dev_disconnect(struct snd_device *device)
{
	struct snd_compr *compr;

	compr = device->device_data;
	snd_unregister_device(compr->dev);
	return 0;
}

#ifdef CONFIG_SND_VERBOSE_PROCFS
static void snd_compress_proc_info_read(struct snd_info_entry *entry,
					struct snd_info_buffer *buffer)
{
	struct snd_compr *compr = (struct snd_compr *)entry->private_data;

	snd_iprintf(buffer, "card: %d\n", compr->card->number);
	snd_iprintf(buffer, "device: %d\n", compr->device);
	snd_iprintf(buffer, "stream: %s\n",
			compr->direction == SND_COMPRESS_PLAYBACK
				? "PLAYBACK" : "CAPTURE");
	snd_iprintf(buffer, "id: %s\n", compr->id);
}

static int snd_compress_proc_init(struct snd_compr *compr)
{
	struct snd_info_entry *entry;
	char name[16];

	sprintf(name, "compr%i", compr->device);
	entry = snd_info_create_card_entry(compr->card, name,
					   compr->card->proc_root);
	if (!entry)
		return -ENOMEM;
	entry->mode = S_IFDIR | 0555;
	compr->proc_root = entry;

	entry = snd_info_create_card_entry(compr->card, "info",
					   compr->proc_root);
	if (entry)
		snd_info_set_text_ops(entry, compr,
				      snd_compress_proc_info_read);
	compr->proc_info_entry = entry;

	return 0;
}

static void snd_compress_proc_done(struct snd_compr *compr)
{
	snd_info_free_entry(compr->proc_info_entry);
	compr->proc_info_entry = NULL;
	snd_info_free_entry(compr->proc_root);
	compr->proc_root = NULL;
}

static inline void snd_compress_set_id(struct snd_compr *compr, const char *id)
{
	strscpy(compr->id, id, sizeof(compr->id));
}
#else
static inline int snd_compress_proc_init(struct snd_compr *compr)
{
	return 0;
}

static inline void snd_compress_proc_done(struct snd_compr *compr)
{
}

static inline void snd_compress_set_id(struct snd_compr *compr, const char *id)
{
}
#endif

static int snd_compress_dev_free(struct snd_device *device)
{
	struct snd_compr *compr;

	compr = device->device_data;
	snd_compress_proc_done(compr);
	put_device(compr->dev);
	return 0;
}

/**
 * snd_compress_new: create new compress device
 * @card: sound card pointer
 * @device: device number
 * @dirn: device direction, should be of type enum snd_compr_direction
 * @id: ID string
 * @compr: compress device pointer
 *
 * Return: zero if successful, or a negative error code
 */
int snd_compress_new(struct snd_card *card, int device,
			int dirn, const char *id, struct snd_compr *compr)
{
	static const struct snd_device_ops ops = {
		.dev_free = snd_compress_dev_free,
		.dev_register = snd_compress_dev_register,
		.dev_disconnect = snd_compress_dev_disconnect,
	};
	int ret;

#if !IS_ENABLED(CONFIG_SND_COMPRESS_ACCEL)
	if (snd_BUG_ON(dirn == SND_COMPRESS_ACCEL))
		return -EINVAL;
#endif

	compr->card = card;
	compr->device = device;
	compr->direction = dirn;
	mutex_init(&compr->lock);

	snd_compress_set_id(compr, id);

	ret = snd_device_alloc(&compr->dev, card);
	if (ret)
		return ret;
	dev_set_name(compr->dev, "comprC%iD%i", card->number, device);

	ret = snd_device_new(card, SNDRV_DEV_COMPRESS, compr, &ops);
	if (ret == 0)
		snd_compress_proc_init(compr);
	else
		put_device(compr->dev);

	return ret;
}
EXPORT_SYMBOL_GPL(snd_compress_new);

MODULE_DESCRIPTION("ALSA Compressed offload framework");
MODULE_AUTHOR("Vinod Koul <vinod.koul@linux.intel.com>");
MODULE_LICENSE("GPL v2");<|MERGE_RESOLUTION|>--- conflicted
+++ resolved
@@ -1025,11 +1025,7 @@
 static int snd_compr_task_new(struct snd_compr_stream *stream, struct snd_compr_task *utask)
 {
 	struct snd_compr_task_runtime *task;
-<<<<<<< HEAD
-	int retval;
-=======
 	int retval, fd_i, fd_o;
->>>>>>> ae66f271
 
 	if (stream->runtime->total_tasks >= stream->runtime->fragments)
 		return -EBUSY;
@@ -1043,21 +1039,6 @@
 	retval = stream->ops->task_create(stream, task);
 	if (retval < 0)
 		goto cleanup;
-<<<<<<< HEAD
-	utask->input_fd = dma_buf_fd(task->input, O_WRONLY|O_CLOEXEC);
-	if (utask->input_fd < 0) {
-		retval = utask->input_fd;
-		goto cleanup;
-	}
-	utask->output_fd = dma_buf_fd(task->output, O_RDONLY|O_CLOEXEC);
-	if (utask->output_fd < 0) {
-		retval = utask->output_fd;
-		goto cleanup;
-	}
-	/* keep dmabuf reference until freed with task free ioctl */
-	dma_buf_get(utask->input_fd);
-	dma_buf_get(utask->output_fd);
-=======
 	/* similar functionality as in dma_buf_fd(), but ensure that both
 	   file descriptors are allocated before fd_install() */
 	if (!task->input || !task->input->file || !task->output || !task->output->file) {
@@ -1079,7 +1060,6 @@
 	fd_install(fd_o, task->output->file);
 	utask->input_fd = fd_i;
 	utask->output_fd = fd_o;
->>>>>>> ae66f271
 	list_add_tail(&task->list, &stream->runtime->tasks);
 	stream->runtime->total_tasks++;
 	return 0;
@@ -1097,11 +1077,7 @@
 		return -EPERM;
 	task = memdup_user((void __user *)arg, sizeof(*task));
 	if (IS_ERR(task))
-<<<<<<< HEAD
-		return PTR_ERR(no_free_ptr(task));
-=======
 		return PTR_ERR(task);
->>>>>>> ae66f271
 	retval = snd_compr_task_new(stream, task);
 	if (retval >= 0)
 		if (copy_to_user((void __user *)arg, task, sizeof(*task)))
@@ -1162,11 +1138,7 @@
 		return -EPERM;
 	task = memdup_user((void __user *)arg, sizeof(*task));
 	if (IS_ERR(task))
-<<<<<<< HEAD
-		return PTR_ERR(no_free_ptr(task));
-=======
 		return PTR_ERR(task);
->>>>>>> ae66f271
 	retval = snd_compr_task_start(stream, task);
 	if (retval >= 0)
 		if (copy_to_user((void __user *)arg, task, sizeof(*task)))
@@ -1210,31 +1182,18 @@
 static int snd_compr_task_seq(struct snd_compr_stream *stream, unsigned long arg,
 					snd_compr_seq_func_t fcn)
 {
-<<<<<<< HEAD
-	struct snd_compr_task_runtime *task;
-=======
 	struct snd_compr_task_runtime *task, *temp;
->>>>>>> ae66f271
 	__u64 seqno;
 	int retval;
 
 	if (stream->runtime->state != SNDRV_PCM_STATE_SETUP)
 		return -EPERM;
-<<<<<<< HEAD
-	retval = get_user(seqno, (__u64 __user *)arg);
-	if (retval < 0)
-		return retval;
-	retval = 0;
-	if (seqno == 0) {
-		list_for_each_entry_reverse(task, &stream->runtime->tasks, list)
-=======
 	retval = copy_from_user(&seqno, (__u64 __user *)arg, sizeof(seqno));
 	if (retval)
 		return -EFAULT;
 	retval = 0;
 	if (seqno == 0) {
 		list_for_each_entry_safe_reverse(task, temp, &stream->runtime->tasks, list)
->>>>>>> ae66f271
 			fcn(stream, task);
 	} else {
 		task = snd_compr_find_task(stream, seqno);
@@ -1270,11 +1229,7 @@
 		return -EPERM;
 	status = memdup_user((void __user *)arg, sizeof(*status));
 	if (IS_ERR(status))
-<<<<<<< HEAD
-		return PTR_ERR(no_free_ptr(status));
-=======
 		return PTR_ERR(status);
->>>>>>> ae66f271
 	retval = snd_compr_task_status(stream, status);
 	if (retval >= 0)
 		if (copy_to_user((void __user *)arg, status, sizeof(*status)))
@@ -1300,10 +1255,7 @@
 }
 EXPORT_SYMBOL_GPL(snd_compr_task_finished);
 
-<<<<<<< HEAD
-=======
 MODULE_IMPORT_NS("DMA_BUF");
->>>>>>> ae66f271
 #endif /* CONFIG_SND_COMPRESS_ACCEL */
 
 static long snd_compr_ioctl(struct file *f, unsigned int cmd, unsigned long arg)
