--- conflicted
+++ resolved
@@ -1918,13 +1918,7 @@
 	gfn_t gfn = addr >> PAGE_SHIFT;
 	int leaf = -1;
 
-<<<<<<< HEAD
-	*root_level = vcpu->arch.mmu->root_role.level;
-
 	for_each_tdp_pte(iter, vcpu->kvm, root, gfn, gfn + 1) {
-=======
-	tdp_mmu_for_each_pte(iter, vcpu->kvm, root, gfn, gfn + 1) {
->>>>>>> 7bcf7246
 		leaf = iter.level;
 		sptes[leaf] = iter.old_spte;
 	}
