--- conflicted
+++ resolved
@@ -985,14 +985,11 @@
 	if (fault->prefetch && is_shadow_present_pte(iter->old_spte))
 		return RET_PF_SPURIOUS;
 
-<<<<<<< HEAD
-=======
 	if (is_shadow_present_pte(iter->old_spte) &&
 	    is_access_allowed(fault, iter->old_spte) &&
 	    is_last_spte(iter->old_spte, iter->level))
 		return RET_PF_SPURIOUS;
 
->>>>>>> f7da8f3a
 	if (unlikely(!fault->slot))
 		new_spte = make_mmio_spte(vcpu, iter->gfn, ACC_ALL);
 	else
