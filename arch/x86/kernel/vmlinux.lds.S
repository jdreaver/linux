--- conflicted
+++ resolved
@@ -519,20 +519,10 @@
  * linker will never mark as relocatable. (Using just ABSOLUTE() is not
  * sufficient for that).
  */
-<<<<<<< HEAD
-#ifdef CONFIG_XEN
-=======
->>>>>>> 7a174e04
 #ifdef CONFIG_XEN_PV
 xen_elfnote_entry_value =
 	ABSOLUTE(xen_elfnote_entry) + ABSOLUTE(startup_xen);
 #endif
-<<<<<<< HEAD
-xen_elfnote_hypercall_page_value =
-	ABSOLUTE(xen_elfnote_hypercall_page) + ABSOLUTE(hypercall_page);
-#endif
-=======
->>>>>>> 7a174e04
 #ifdef CONFIG_PVH
 xen_elfnote_phys32_entry_value =
 	ABSOLUTE(xen_elfnote_phys32_entry) + ABSOLUTE(pvh_start_xen - LOAD_OFFSET);
