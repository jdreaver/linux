# x86 configuration
mainmenu "Linux Kernel Configuration for x86"

# Select 32 or 64 bit
config 64BIT
	bool "64-bit kernel" if ARCH = "x86"
	default ARCH = "x86_64"
	help
	  Say yes to build a 64-bit kernel - formerly known as x86_64
	  Say no to build a 32-bit kernel - formerly known as i386

config X86_32
	def_bool !64BIT

config X86_64
	def_bool 64BIT

### Arch settings
config X86
	def_bool y
	select HAVE_UNSTABLE_SCHED_CLOCK
	select HAVE_IDE
	select HAVE_OPROFILE
	select HAVE_KPROBES
	select HAVE_KRETPROBES
	select HAVE_KVM if ((X86_32 && !X86_VOYAGER && !X86_VISWS && !X86_NUMAQ) || X86_64)
	select HAVE_ARCH_KGDB if !X86_VOYAGER

config ARCH_DEFCONFIG
	string
	default "arch/x86/configs/i386_defconfig" if X86_32
	default "arch/x86/configs/x86_64_defconfig" if X86_64


config GENERIC_LOCKBREAK
	def_bool n

config GENERIC_TIME
	def_bool y

config GENERIC_CMOS_UPDATE
	def_bool y

config CLOCKSOURCE_WATCHDOG
	def_bool y

config GENERIC_CLOCKEVENTS
	def_bool y

config GENERIC_CLOCKEVENTS_BROADCAST
	def_bool y
	depends on X86_64 || (X86_32 && X86_LOCAL_APIC)

config LOCKDEP_SUPPORT
	def_bool y

config STACKTRACE_SUPPORT
	def_bool y

config HAVE_LATENCYTOP_SUPPORT
	def_bool y

config FAST_CMPXCHG_LOCAL
	bool
	default y

config MMU
	def_bool y

config ZONE_DMA
	def_bool y

config SBUS
	bool

config GENERIC_ISA_DMA
	def_bool y

config GENERIC_IOMAP
	def_bool y

config GENERIC_BUG
	def_bool y
	depends on BUG

config GENERIC_HWEIGHT
	def_bool y

config GENERIC_GPIO
	def_bool n

config ARCH_MAY_HAVE_PC_FDC
	def_bool y

config RWSEM_GENERIC_SPINLOCK
	def_bool !X86_XADD

config RWSEM_XCHGADD_ALGORITHM
	def_bool X86_XADD

config ARCH_HAS_ILOG2_U32
	def_bool n

config ARCH_HAS_ILOG2_U64
	def_bool n

config ARCH_HAS_CPU_IDLE_WAIT
	def_bool y

config GENERIC_CALIBRATE_DELAY
	def_bool y

config GENERIC_TIME_VSYSCALL
	bool
	default X86_64

config ARCH_HAS_CPU_RELAX
	def_bool y

config ARCH_HAS_CACHE_LINE_SIZE
	def_bool y

config HAVE_SETUP_PER_CPU_AREA
	def_bool X86_64 || (X86_SMP && !X86_VOYAGER)

config HAVE_CPUMASK_OF_CPU_MAP
	def_bool X86_64_SMP

config ARCH_HIBERNATION_POSSIBLE
	def_bool y
	depends on !SMP || !X86_VOYAGER

config ARCH_SUSPEND_POSSIBLE
	def_bool y
	depends on !X86_VOYAGER

config ZONE_DMA32
	bool
	default X86_64

config ARCH_POPULATES_NODE_MAP
	def_bool y

config AUDIT_ARCH
	bool
	default X86_64

config ARCH_SUPPORTS_AOUT
	def_bool y

config ARCH_SUPPORTS_OPTIMIZED_INLINING
	def_bool y

# Use the generic interrupt handling code in kernel/irq/:
config GENERIC_HARDIRQS
	bool
	default y

config GENERIC_IRQ_PROBE
	bool
	default y

config GENERIC_PENDING_IRQ
	bool
	depends on GENERIC_HARDIRQS && SMP
	default y

config X86_SMP
	bool
	depends on SMP && ((X86_32 && !X86_VOYAGER) || X86_64)
	default y

config X86_32_SMP
	def_bool y
	depends on X86_32 && SMP

config X86_64_SMP
	def_bool y
	depends on X86_64 && SMP

config X86_HT
	bool
	depends on SMP
	depends on (X86_32 && !(X86_VISWS || X86_VOYAGER)) || X86_64
	default y

config X86_BIOS_REBOOT
	bool
	depends on !X86_VISWS && !X86_VOYAGER
	default y

config X86_TRAMPOLINE
	bool
	depends on X86_SMP || (X86_VOYAGER && SMP) || (64BIT && ACPI_SLEEP)
	default y

config KTIME_SCALAR
	def_bool X86_32
source "init/Kconfig"

menu "Processor type and features"

source "kernel/time/Kconfig"

config SMP
	bool "Symmetric multi-processing support"
	---help---
	  This enables support for systems with more than one CPU. If you have
	  a system with only one CPU, like most personal computers, say N. If
	  you have a system with more than one CPU, say Y.

	  If you say N here, the kernel will run on single and multiprocessor
	  machines, but will use only one CPU of a multiprocessor machine. If
	  you say Y here, the kernel will run on many, but not all,
	  singleprocessor machines. On a singleprocessor machine, the kernel
	  will run faster if you say N here.

	  Note that if you say Y here and choose architecture "586" or
	  "Pentium" under "Processor family", the kernel will not work on 486
	  architectures. Similarly, multiprocessor kernels for the "PPro"
	  architecture may not work on all Pentium based boards.

	  People using multiprocessor machines who say Y here should also say
	  Y to "Enhanced Real Time Clock Support", below. The "Advanced Power
	  Management" code will be disabled if you say Y here.

	  See also <file:Documentation/i386/IO-APIC.txt>,
	  <file:Documentation/nmi_watchdog.txt> and the SMP-HOWTO available at
	  <http://www.tldp.org/docs.html#howto>.

	  If you don't know what to do here, say N.

config X86_FIND_SMP_CONFIG
	def_bool y
	depends on X86_MPPARSE || X86_VOYAGER || X86_VISWS
	depends on X86_32

if ACPI
config X86_MPPARSE
	def_bool y
	bool "Enable MPS table"
	depends on X86_LOCAL_APIC && !X86_VISWS
	help
	  For old smp systems that do not have proper acpi support. Newer systems
	  (esp with 64bit cpus) with acpi support, MADT and DSDT will override it
endif

if !ACPI
config X86_MPPARSE
	def_bool y
	depends on X86_LOCAL_APIC && !X86_VISWS
endif

choice
	prompt "Subarchitecture Type"
	default X86_PC

config X86_PC
	bool "PC-compatible"
	help
	  Choose this option if your computer is a standard PC or compatible.

config X86_ELAN
	bool "AMD Elan"
	depends on X86_32
	help
	  Select this for an AMD Elan processor.

	  Do not use this option for K6/Athlon/Opteron processors!

	  If unsure, choose "PC-compatible" instead.

config X86_VOYAGER
	bool "Voyager (NCR)"
	depends on X86_32 && (SMP || BROKEN) && !PCI
	help
	  Voyager is an MCA-based 32-way capable SMP architecture proprietary
	  to NCR Corp.  Machine classes 345x/35xx/4100/51xx are Voyager-based.

	  *** WARNING ***

	  If you do not specifically know you have a Voyager based machine,
	  say N here, otherwise the kernel you build will not be bootable.

<<<<<<< HEAD
config X86_NUMAQ
	bool "NUMAQ (IBM/Sequent)"
	depends on SMP && X86_32 && PCI
	select NUMA
	help
	  This option is used for getting Linux to run on a (IBM/Sequent) NUMA
	  multiquad box. This changes the way that processors are bootstrapped,
	  and uses Clustered Logical APIC addressing mode instead of Flat Logical.
	  You will need a new lynxer.elf file to flash your firmware with - send
	  email to <Martin.Bligh@us.ibm.com>.

config X86_SUMMIT
	bool "Summit/EXA (IBM x440)"
	depends on X86_32 && SMP
	help
	  This option is needed for IBM systems that use the Summit/EXA chipset.
	  In particular, it is needed for the x440.

	  If you don't have one of these computers, you should say N here.
	  If you want to build a NUMA kernel, you must select ACPI.

config X86_BIGSMP
	bool "Support for other sub-arch SMP systems with more than 8 CPUs"
	depends on X86_32 && SMP
	help
	  This option is needed for the systems that have more than 8 CPUs
	  and if the system is not of any sub-arch type above.

	  If you don't have such a system, you should say N here.

=======
>>>>>>> 9340e1cc
config X86_VISWS
	bool "SGI 320/540 (Visual Workstation)"
	depends on X86_32 && !PCI
	help
	  The SGI Visual Workstation series is an IA32-based workstation
	  based on SGI systems chips with some legacy PC hardware attached.

	  Say Y here to create a kernel to run on the SGI 320 or 540.

	  A kernel compiled for the Visual Workstation will not run on PCs
	  and vice versa. See <file:Documentation/sgi-visws.txt> for details.

config X86_GENERICARCH
       bool "Generic architecture"
	depends on X86_32
       help
          This option compiles in the NUMAQ, Summit, bigsmp, ES7000, default
	  subarchitectures.  It is intended for a generic binary kernel.
	  if you select them all, kernel will probe it one by one. and will
	  fallback to default.

if X86_GENERICARCH

config X86_NUMAQ
	bool "NUMAQ (IBM/Sequent)"
	depends on SMP && X86_32 && X86_MPPARSE
	select NUMA
	help
	  This option is used for getting Linux to run on a NUMAQ (IBM/Sequent)
	  NUMA multiquad box. This changes the way that processors are
	  bootstrapped, and uses Clustered Logical APIC addressing mode instead
	  of Flat Logical.  You will need a new lynxer.elf file to flash your
	  firmware with - send email to <Martin.Bligh@us.ibm.com>.

config X86_SUMMIT
	bool "Summit/EXA (IBM x440)"
	depends on X86_32 && SMP
	help
	  This option is needed for IBM systems that use the Summit/EXA chipset.
	  In particular, it is needed for the x440.

config X86_ES7000
	bool "Support for Unisys ES7000 IA32 series"
	depends on X86_32 && SMP
	help
	  Support for Unisys ES7000 systems.  Say 'Y' here if this kernel is
	  supposed to run on an IA32-based Unisys ES7000 system.

config X86_BIGSMP
	bool "Support for big SMP systems with more than 8 CPUs"
	depends on X86_32 && SMP
	help
	  This option is needed for the systems that have more than 8 CPUs
	  and if the system is not of any sub-arch type above.

endif

config X86_RDC321X
	bool "RDC R-321x SoC"
	depends on X86_32
	select M486
	select X86_REBOOTFIXUPS
	select GENERIC_GPIO
	select LEDS_CLASS
	select LEDS_GPIO
	select NEW_LEDS
	help
	  This option is needed for RDC R-321x system-on-chip, also known
	  as R-8610-(G).
	  If you don't have one of these chips, you should say N here.

config X86_VSMP
	bool "Support for ScaleMP vSMP"
	select PARAVIRT
	depends on X86_64 && !PCI
	help
	  Support for ScaleMP vSMP systems.  Say 'Y' here if this kernel is
	  supposed to run on these EM64T-based machines.  Only choose this option
	  if you have one of these machines.

endchoice

config SCHED_NO_NO_OMIT_FRAME_POINTER
	def_bool y
	prompt "Single-depth WCHAN output"
	depends on X86_32
	help
	  Calculate simpler /proc/<PID>/wchan values. If this option
	  is disabled then wchan values will recurse back to the
	  caller function. This provides more accurate wchan values,
	  at the expense of slightly more scheduling overhead.

	  If in doubt, say "Y".

menuconfig PARAVIRT_GUEST
	bool "Paravirtualized guest support"
	help
	  Say Y here to get to see options related to running Linux under
	  various hypervisors.  This option alone does not add any kernel code.

	  If you say N, all options in this submenu will be skipped and disabled.

if PARAVIRT_GUEST

source "arch/x86/xen/Kconfig"

config VMI
	bool "VMI Guest support"
	select PARAVIRT
	depends on X86_32
	depends on !(X86_VISWS || X86_VOYAGER)
	help
	  VMI provides a paravirtualized interface to the VMware ESX server
	  (it could be used by other hypervisors in theory too, but is not
	  at the moment), by linking the kernel to a GPL-ed ROM module
	  provided by the hypervisor.

config KVM_CLOCK
	bool "KVM paravirtualized clock"
	select PARAVIRT
	select PARAVIRT_CLOCK
	depends on !(X86_VISWS || X86_VOYAGER)
	help
	  Turning on this option will allow you to run a paravirtualized clock
	  when running over the KVM hypervisor. Instead of relying on a PIT
	  (or probably other) emulation by the underlying device model, the host
	  provides the guest with timing infrastructure such as time of day, and
	  system time

config KVM_GUEST
	bool "KVM Guest support"
	select PARAVIRT
	depends on !(X86_VISWS || X86_VOYAGER)
	help
	 This option enables various optimizations for running under the KVM
	 hypervisor.

source "arch/x86/lguest/Kconfig"

config PARAVIRT
	bool "Enable paravirtualization code"
	depends on !(X86_VISWS || X86_VOYAGER)
	help
	  This changes the kernel so it can modify itself when it is run
	  under a hypervisor, potentially improving performance significantly
	  over full virtualization.  However, when run without a hypervisor
	  the kernel is theoretically slower and slightly larger.

config PARAVIRT_CLOCK
	bool
	default n

endif

config MEMTEST
	bool "Memtest"
	depends on X86_64
	default y
	help
	  This option adds a kernel parameter 'memtest', which allows memtest
	  to be set.
		memtest=0, mean disabled; -- default
		memtest=1, mean do 1 test pattern;
		...
		memtest=4, mean do 4 test patterns.
	  If you are unsure how to answer this question, answer Y.

config ACPI_SRAT
	def_bool y
	depends on X86_32 && ACPI && NUMA && X86_GENERICARCH
	select ACPI_NUMA

config HAVE_ARCH_PARSE_SRAT
	def_bool y
	depends on ACPI_SRAT

config X86_SUMMIT_NUMA
	def_bool y
	depends on X86_32 && NUMA && X86_GENERICARCH

config X86_CYCLONE_TIMER
	def_bool y
	depends on X86_GENERICARCH

config ES7000_CLUSTERED_APIC
	def_bool y
	depends on SMP && X86_ES7000 && MPENTIUMIII

source "arch/x86/Kconfig.cpu"

config HPET_TIMER
	def_bool X86_64
	prompt "HPET Timer Support" if X86_32
	help
         Use the IA-PC HPET (High Precision Event Timer) to manage
         time in preference to the PIT and RTC, if a HPET is
         present.
         HPET is the next generation timer replacing legacy 8254s.
         The HPET provides a stable time base on SMP
         systems, unlike the TSC, but it is more expensive to access,
         as it is off-chip.  You can find the HPET spec at
         <http://www.intel.com/hardwaredesign/hpetspec.htm>.

         You can safely choose Y here.  However, HPET will only be
         activated if the platform and the BIOS support this feature.
         Otherwise the 8254 will be used for timing services.

         Choose N to continue using the legacy 8254 timer.

config HPET_EMULATE_RTC
	def_bool y
	depends on HPET_TIMER && (RTC=y || RTC=m || RTC_DRV_CMOS=m || RTC_DRV_CMOS=y)

# Mark as embedded because too many people got it wrong.
# The code disables itself when not needed.
config DMI
	default y
	bool "Enable DMI scanning" if EMBEDDED
	help
	  Enabled scanning of DMI to identify machine quirks. Say Y
	  here unless you have verified that your setup is not
	  affected by entries in the DMI blacklist. Required by PNP
	  BIOS code.

config GART_IOMMU
	bool "GART IOMMU support" if EMBEDDED
	default y
	select SWIOTLB
	select AGP
	depends on X86_64 && PCI
	help
	  Support for full DMA access of devices with 32bit memory access only
	  on systems with more than 3GB. This is usually needed for USB,
	  sound, many IDE/SATA chipsets and some other devices.
	  Provides a driver for the AMD Athlon64/Opteron/Turion/Sempron GART
	  based hardware IOMMU and a software bounce buffer based IOMMU used
	  on Intel systems and as fallback.
	  The code is only active when needed (enough memory and limited
	  device) unless CONFIG_IOMMU_DEBUG or iommu=force is specified
	  too.

config CALGARY_IOMMU
	bool "IBM Calgary IOMMU support"
	select SWIOTLB
	depends on X86_64 && PCI && EXPERIMENTAL
	help
	  Support for hardware IOMMUs in IBM's xSeries x366 and x460
	  systems. Needed to run systems with more than 3GB of memory
	  properly with 32-bit PCI devices that do not support DAC
	  (Double Address Cycle). Calgary also supports bus level
	  isolation, where all DMAs pass through the IOMMU.  This
	  prevents them from going anywhere except their intended
	  destination. This catches hard-to-find kernel bugs and
	  mis-behaving drivers and devices that do not use the DMA-API
	  properly to set up their DMA buffers.  The IOMMU can be
	  turned off at boot time with the iommu=off parameter.
	  Normally the kernel will make the right choice by itself.
	  If unsure, say Y.

config CALGARY_IOMMU_ENABLED_BY_DEFAULT
	def_bool y
	prompt "Should Calgary be enabled by default?"
	depends on CALGARY_IOMMU
	help
	  Should Calgary be enabled by default? if you choose 'y', Calgary
	  will be used (if it exists). If you choose 'n', Calgary will not be
	  used even if it exists. If you choose 'n' and would like to use
	  Calgary anyway, pass 'iommu=calgary' on the kernel command line.
	  If unsure, say Y.

config AMD_IOMMU
	bool "AMD IOMMU support"
	select SWIOTLB
	depends on X86_64 && PCI && ACPI
	help
	  With this option you can enable support for AMD IOMMU hardware in
	  your system. An IOMMU is a hardware component which provides
	  remapping of DMA memory accesses from devices. With an AMD IOMMU you
	  can isolate the the DMA memory of different devices and protect the
	  system from misbehaving device drivers or hardware.

	  You can find out if your system has an AMD IOMMU if you look into
	  your BIOS for an option to enable it or if you have an IVRS ACPI
	  table.

# need this always selected by IOMMU for the VIA workaround
config SWIOTLB
	bool
	help
	  Support for software bounce buffers used on x86-64 systems
	  which don't have a hardware IOMMU (e.g. the current generation
	  of Intel's x86-64 CPUs). Using this PCI devices which can only
	  access 32-bits of memory can be used on systems with more than
	  3 GB of memory. If unsure, say Y.

config IOMMU_HELPER
	def_bool (CALGARY_IOMMU || GART_IOMMU || SWIOTLB)

config NR_CPUS
	int "Maximum number of CPUs (2-4096)"
	range 2 4096
	depends on SMP
	default "32" if X86_NUMAQ || X86_SUMMIT || X86_BIGSMP || X86_ES7000
	default "8"
	help
	  This allows you to specify the maximum number of CPUs which this
	  kernel will support.  The maximum supported value is 4096 and the
	  minimum value which makes sense is 2.

	  This is purely to save memory - each supported CPU adds
	  approximately one kilobyte to the kernel image.

config SCHED_SMT
	bool "SMT (Hyperthreading) scheduler support"
	depends on X86_HT
	help
	  SMT scheduler support improves the CPU scheduler's decision making
	  when dealing with Intel Pentium 4 chips with HyperThreading at a
	  cost of slightly increased overhead in some places. If unsure say
	  N here.

config SCHED_MC
	def_bool y
	prompt "Multi-core scheduler support"
	depends on X86_HT
	help
	  Multi-core scheduler support improves the CPU scheduler's decision
	  making when dealing with multi-core CPU chips at a cost of slightly
	  increased overhead in some places. If unsure say N here.

source "kernel/Kconfig.preempt"

config X86_UP_APIC
	bool "Local APIC support on uniprocessors"
	depends on X86_32 && !SMP && !(X86_VISWS || X86_VOYAGER || X86_GENERICARCH)
	help
	  A local APIC (Advanced Programmable Interrupt Controller) is an
	  integrated interrupt controller in the CPU. If you have a single-CPU
	  system which has a processor with a local APIC, you can say Y here to
	  enable and use it. If you say Y here even though your machine doesn't
	  have a local APIC, then the kernel will still run with no slowdown at
	  all. The local APIC supports CPU-generated self-interrupts (timer,
	  performance counters), and the NMI watchdog which detects hard
	  lockups.

config X86_UP_IOAPIC
	bool "IO-APIC support on uniprocessors"
	depends on X86_UP_APIC
	help
	  An IO-APIC (I/O Advanced Programmable Interrupt Controller) is an
	  SMP-capable replacement for PC-style interrupt controllers. Most
	  SMP systems and many recent uniprocessor systems have one.

	  If you have a single-CPU system with an IO-APIC, you can say Y here
	  to use it. If you say Y here even though your machine doesn't have
	  an IO-APIC, then the kernel will still run with no slowdown at all.

config X86_LOCAL_APIC
	def_bool y
	depends on X86_64 || (X86_32 && (X86_UP_APIC || ((X86_VISWS || SMP) && !X86_VOYAGER) || X86_GENERICARCH))

config X86_IO_APIC
	def_bool y
	depends on X86_64 || (X86_32 && (X86_UP_IOAPIC || (SMP && !(X86_VISWS || X86_VOYAGER)) || X86_GENERICARCH))

config X86_VISWS_APIC
	def_bool y
	depends on X86_32 && X86_VISWS

config X86_MCE
	bool "Machine Check Exception"
	depends on !X86_VOYAGER
	---help---
	  Machine Check Exception support allows the processor to notify the
	  kernel if it detects a problem (e.g. overheating, component failure).
	  The action the kernel takes depends on the severity of the problem,
	  ranging from a warning message on the console, to halting the machine.
	  Your processor must be a Pentium or newer to support this - check the
	  flags in /proc/cpuinfo for mce.  Note that some older Pentium systems
	  have a design flaw which leads to false MCE events - hence MCE is
	  disabled on all P5 processors, unless explicitly enabled with "mce"
	  as a boot argument.  Similarly, if MCE is built in and creates a
	  problem on some new non-standard machine, you can boot with "nomce"
	  to disable it.  MCE support simply ignores non-MCE processors like
	  the 386 and 486, so nearly everyone can say Y here.

config X86_MCE_INTEL
	def_bool y
	prompt "Intel MCE features"
	depends on X86_64 && X86_MCE && X86_LOCAL_APIC
	help
	   Additional support for intel specific MCE features such as
	   the thermal monitor.

config X86_MCE_AMD
	def_bool y
	prompt "AMD MCE features"
	depends on X86_64 && X86_MCE && X86_LOCAL_APIC
	help
	   Additional support for AMD specific MCE features such as
	   the DRAM Error Threshold.

config X86_MCE_NONFATAL
	tristate "Check for non-fatal errors on AMD Athlon/Duron / Intel Pentium 4"
	depends on X86_32 && X86_MCE
	help
	  Enabling this feature starts a timer that triggers every 5 seconds which
	  will look at the machine check registers to see if anything happened.
	  Non-fatal problems automatically get corrected (but still logged).
	  Disable this if you don't want to see these messages.
	  Seeing the messages this option prints out may be indicative of dying
	  or out-of-spec (ie, overclocked) hardware.
	  This option only does something on certain CPUs.
	  (AMD Athlon/Duron and Intel Pentium 4)

config X86_MCE_P4THERMAL
	bool "check for P4 thermal throttling interrupt."
	depends on X86_32 && X86_MCE && (X86_UP_APIC || SMP) && !X86_VISWS
	help
	  Enabling this feature will cause a message to be printed when the P4
	  enters thermal throttling.

config VM86
	bool "Enable VM86 support" if EMBEDDED
	default y
	depends on X86_32
	help
          This option is required by programs like DOSEMU to run 16-bit legacy
	  code on X86 processors. It also may be needed by software like
          XFree86 to initialize some video cards via BIOS. Disabling this
          option saves about 6k.

config TOSHIBA
	tristate "Toshiba Laptop support"
	depends on X86_32
	---help---
	  This adds a driver to safely access the System Management Mode of
	  the CPU on Toshiba portables with a genuine Toshiba BIOS. It does
	  not work on models with a Phoenix BIOS. The System Management Mode
	  is used to set the BIOS and power saving options on Toshiba portables.

	  For information on utilities to make use of this driver see the
	  Toshiba Linux utilities web site at:
	  <http://www.buzzard.org.uk/toshiba/>.

	  Say Y if you intend to run this kernel on a Toshiba portable.
	  Say N otherwise.

config I8K
	tristate "Dell laptop support"
	---help---
	  This adds a driver to safely access the System Management Mode
	  of the CPU on the Dell Inspiron 8000. The System Management Mode
	  is used to read cpu temperature and cooling fan status and to
	  control the fans on the I8K portables.

	  This driver has been tested only on the Inspiron 8000 but it may
	  also work with other Dell laptops. You can force loading on other
	  models by passing the parameter `force=1' to the module. Use at
	  your own risk.

	  For information on utilities to make use of this driver see the
	  I8K Linux utilities web site at:
	  <http://people.debian.org/~dz/i8k/>

	  Say Y if you intend to run this kernel on a Dell Inspiron 8000.
	  Say N otherwise.

config X86_REBOOTFIXUPS
	def_bool n
	prompt "Enable X86 board specific fixups for reboot"
	depends on X86_32 && X86
	---help---
	  This enables chipset and/or board specific fixups to be done
	  in order to get reboot to work correctly. This is only needed on
	  some combinations of hardware and BIOS. The symptom, for which
	  this config is intended, is when reboot ends with a stalled/hung
	  system.

	  Currently, the only fixup is for the Geode machines using
	  CS5530A and CS5536 chipsets and the RDC R-321x SoC.

	  Say Y if you want to enable the fixup. Currently, it's safe to
	  enable this option even if you don't need it.
	  Say N otherwise.

config MICROCODE
	tristate "/dev/cpu/microcode - Intel IA32 CPU microcode support"
	select FW_LOADER
	---help---
	  If you say Y here, you will be able to update the microcode on
	  Intel processors in the IA32 family, e.g. Pentium Pro, Pentium II,
	  Pentium III, Pentium 4, Xeon etc.  You will obviously need the
	  actual microcode binary data itself which is not shipped with the
	  Linux kernel.

	  For latest news and information on obtaining all the required
	  ingredients for this driver, check:
	  <http://www.urbanmyth.org/microcode/>.

	  To compile this driver as a module, choose M here: the
	  module will be called microcode.

config MICROCODE_OLD_INTERFACE
	def_bool y
	depends on MICROCODE

config X86_MSR
	tristate "/dev/cpu/*/msr - Model-specific register support"
	help
	  This device gives privileged processes access to the x86
	  Model-Specific Registers (MSRs).  It is a character device with
	  major 202 and minors 0 to 31 for /dev/cpu/0/msr to /dev/cpu/31/msr.
	  MSR accesses are directed to a specific CPU on multi-processor
	  systems.

config X86_CPUID
	tristate "/dev/cpu/*/cpuid - CPU information support"
	help
	  This device gives processes access to the x86 CPUID instruction to
	  be executed on a specific processor.  It is a character device
	  with major 203 and minors 0 to 31 for /dev/cpu/0/cpuid to
	  /dev/cpu/31/cpuid.

choice
	prompt "High Memory Support"
	default HIGHMEM4G if !X86_NUMAQ
	default HIGHMEM64G if X86_NUMAQ
	depends on X86_32

config NOHIGHMEM
	bool "off"
	depends on !X86_NUMAQ
	---help---
	  Linux can use up to 64 Gigabytes of physical memory on x86 systems.
	  However, the address space of 32-bit x86 processors is only 4
	  Gigabytes large. That means that, if you have a large amount of
	  physical memory, not all of it can be "permanently mapped" by the
	  kernel. The physical memory that's not permanently mapped is called
	  "high memory".

	  If you are compiling a kernel which will never run on a machine with
	  more than 1 Gigabyte total physical RAM, answer "off" here (default
	  choice and suitable for most users). This will result in a "3GB/1GB"
	  split: 3GB are mapped so that each process sees a 3GB virtual memory
	  space and the remaining part of the 4GB virtual memory space is used
	  by the kernel to permanently map as much physical memory as
	  possible.

	  If the machine has between 1 and 4 Gigabytes physical RAM, then
	  answer "4GB" here.

	  If more than 4 Gigabytes is used then answer "64GB" here. This
	  selection turns Intel PAE (Physical Address Extension) mode on.
	  PAE implements 3-level paging on IA32 processors. PAE is fully
	  supported by Linux, PAE mode is implemented on all recent Intel
	  processors (Pentium Pro and better). NOTE: If you say "64GB" here,
	  then the kernel will not boot on CPUs that don't support PAE!

	  The actual amount of total physical memory will either be
	  auto detected or can be forced by using a kernel command line option
	  such as "mem=256M". (Try "man bootparam" or see the documentation of
	  your boot loader (lilo or loadlin) about how to pass options to the
	  kernel at boot time.)

	  If unsure, say "off".

config HIGHMEM4G
	bool "4GB"
	depends on !X86_NUMAQ
	help
	  Select this if you have a 32-bit processor and between 1 and 4
	  gigabytes of physical RAM.

config HIGHMEM64G
	bool "64GB"
	depends on !M386 && !M486
	select X86_PAE
	help
	  Select this if you have a 32-bit processor and more than 4
	  gigabytes of physical RAM.

endchoice

choice
	depends on EXPERIMENTAL
	prompt "Memory split" if EMBEDDED
	default VMSPLIT_3G
	depends on X86_32
	help
	  Select the desired split between kernel and user memory.

	  If the address range available to the kernel is less than the
	  physical memory installed, the remaining memory will be available
	  as "high memory". Accessing high memory is a little more costly
	  than low memory, as it needs to be mapped into the kernel first.
	  Note that increasing the kernel address space limits the range
	  available to user programs, making the address space there
	  tighter.  Selecting anything other than the default 3G/1G split
	  will also likely make your kernel incompatible with binary-only
	  kernel modules.

	  If you are not absolutely sure what you are doing, leave this
	  option alone!

	config VMSPLIT_3G
		bool "3G/1G user/kernel split"
	config VMSPLIT_3G_OPT
		depends on !X86_PAE
		bool "3G/1G user/kernel split (for full 1G low memory)"
	config VMSPLIT_2G
		bool "2G/2G user/kernel split"
	config VMSPLIT_2G_OPT
		depends on !X86_PAE
		bool "2G/2G user/kernel split (for full 2G low memory)"
	config VMSPLIT_1G
		bool "1G/3G user/kernel split"
endchoice

config PAGE_OFFSET
	hex
	default 0xB0000000 if VMSPLIT_3G_OPT
	default 0x80000000 if VMSPLIT_2G
	default 0x78000000 if VMSPLIT_2G_OPT
	default 0x40000000 if VMSPLIT_1G
	default 0xC0000000
	depends on X86_32

config HIGHMEM
	def_bool y
	depends on X86_32 && (HIGHMEM64G || HIGHMEM4G)

config X86_PAE
	def_bool n
	prompt "PAE (Physical Address Extension) Support"
	depends on X86_32 && !HIGHMEM4G
	select RESOURCES_64BIT
	help
	  PAE is required for NX support, and furthermore enables
	  larger swapspace support for non-overcommit purposes. It
	  has the cost of more pagetable lookup overhead, and also
	  consumes more pagetable space per process.

# Common NUMA Features
config NUMA
	bool "Numa Memory Allocation and Scheduler Support (EXPERIMENTAL)"
	depends on SMP
	depends on X86_64 || (X86_32 && HIGHMEM64G && (X86_NUMAQ || X86_BIGSMP || X86_SUMMIT && ACPI) && EXPERIMENTAL)
	default n if X86_PC
	default y if (X86_NUMAQ || X86_SUMMIT || X86_BIGSMP)
	help
	  Enable NUMA (Non Uniform Memory Access) support.
	  The kernel will try to allocate memory used by a CPU on the
	  local memory controller of the CPU and add some more
	  NUMA awareness to the kernel.

	  For i386 this is currently highly experimental and should be only
	  used for kernel development. It might also cause boot failures.
	  For x86_64 this is recommended on all multiprocessor Opteron systems.
	  If the system is EM64T, you should say N unless your system is
	  EM64T NUMA.

comment "NUMA (Summit) requires SMP, 64GB highmem support, ACPI"
	depends on X86_32 && X86_SUMMIT && (!HIGHMEM64G || !ACPI)

config K8_NUMA
	def_bool y
	prompt "Old style AMD Opteron NUMA detection"
	depends on X86_64 && NUMA && PCI
	help
	 Enable K8 NUMA node topology detection.  You should say Y here if
	 you have a multi processor AMD K8 system. This uses an old
	 method to read the NUMA configuration directly from the builtin
	 Northbridge of Opteron. It is recommended to use X86_64_ACPI_NUMA
	 instead, which also takes priority if both are compiled in.

config X86_64_ACPI_NUMA
	def_bool y
	prompt "ACPI NUMA detection"
	depends on X86_64 && NUMA && ACPI && PCI
	select ACPI_NUMA
	help
	  Enable ACPI SRAT based node topology detection.

# Some NUMA nodes have memory ranges that span
# other nodes.  Even though a pfn is valid and
# between a node's start and end pfns, it may not
# reside on that node.  See memmap_init_zone()
# for details.
config NODES_SPAN_OTHER_NODES
	def_bool y
	depends on X86_64_ACPI_NUMA

config NUMA_EMU
	bool "NUMA emulation"
	depends on X86_64 && NUMA
	help
	  Enable NUMA emulation. A flat machine will be split
	  into virtual nodes when booted with "numa=fake=N", where N is the
	  number of nodes. This is only useful for debugging.

config NODES_SHIFT
	int "Max num nodes shift(1-9)"
	range 1 9  if X86_64
	default "6" if X86_64
	default "4" if X86_NUMAQ
	default "3"
	depends on NEED_MULTIPLE_NODES

config HAVE_ARCH_BOOTMEM_NODE
	def_bool y
	depends on X86_32 && NUMA

config ARCH_HAVE_MEMORY_PRESENT
	def_bool y
	depends on X86_32 && DISCONTIGMEM

config NEED_NODE_MEMMAP_SIZE
	def_bool y
	depends on X86_32 && (DISCONTIGMEM || SPARSEMEM)

config HAVE_ARCH_ALLOC_REMAP
	def_bool y
	depends on X86_32 && NUMA

config ARCH_FLATMEM_ENABLE
	def_bool y
	depends on X86_32 && ARCH_SELECT_MEMORY_MODEL && X86_PC && !NUMA

config ARCH_DISCONTIGMEM_ENABLE
	def_bool y
	depends on NUMA && X86_32

config ARCH_DISCONTIGMEM_DEFAULT
	def_bool y
	depends on NUMA && X86_32

config ARCH_SPARSEMEM_DEFAULT
	def_bool y
	depends on X86_64

config ARCH_SPARSEMEM_ENABLE
	def_bool y
	depends on X86_64 || NUMA || (EXPERIMENTAL && X86_PC)
	select SPARSEMEM_STATIC if X86_32
	select SPARSEMEM_VMEMMAP_ENABLE if X86_64

config ARCH_SELECT_MEMORY_MODEL
	def_bool y
	depends on ARCH_SPARSEMEM_ENABLE

config ARCH_MEMORY_PROBE
	def_bool X86_64
	depends on MEMORY_HOTPLUG

source "mm/Kconfig"

config HIGHPTE
	bool "Allocate 3rd-level pagetables from highmem"
	depends on X86_32 && (HIGHMEM4G || HIGHMEM64G)
	help
	  The VM uses one page table entry for each page of physical memory.
	  For systems with a lot of RAM, this can be wasteful of precious
	  low memory.  Setting this option will put user-space page table
	  entries in high memory.

config MATH_EMULATION
	bool
	prompt "Math emulation" if X86_32
	---help---
	  Linux can emulate a math coprocessor (used for floating point
	  operations) if you don't have one. 486DX and Pentium processors have
	  a math coprocessor built in, 486SX and 386 do not, unless you added
	  a 487DX or 387, respectively. (The messages during boot time can
	  give you some hints here ["man dmesg"].) Everyone needs either a
	  coprocessor or this emulation.

	  If you don't have a math coprocessor, you need to say Y here; if you
	  say Y here even though you have a coprocessor, the coprocessor will
	  be used nevertheless. (This behavior can be changed with the kernel
	  command line option "no387", which comes handy if your coprocessor
	  is broken. Try "man bootparam" or see the documentation of your boot
	  loader (lilo or loadlin) about how to pass options to the kernel at
	  boot time.) This means that it is a good idea to say Y here if you
	  intend to use this kernel on different machines.

	  More information about the internals of the Linux math coprocessor
	  emulation can be found in <file:arch/x86/math-emu/README>.

	  If you are not sure, say Y; apart from resulting in a 66 KB bigger
	  kernel, it won't hurt.

config MTRR
	bool "MTRR (Memory Type Range Register) support"
	---help---
	  On Intel P6 family processors (Pentium Pro, Pentium II and later)
	  the Memory Type Range Registers (MTRRs) may be used to control
	  processor access to memory ranges. This is most useful if you have
	  a video (VGA) card on a PCI or AGP bus. Enabling write-combining
	  allows bus write transfers to be combined into a larger transfer
	  before bursting over the PCI/AGP bus. This can increase performance
	  of image write operations 2.5 times or more. Saying Y here creates a
	  /proc/mtrr file which may be used to manipulate your processor's
	  MTRRs. Typically the X server should use this.

	  This code has a reasonably generic interface so that similar
	  control registers on other processors can be easily supported
	  as well:

	  The Cyrix 6x86, 6x86MX and M II processors have Address Range
	  Registers (ARRs) which provide a similar functionality to MTRRs. For
	  these, the ARRs are used to emulate the MTRRs.
	  The AMD K6-2 (stepping 8 and above) and K6-3 processors have two
	  MTRRs. The Centaur C6 (WinChip) has 8 MCRs, allowing
	  write-combining. All of these processors are supported by this code
	  and it makes sense to say Y here if you have one of them.

	  Saying Y here also fixes a problem with buggy SMP BIOSes which only
	  set the MTRRs for the boot CPU and not for the secondary CPUs. This
	  can lead to all sorts of problems, so it's good to say Y here.

	  You can safely say Y even if your machine doesn't have MTRRs, you'll
	  just add about 9 KB to your kernel.

	  See <file:Documentation/mtrr.txt> for more information.

config MTRR_SANITIZER
	def_bool y
	prompt "MTRR cleanup support"
	depends on MTRR
	help
	  Convert MTRR layout from continuous to discrete, so some X driver
	  could add WB entries.

	  Say N here if you see bootup problems (boot crash, boot hang,
	  spontaneous reboots).

	  Could be disabled with disable_mtrr_cleanup. Also mtrr_chunk_size
	  could be used to send largest mtrr entry size for continuous block
	  to hold holes (aka. UC entries)

	  If unsure, say Y.

config MTRR_SANITIZER_ENABLE_DEFAULT
	int "MTRR cleanup enable value (0-1)"
	range 0 1
	default "0"
	depends on MTRR_SANITIZER
	help
	  Enable mtrr cleanup default value

config MTRR_SANITIZER_SPARE_REG_NR_DEFAULT
	int "MTRR cleanup spare reg num (0-7)"
	range 0 7
	default "1"
	depends on MTRR_SANITIZER
	help
	  mtrr cleanup spare entries default, it can be changed via
	  mtrr_spare_reg_nr=

config X86_PAT
	bool
	prompt "x86 PAT support"
	depends on MTRR
	help
	  Use PAT attributes to setup page level cache control.

	  PATs are the modern equivalents of MTRRs and are much more
	  flexible than MTRRs.

	  Say N here if you see bootup problems (boot crash, boot hang,
	  spontaneous reboots) or a non-working video driver.

	  If unsure, say Y.

config EFI
	def_bool n
	prompt "EFI runtime service support"
	depends on ACPI
	---help---
	This enables the kernel to use EFI runtime services that are
	available (such as the EFI variable services).

	This option is only useful on systems that have EFI firmware.
  	In addition, you should use the latest ELILO loader available
  	at <http://elilo.sourceforge.net> in order to take advantage
  	of EFI runtime services. However, even with this option, the
  	resultant kernel should continue to boot on existing non-EFI
  	platforms.

config IRQBALANCE
	def_bool y
	prompt "Enable kernel irq balancing"
	depends on X86_32 && SMP && X86_IO_APIC
	help
	  The default yes will allow the kernel to do irq load balancing.
	  Saying no will keep the kernel from doing irq load balancing.

config SECCOMP
	def_bool y
	prompt "Enable seccomp to safely compute untrusted bytecode"
	depends on PROC_FS
	help
	  This kernel feature is useful for number crunching applications
	  that may need to compute untrusted bytecode during their
	  execution. By using pipes or other transports made available to
	  the process as file descriptors supporting the read/write
	  syscalls, it's possible to isolate those applications in
	  their own address space using seccomp. Once seccomp is
	  enabled via /proc/<pid>/seccomp, it cannot be disabled
	  and the task is only allowed to execute a few safe syscalls
	  defined by each seccomp mode.

	  If unsure, say Y. Only embedded should say N here.

config CC_STACKPROTECTOR
	bool "Enable -fstack-protector buffer overflow detection (EXPERIMENTAL)"
	depends on X86_64 && EXPERIMENTAL && BROKEN
	help
         This option turns on the -fstack-protector GCC feature. This
	  feature puts, at the beginning of critical functions, a canary
	  value on the stack just before the return address, and validates
	  the value just before actually returning.  Stack based buffer
	  overflows (that need to overwrite this return address) now also
	  overwrite the canary, which gets detected and the attack is then
	  neutralized via a kernel panic.

	  This feature requires gcc version 4.2 or above, or a distribution
	  gcc with the feature backported. Older versions are automatically
	  detected and for those versions, this configuration option is ignored.

config CC_STACKPROTECTOR_ALL
	bool "Use stack-protector for all functions"
	depends on CC_STACKPROTECTOR
	help
	  Normally, GCC only inserts the canary value protection for
	  functions that use large-ish on-stack buffers. By enabling
	  this option, GCC will be asked to do this for ALL functions.

source kernel/Kconfig.hz

config KEXEC
	bool "kexec system call"
	depends on X86_BIOS_REBOOT
	help
	  kexec is a system call that implements the ability to shutdown your
	  current kernel, and to start another kernel.  It is like a reboot
	  but it is independent of the system firmware.   And like a reboot
	  you can start any kernel with it, not just Linux.

	  The name comes from the similarity to the exec system call.

	  It is an ongoing process to be certain the hardware in a machine
	  is properly shutdown, so do not be surprised if this code does not
	  initially work for you.  It may help to enable device hotplugging
	  support.  As of this writing the exact hardware interface is
	  strongly in flux, so no good recommendation can be made.

config CRASH_DUMP
	bool "kernel crash dumps (EXPERIMENTAL)"
	depends on EXPERIMENTAL
	depends on X86_64 || (X86_32 && HIGHMEM)
	help
	  Generate crash dump after being started by kexec.
	  This should be normally only set in special crash dump kernels
	  which are loaded in the main kernel with kexec-tools into
	  a specially reserved region and then later executed after
	  a crash by kdump/kexec. The crash dump kernel must be compiled
	  to a memory address not used by the main kernel or BIOS using
	  PHYSICAL_START, or it must be built as a relocatable image
	  (CONFIG_RELOCATABLE=y).
	  For more details see Documentation/kdump/kdump.txt

config PHYSICAL_START
	hex "Physical address where the kernel is loaded" if (EMBEDDED || CRASH_DUMP)
	default "0x1000000" if X86_NUMAQ
	default "0x200000" if X86_64
	default "0x100000"
	help
	  This gives the physical address where the kernel is loaded.

	  If kernel is a not relocatable (CONFIG_RELOCATABLE=n) then
	  bzImage will decompress itself to above physical address and
	  run from there. Otherwise, bzImage will run from the address where
	  it has been loaded by the boot loader and will ignore above physical
	  address.

	  In normal kdump cases one does not have to set/change this option
	  as now bzImage can be compiled as a completely relocatable image
	  (CONFIG_RELOCATABLE=y) and be used to load and run from a different
	  address. This option is mainly useful for the folks who don't want
	  to use a bzImage for capturing the crash dump and want to use a
	  vmlinux instead. vmlinux is not relocatable hence a kernel needs
	  to be specifically compiled to run from a specific memory area
	  (normally a reserved region) and this option comes handy.

	  So if you are using bzImage for capturing the crash dump, leave
	  the value here unchanged to 0x100000 and set CONFIG_RELOCATABLE=y.
	  Otherwise if you plan to use vmlinux for capturing the crash dump
	  change this value to start of the reserved region (Typically 16MB
	  0x1000000). In other words, it can be set based on the "X" value as
	  specified in the "crashkernel=YM@XM" command line boot parameter
	  passed to the panic-ed kernel. Typically this parameter is set as
	  crashkernel=64M@16M. Please take a look at
	  Documentation/kdump/kdump.txt for more details about crash dumps.

	  Usage of bzImage for capturing the crash dump is recommended as
	  one does not have to build two kernels. Same kernel can be used
	  as production kernel and capture kernel. Above option should have
	  gone away after relocatable bzImage support is introduced. But it
	  is present because there are users out there who continue to use
	  vmlinux for dump capture. This option should go away down the
	  line.

	  Don't change this unless you know what you are doing.

config RELOCATABLE
	bool "Build a relocatable kernel (EXPERIMENTAL)"
	depends on EXPERIMENTAL
	help
	  This builds a kernel image that retains relocation information
	  so it can be loaded someplace besides the default 1MB.
	  The relocations tend to make the kernel binary about 10% larger,
	  but are discarded at runtime.

	  One use is for the kexec on panic case where the recovery kernel
	  must live at a different physical address than the primary
	  kernel.

	  Note: If CONFIG_RELOCATABLE=y, then the kernel runs from the address
	  it has been loaded at and the compile time physical address
	  (CONFIG_PHYSICAL_START) is ignored.

config PHYSICAL_ALIGN
	hex
	prompt "Alignment value to which kernel should be aligned" if X86_32
	default "0x100000" if X86_32
	default "0x200000" if X86_64
	range 0x2000 0x400000
	help
	  This value puts the alignment restrictions on physical address
	  where kernel is loaded and run from. Kernel is compiled for an
	  address which meets above alignment restriction.

	  If bootloader loads the kernel at a non-aligned address and
	  CONFIG_RELOCATABLE is set, kernel will move itself to nearest
	  address aligned to above value and run from there.

	  If bootloader loads the kernel at a non-aligned address and
	  CONFIG_RELOCATABLE is not set, kernel will ignore the run time
	  load address and decompress itself to the address it has been
	  compiled for and run from there. The address for which kernel is
	  compiled already meets above alignment restrictions. Hence the
	  end result is that kernel runs from a physical address meeting
	  above alignment restrictions.

	  Don't change this unless you know what you are doing.

config HOTPLUG_CPU
	bool "Support for suspend on SMP and hot-pluggable CPUs (EXPERIMENTAL)"
	depends on SMP && HOTPLUG && EXPERIMENTAL && !X86_VOYAGER
	---help---
	  Say Y here to experiment with turning CPUs off and on, and to
	  enable suspend on SMP systems. CPUs can be controlled through
	  /sys/devices/system/cpu.
	  Say N if you want to disable CPU hotplug and don't need to
	  suspend.

config COMPAT_VDSO
	def_bool y
	prompt "Compat VDSO support"
	depends on X86_32 || IA32_EMULATION
	help
	  Map the 32-bit VDSO to the predictable old-style address too.
	---help---
	  Say N here if you are running a sufficiently recent glibc
	  version (2.3.3 or later), to remove the high-mapped
	  VDSO mapping and to exclusively use the randomized VDSO.

	  If unsure, say Y.

endmenu

config ARCH_ENABLE_MEMORY_HOTPLUG
	def_bool y
	depends on X86_64 || (X86_32 && HIGHMEM)

config HAVE_ARCH_EARLY_PFN_TO_NID
	def_bool X86_64
	depends on NUMA

menu "Power management options"
	depends on !X86_VOYAGER

config ARCH_HIBERNATION_HEADER
	def_bool y
	depends on X86_64 && HIBERNATION

source "kernel/power/Kconfig"

source "drivers/acpi/Kconfig"

config X86_APM_BOOT
	bool
	default y
	depends on APM || APM_MODULE

menuconfig APM
	tristate "APM (Advanced Power Management) BIOS support"
	depends on X86_32 && PM_SLEEP && !X86_VISWS
	---help---
	  APM is a BIOS specification for saving power using several different
	  techniques. This is mostly useful for battery powered laptops with
	  APM compliant BIOSes. If you say Y here, the system time will be
	  reset after a RESUME operation, the /proc/apm device will provide
	  battery status information, and user-space programs will receive
	  notification of APM "events" (e.g. battery status change).

	  If you select "Y" here, you can disable actual use of the APM
	  BIOS by passing the "apm=off" option to the kernel at boot time.

	  Note that the APM support is almost completely disabled for
	  machines with more than one CPU.

	  In order to use APM, you will need supporting software. For location
	  and more information, read <file:Documentation/power/pm.txt> and the
	  Battery Powered Linux mini-HOWTO, available from
	  <http://www.tldp.org/docs.html#howto>.

	  This driver does not spin down disk drives (see the hdparm(8)
	  manpage ("man 8 hdparm") for that), and it doesn't turn off
	  VESA-compliant "green" monitors.

	  This driver does not support the TI 4000M TravelMate and the ACER
	  486/DX4/75 because they don't have compliant BIOSes. Many "green"
	  desktop machines also don't have compliant BIOSes, and this driver
	  may cause those machines to panic during the boot phase.

	  Generally, if you don't have a battery in your machine, there isn't
	  much point in using this driver and you should say N. If you get
	  random kernel OOPSes or reboots that don't seem to be related to
	  anything, try disabling/enabling this option (or disabling/enabling
	  APM in your BIOS).

	  Some other things you should try when experiencing seemingly random,
	  "weird" problems:

	  1) make sure that you have enough swap space and that it is
	  enabled.
	  2) pass the "no-hlt" option to the kernel
	  3) switch on floating point emulation in the kernel and pass
	  the "no387" option to the kernel
	  4) pass the "floppy=nodma" option to the kernel
	  5) pass the "mem=4M" option to the kernel (thereby disabling
	  all but the first 4 MB of RAM)
	  6) make sure that the CPU is not over clocked.
	  7) read the sig11 FAQ at <http://www.bitwizard.nl/sig11/>
	  8) disable the cache from your BIOS settings
	  9) install a fan for the video card or exchange video RAM
	  10) install a better fan for the CPU
	  11) exchange RAM chips
	  12) exchange the motherboard.

	  To compile this driver as a module, choose M here: the
	  module will be called apm.

if APM

config APM_IGNORE_USER_SUSPEND
	bool "Ignore USER SUSPEND"
	help
	  This option will ignore USER SUSPEND requests. On machines with a
	  compliant APM BIOS, you want to say N. However, on the NEC Versa M
	  series notebooks, it is necessary to say Y because of a BIOS bug.

config APM_DO_ENABLE
	bool "Enable PM at boot time"
	---help---
	  Enable APM features at boot time. From page 36 of the APM BIOS
	  specification: "When disabled, the APM BIOS does not automatically
	  power manage devices, enter the Standby State, enter the Suspend
	  State, or take power saving steps in response to CPU Idle calls."
	  This driver will make CPU Idle calls when Linux is idle (unless this
	  feature is turned off -- see "Do CPU IDLE calls", below). This
	  should always save battery power, but more complicated APM features
	  will be dependent on your BIOS implementation. You may need to turn
	  this option off if your computer hangs at boot time when using APM
	  support, or if it beeps continuously instead of suspending. Turn
	  this off if you have a NEC UltraLite Versa 33/C or a Toshiba
	  T400CDT. This is off by default since most machines do fine without
	  this feature.

config APM_CPU_IDLE
	bool "Make CPU Idle calls when idle"
	help
	  Enable calls to APM CPU Idle/CPU Busy inside the kernel's idle loop.
	  On some machines, this can activate improved power savings, such as
	  a slowed CPU clock rate, when the machine is idle. These idle calls
	  are made after the idle loop has run for some length of time (e.g.,
	  333 mS). On some machines, this will cause a hang at boot time or
	  whenever the CPU becomes idle. (On machines with more than one CPU,
	  this option does nothing.)

config APM_DISPLAY_BLANK
	bool "Enable console blanking using APM"
	help
	  Enable console blanking using the APM. Some laptops can use this to
	  turn off the LCD backlight when the screen blanker of the Linux
	  virtual console blanks the screen. Note that this is only used by
	  the virtual console screen blanker, and won't turn off the backlight
	  when using the X Window system. This also doesn't have anything to
	  do with your VESA-compliant power-saving monitor. Further, this
	  option doesn't work for all laptops -- it might not turn off your
	  backlight at all, or it might print a lot of errors to the console,
	  especially if you are using gpm.

config APM_ALLOW_INTS
	bool "Allow interrupts during APM BIOS calls"
	help
	  Normally we disable external interrupts while we are making calls to
	  the APM BIOS as a measure to lessen the effects of a badly behaving
	  BIOS implementation.  The BIOS should reenable interrupts if it
	  needs to.  Unfortunately, some BIOSes do not -- especially those in
	  many of the newer IBM Thinkpads.  If you experience hangs when you
	  suspend, try setting this to Y.  Otherwise, say N.

config APM_REAL_MODE_POWER_OFF
	bool "Use real mode APM BIOS call to power off"
	help
	  Use real mode APM BIOS calls to switch off the computer. This is
	  a work-around for a number of buggy BIOSes. Switch this option on if
	  your computer crashes instead of powering off properly.

endif # APM

source "arch/x86/kernel/cpu/cpufreq/Kconfig"

source "drivers/cpuidle/Kconfig"

endmenu


menu "Bus options (PCI etc.)"

config PCI
	bool "PCI support"
	default y
	select ARCH_SUPPORTS_MSI if (X86_LOCAL_APIC && X86_IO_APIC)
	help
	  Find out whether you have a PCI motherboard. PCI is the name of a
	  bus system, i.e. the way the CPU talks to the other stuff inside
	  your box. Other bus systems are ISA, EISA, MicroChannel (MCA) or
	  VESA. If you have PCI, say Y, otherwise N.

choice
	prompt "PCI access mode"
	depends on X86_32 && PCI && !X86_VISWS
	default PCI_GOANY
	---help---
	  On PCI systems, the BIOS can be used to detect the PCI devices and
	  determine their configuration. However, some old PCI motherboards
	  have BIOS bugs and may crash if this is done. Also, some embedded
	  PCI-based systems don't have any BIOS at all. Linux can also try to
	  detect the PCI hardware directly without using the BIOS.

	  With this option, you can specify how Linux should detect the
	  PCI devices. If you choose "BIOS", the BIOS will be used,
	  if you choose "Direct", the BIOS won't be used, and if you
	  choose "MMConfig", then PCI Express MMCONFIG will be used.
	  If you choose "Any", the kernel will try MMCONFIG, then the
	  direct access method and falls back to the BIOS if that doesn't
	  work. If unsure, go with the default, which is "Any".

config PCI_GOBIOS
	bool "BIOS"

config PCI_GOMMCONFIG
	bool "MMConfig"

config PCI_GODIRECT
	bool "Direct"

config PCI_GOOLPC
	bool "OLPC"
	depends on OLPC

config PCI_GOANY
	bool "Any"

endchoice

config PCI_BIOS
	def_bool y
	depends on X86_32 && !X86_VISWS && PCI && (PCI_GOBIOS || PCI_GOANY)

# x86-64 doesn't support PCI BIOS access from long mode so always go direct.
config PCI_DIRECT
	def_bool y
	depends on PCI && (X86_64 || (PCI_GODIRECT || PCI_GOANY || PCI_GOOLPC) || X86_VISWS)

config PCI_MMCONFIG
	def_bool y
	depends on X86_32 && PCI && ACPI && (PCI_GOMMCONFIG || PCI_GOANY)

config PCI_OLPC
	def_bool y
	depends on PCI && OLPC && (PCI_GOOLPC || PCI_GOANY)

config PCI_DOMAINS
	def_bool y
	depends on PCI

config PCI_MMCONFIG
	bool "Support mmconfig PCI config space access"
	depends on X86_64 && PCI && ACPI

config DMAR
	bool "Support for DMA Remapping Devices (EXPERIMENTAL)"
	depends on X86_64 && PCI_MSI && ACPI && EXPERIMENTAL
	help
	  DMA remapping (DMAR) devices support enables independent address
	  translations for Direct Memory Access (DMA) from devices.
	  These DMA remapping devices are reported via ACPI tables
	  and include PCI device scope covered by these DMA
	  remapping devices.

config DMAR_GFX_WA
	def_bool y
	prompt "Support for Graphics workaround"
	depends on DMAR
	help
	 Current Graphics drivers tend to use physical address
	 for DMA and avoid using DMA APIs. Setting this config
	 option permits the IOMMU driver to set a unity map for
	 all the OS-visible memory. Hence the driver can continue
	 to use physical addresses for DMA.

config DMAR_FLOPPY_WA
	def_bool y
	depends on DMAR
	help
	 Floppy disk drivers are know to bypass DMA API calls
	 thereby failing to work when IOMMU is enabled. This
	 workaround will setup a 1:1 mapping for the first
	 16M to make floppy (an ISA device) work.

source "drivers/pci/pcie/Kconfig"

source "drivers/pci/Kconfig"

# x86_64 have no ISA slots, but do have ISA-style DMA.
config ISA_DMA_API
	def_bool y

if X86_32

config ISA
	bool "ISA support"
	depends on !(X86_VOYAGER || X86_VISWS)
	help
	  Find out whether you have ISA slots on your motherboard.  ISA is the
	  name of a bus system, i.e. the way the CPU talks to the other stuff
	  inside your box.  Other bus systems are PCI, EISA, MicroChannel
	  (MCA) or VESA.  ISA is an older system, now being displaced by PCI;
	  newer boards don't support it.  If you have ISA, say Y, otherwise N.

config EISA
	bool "EISA support"
	depends on ISA
	---help---
	  The Extended Industry Standard Architecture (EISA) bus was
	  developed as an open alternative to the IBM MicroChannel bus.

	  The EISA bus provided some of the features of the IBM MicroChannel
	  bus while maintaining backward compatibility with cards made for
	  the older ISA bus.  The EISA bus saw limited use between 1988 and
	  1995 when it was made obsolete by the PCI bus.

	  Say Y here if you are building a kernel for an EISA-based machine.

	  Otherwise, say N.

source "drivers/eisa/Kconfig"

config MCA
	bool "MCA support" if !(X86_VISWS || X86_VOYAGER)
	default y if X86_VOYAGER
	help
	  MicroChannel Architecture is found in some IBM PS/2 machines and
	  laptops.  It is a bus system similar to PCI or ISA. See
	  <file:Documentation/mca.txt> (and especially the web page given
	  there) before attempting to build an MCA bus kernel.

source "drivers/mca/Kconfig"

config SCx200
	tristate "NatSemi SCx200 support"
	depends on !X86_VOYAGER
	help
	  This provides basic support for National Semiconductor's
	  (now AMD's) Geode processors.  The driver probes for the
	  PCI-IDs of several on-chip devices, so its a good dependency
	  for other scx200_* drivers.

	  If compiled as a module, the driver is named scx200.

config SCx200HR_TIMER
	tristate "NatSemi SCx200 27MHz High-Resolution Timer Support"
	depends on SCx200 && GENERIC_TIME
	default y
	help
	  This driver provides a clocksource built upon the on-chip
	  27MHz high-resolution timer.  Its also a workaround for
	  NSC Geode SC-1100's buggy TSC, which loses time when the
	  processor goes idle (as is done by the scheduler).  The
	  other workaround is idle=poll boot option.

config GEODE_MFGPT_TIMER
	def_bool y
	prompt "Geode Multi-Function General Purpose Timer (MFGPT) events"
	depends on MGEODE_LX && GENERIC_TIME && GENERIC_CLOCKEVENTS
	help
	  This driver provides a clock event source based on the MFGPT
	  timer(s) in the CS5535 and CS5536 companion chip for the geode.
	  MFGPTs have a better resolution and max interval than the
	  generic PIT, and are suitable for use as high-res timers.

config OLPC
	bool "One Laptop Per Child support"
	default n
	help
	  Add support for detecting the unique features of the OLPC
	  XO hardware.

endif # X86_32

config K8_NB
	def_bool y
	depends on AGP_AMD64 || (X86_64 && (GART_IOMMU || (PCI && NUMA)))

source "drivers/pcmcia/Kconfig"

source "drivers/pci/hotplug/Kconfig"

endmenu


menu "Executable file formats / Emulations"

source "fs/Kconfig.binfmt"

config IA32_EMULATION
	bool "IA32 Emulation"
	depends on X86_64
	select COMPAT_BINFMT_ELF
	help
	  Include code to run 32-bit programs under a 64-bit kernel. You should
	  likely turn this on, unless you're 100% sure that you don't have any
	  32-bit programs left.

config IA32_AOUT
       tristate "IA32 a.out support"
       depends on IA32_EMULATION && ARCH_SUPPORTS_AOUT
       help
         Support old a.out binaries in the 32bit emulation.

config COMPAT
	def_bool y
	depends on IA32_EMULATION

config COMPAT_FOR_U64_ALIGNMENT
	def_bool COMPAT
	depends on X86_64

config SYSVIPC_COMPAT
	def_bool y
	depends on X86_64 && COMPAT && SYSVIPC

endmenu


source "net/Kconfig"

source "drivers/Kconfig"

source "drivers/firmware/Kconfig"

source "fs/Kconfig"

source "arch/x86/Kconfig.debug"

source "security/Kconfig"

source "crypto/Kconfig"

source "arch/x86/kvm/Kconfig"

source "lib/Kconfig"<|MERGE_RESOLUTION|>--- conflicted
+++ resolved
@@ -282,39 +282,6 @@
 	  If you do not specifically know you have a Voyager based machine,
 	  say N here, otherwise the kernel you build will not be bootable.
 
-<<<<<<< HEAD
-config X86_NUMAQ
-	bool "NUMAQ (IBM/Sequent)"
-	depends on SMP && X86_32 && PCI
-	select NUMA
-	help
-	  This option is used for getting Linux to run on a (IBM/Sequent) NUMA
-	  multiquad box. This changes the way that processors are bootstrapped,
-	  and uses Clustered Logical APIC addressing mode instead of Flat Logical.
-	  You will need a new lynxer.elf file to flash your firmware with - send
-	  email to <Martin.Bligh@us.ibm.com>.
-
-config X86_SUMMIT
-	bool "Summit/EXA (IBM x440)"
-	depends on X86_32 && SMP
-	help
-	  This option is needed for IBM systems that use the Summit/EXA chipset.
-	  In particular, it is needed for the x440.
-
-	  If you don't have one of these computers, you should say N here.
-	  If you want to build a NUMA kernel, you must select ACPI.
-
-config X86_BIGSMP
-	bool "Support for other sub-arch SMP systems with more than 8 CPUs"
-	depends on X86_32 && SMP
-	help
-	  This option is needed for the systems that have more than 8 CPUs
-	  and if the system is not of any sub-arch type above.
-
-	  If you don't have such a system, you should say N here.
-
-=======
->>>>>>> 9340e1cc
 config X86_VISWS
 	bool "SGI 320/540 (Visual Workstation)"
 	depends on X86_32 && !PCI
@@ -340,7 +307,7 @@
 
 config X86_NUMAQ
 	bool "NUMAQ (IBM/Sequent)"
-	depends on SMP && X86_32 && X86_MPPARSE
+	depends on SMP && X86_32 && PCI && X86_MPPARSE
 	select NUMA
 	help
 	  This option is used for getting Linux to run on a NUMAQ (IBM/Sequent)
