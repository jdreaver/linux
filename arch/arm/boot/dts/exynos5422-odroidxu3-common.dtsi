--- conflicted
+++ resolved
@@ -67,8 +67,6 @@
 			<19200000>;
 };
 
-<<<<<<< HEAD
-=======
 &cpu0 {
 	cpu-supply = <&buck6_reg>;
 };
@@ -77,7 +75,6 @@
 	cpu-supply = <&buck2_reg>;
 };
 
->>>>>>> 2ef7d5f3
 &hdmi {
 	status = "okay";
 	hpd-gpio = <&gpx3 7 GPIO_ACTIVE_HIGH>;
