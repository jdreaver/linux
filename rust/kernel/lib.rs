// SPDX-License-Identifier: GPL-2.0

//! The `kernel` crate.
//!
//! This crate contains the kernel APIs that have been ported or wrapped for
//! usage by Rust code in the kernel and is shared by all of them.
//!
//! In other words, all the rest of the Rust code in the kernel (e.g. kernel
//! modules written in Rust) depends on [`core`] and this crate.
//!
//! If you need a kernel C API that is not ported or wrapped yet here, then
//! do so first instead of bypassing this crate.

#![no_std]
//
// Please see https://github.com/Rust-for-Linux/linux/issues/2 for details on
// the unstable features in use.
//
// Stable since Rust 1.79.0.
#![feature(generic_nonzero)]
#![feature(inline_const)]
#![feature(pointer_is_aligned)]
//
// Stable since Rust 1.81.0.
#![feature(lint_reasons)]
//
// Stable since Rust 1.82.0.
#![feature(raw_ref_op)]
//
// Stable since Rust 1.83.0.
#![feature(const_maybe_uninit_as_mut_ptr)]
#![feature(const_mut_refs)]
#![feature(const_option)]
#![feature(const_ptr_write)]
#![feature(const_refs_to_cell)]
//
// Expected to become stable.
#![feature(arbitrary_self_types)]
//
// To be determined.
#![feature(used_with_arg)]
//
// `feature(derive_coerce_pointee)` is expected to become stable. Before Rust
// 1.84.0, it did not exist, so enable the predecessor features.
#![cfg_attr(CONFIG_RUSTC_HAS_COERCE_POINTEE, feature(derive_coerce_pointee))]
#![cfg_attr(not(CONFIG_RUSTC_HAS_COERCE_POINTEE), feature(coerce_unsized))]
#![cfg_attr(not(CONFIG_RUSTC_HAS_COERCE_POINTEE), feature(dispatch_from_dyn))]
#![cfg_attr(not(CONFIG_RUSTC_HAS_COERCE_POINTEE), feature(unsize))]
//
// `feature(file_with_nul)` is expected to become stable. Before Rust 1.89.0, it did not exist, so
// enable it conditionally.
#![cfg_attr(CONFIG_RUSTC_HAS_FILE_WITH_NUL, feature(file_with_nul))]

// Ensure conditional compilation based on the kernel configuration works;
// otherwise we may silently break things like initcall handling.
#[cfg(not(CONFIG_RUST))]
compile_error!("Missing kernel configuration for conditional compilation");

// Allow proc-macros to refer to `::kernel` inside the `kernel` crate (this crate).
extern crate self as kernel;

pub use ffi;

pub mod acpi;
pub mod alloc;
#[cfg(CONFIG_AUXILIARY_BUS)]
pub mod auxiliary;
pub mod bitmap;
pub mod bits;
#[cfg(CONFIG_BLOCK)]
pub mod block;
pub mod bug;
#[doc(hidden)]
pub mod build_assert;
pub mod clk;
#[cfg(CONFIG_CONFIGFS_FS)]
pub mod configfs;
pub mod cpu;
#[cfg(CONFIG_CPU_FREQ)]
pub mod cpufreq;
pub mod cpumask;
pub mod cred;
pub mod debugfs;
pub mod device;
pub mod device_id;
pub mod devres;
pub mod dma;
pub mod driver;
#[cfg(CONFIG_DRM = "y")]
pub mod drm;
pub mod error;
pub mod faux;
#[cfg(CONFIG_RUST_FW_LOADER_ABSTRACTIONS)]
pub mod firmware;
pub mod fmt;
pub mod fs;
pub mod id_pool;
pub mod init;
pub mod io;
pub mod ioctl;
<<<<<<< HEAD
pub mod irq;
=======
pub mod iov;
>>>>>>> 22d693e4
pub mod jump_label;
#[cfg(CONFIG_KUNIT)]
pub mod kunit;
pub mod list;
pub mod maple_tree;
pub mod miscdevice;
pub mod mm;
#[cfg(CONFIG_NET)]
pub mod net;
pub mod of;
#[cfg(CONFIG_PM_OPP)]
pub mod opp;
pub mod page;
#[cfg(CONFIG_PCI)]
pub mod pci;
pub mod pid_namespace;
pub mod platform;
pub mod prelude;
pub mod print;
pub mod processor;
pub mod ptr;
pub mod rbtree;
pub mod regulator;
pub mod revocable;
pub mod scatterlist;
pub mod security;
pub mod seq_file;
pub mod sizes;
mod static_assert;
#[doc(hidden)]
pub mod std_vendor;
pub mod str;
pub mod sync;
pub mod task;
pub mod time;
pub mod tracepoint;
pub mod transmute;
pub mod types;
pub mod uaccess;
pub mod workqueue;
pub mod xarray;

#[doc(hidden)]
pub use bindings;
pub use macros;
pub use uapi;

/// Prefix to appear before log messages printed from within the `kernel` crate.
const __LOG_PREFIX: &[u8] = b"rust_kernel\0";

/// The top level entrypoint to implementing a kernel module.
///
/// For any teardown or cleanup operations, your type may implement [`Drop`].
pub trait Module: Sized + Sync + Send {
    /// Called at module initialization time.
    ///
    /// Use this method to perform whatever setup or registration your module
    /// should do.
    ///
    /// Equivalent to the `module_init` macro in the C API.
    fn init(module: &'static ThisModule) -> error::Result<Self>;
}

/// A module that is pinned and initialised in-place.
pub trait InPlaceModule: Sync + Send {
    /// Creates an initialiser for the module.
    ///
    /// It is called when the module is loaded.
    fn init(module: &'static ThisModule) -> impl pin_init::PinInit<Self, error::Error>;
}

impl<T: Module> InPlaceModule for T {
    fn init(module: &'static ThisModule) -> impl pin_init::PinInit<Self, error::Error> {
        let initer = move |slot: *mut Self| {
            let m = <Self as Module>::init(module)?;

            // SAFETY: `slot` is valid for write per the contract with `pin_init_from_closure`.
            unsafe { slot.write(m) };
            Ok(())
        };

        // SAFETY: On success, `initer` always fully initialises an instance of `Self`.
        unsafe { pin_init::pin_init_from_closure(initer) }
    }
}

/// Metadata attached to a [`Module`] or [`InPlaceModule`].
pub trait ModuleMetadata {
    /// The name of the module as specified in the `module!` macro.
    const NAME: &'static crate::str::CStr;
}

/// Equivalent to `THIS_MODULE` in the C API.
///
/// C header: [`include/linux/init.h`](srctree/include/linux/init.h)
pub struct ThisModule(*mut bindings::module);

// SAFETY: `THIS_MODULE` may be used from all threads within a module.
unsafe impl Sync for ThisModule {}

impl ThisModule {
    /// Creates a [`ThisModule`] given the `THIS_MODULE` pointer.
    ///
    /// # Safety
    ///
    /// The pointer must be equal to the right `THIS_MODULE`.
    pub const unsafe fn from_ptr(ptr: *mut bindings::module) -> ThisModule {
        ThisModule(ptr)
    }

    /// Access the raw pointer for this module.
    ///
    /// It is up to the user to use it correctly.
    pub const fn as_ptr(&self) -> *mut bindings::module {
        self.0
    }
}

#[cfg(not(testlib))]
#[panic_handler]
fn panic(info: &core::panic::PanicInfo<'_>) -> ! {
    pr_emerg!("{}\n", info);
    // SAFETY: FFI call.
    unsafe { bindings::BUG() };
}

/// Produces a pointer to an object from a pointer to one of its fields.
///
/// If you encounter a type mismatch due to the [`Opaque`] type, then use [`Opaque::cast_into`] or
/// [`Opaque::cast_from`] to resolve the mismatch.
///
/// [`Opaque`]: crate::types::Opaque
/// [`Opaque::cast_into`]: crate::types::Opaque::cast_into
/// [`Opaque::cast_from`]: crate::types::Opaque::cast_from
///
/// # Safety
///
/// The pointer passed to this macro, and the pointer returned by this macro, must both be in
/// bounds of the same allocation.
///
/// # Examples
///
/// ```
/// # use kernel::container_of;
/// struct Test {
///     a: u64,
///     b: u32,
/// }
///
/// let test = Test { a: 10, b: 20 };
/// let b_ptr: *const _ = &test.b;
/// // SAFETY: The pointer points at the `b` field of a `Test`, so the resulting pointer will be
/// // in-bounds of the same allocation as `b_ptr`.
/// let test_alias = unsafe { container_of!(b_ptr, Test, b) };
/// assert!(core::ptr::eq(&test, test_alias));
/// ```
#[macro_export]
macro_rules! container_of {
    ($field_ptr:expr, $Container:ty, $($fields:tt)*) => {{
        let offset: usize = ::core::mem::offset_of!($Container, $($fields)*);
        let field_ptr = $field_ptr;
        let container_ptr = field_ptr.byte_sub(offset).cast::<$Container>();
        $crate::assert_same_type(field_ptr, (&raw const (*container_ptr).$($fields)*).cast_mut());
        container_ptr
    }}
}

/// Helper for [`container_of!`].
#[doc(hidden)]
pub fn assert_same_type<T>(_: T, _: T) {}

/// Helper for `.rs.S` files.
#[doc(hidden)]
#[macro_export]
macro_rules! concat_literals {
    ($( $asm:literal )* ) => {
        ::core::concat!($($asm),*)
    };
}

/// Wrapper around `asm!` configured for use in the kernel.
///
/// Uses a semicolon to avoid parsing ambiguities, even though this does not match native `asm!`
/// syntax.
// For x86, `asm!` uses intel syntax by default, but we want to use at&t syntax in the kernel.
#[cfg(any(target_arch = "x86", target_arch = "x86_64"))]
#[macro_export]
macro_rules! asm {
    ($($asm:expr),* ; $($rest:tt)*) => {
        ::core::arch::asm!( $($asm)*, options(att_syntax), $($rest)* )
    };
}

/// Wrapper around `asm!` configured for use in the kernel.
///
/// Uses a semicolon to avoid parsing ambiguities, even though this does not match native `asm!`
/// syntax.
// For non-x86 arches we just pass through to `asm!`.
#[cfg(not(any(target_arch = "x86", target_arch = "x86_64")))]
#[macro_export]
macro_rules! asm {
    ($($asm:expr),* ; $($rest:tt)*) => {
        ::core::arch::asm!( $($asm)*, $($rest)* )
    };
}

/// Gets the C string file name of a [`Location`].
///
/// If `Location::file_as_c_str()` is not available, returns a string that warns about it.
///
/// [`Location`]: core::panic::Location
///
/// # Examples
///
/// ```
/// # use kernel::file_from_location;
///
/// #[track_caller]
/// fn foo() {
///     let caller = core::panic::Location::caller();
///
///     // Output:
///     // - A path like "rust/kernel/example.rs" if `file_as_c_str()` is available.
///     // - "<Location::file_as_c_str() not supported>" otherwise.
///     let caller_file = file_from_location(caller);
///
///     // Prints out the message with caller's file name.
///     pr_info!("foo() called in file {caller_file:?}\n");
///
///     # if cfg!(CONFIG_RUSTC_HAS_FILE_WITH_NUL) {
///     #     assert_eq!(Ok(caller.file()), caller_file.to_str());
///     # }
/// }
///
/// # foo();
/// ```
#[inline]
pub fn file_from_location<'a>(loc: &'a core::panic::Location<'a>) -> &'a core::ffi::CStr {
    #[cfg(CONFIG_RUSTC_HAS_FILE_AS_C_STR)]
    {
        loc.file_as_c_str()
    }

    #[cfg(all(CONFIG_RUSTC_HAS_FILE_WITH_NUL, not(CONFIG_RUSTC_HAS_FILE_AS_C_STR)))]
    {
        loc.file_with_nul()
    }

    #[cfg(not(CONFIG_RUSTC_HAS_FILE_WITH_NUL))]
    {
        let _ = loc;
        c"<Location::file_as_c_str() not supported>"
    }
}<|MERGE_RESOLUTION|>--- conflicted
+++ resolved
@@ -98,11 +98,8 @@
 pub mod init;
 pub mod io;
 pub mod ioctl;
-<<<<<<< HEAD
+pub mod iov;
 pub mod irq;
-=======
-pub mod iov;
->>>>>>> 22d693e4
 pub mod jump_label;
 #[cfg(CONFIG_KUNIT)]
 pub mod kunit;
