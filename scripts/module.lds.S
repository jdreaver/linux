/*
 * Common module linker script, always used when linking a module.
 * Archs are free to supply their own linker scripts.  ld will
 * combine them automatically.
 */
SECTIONS {
	/DISCARD/ : {
		*(.discard)
		*(.discard.*)
	}

	__ksymtab		0 : { *(SORT(___ksymtab+*)) }
	__ksymtab_gpl		0 : { *(SORT(___ksymtab_gpl+*)) }
	__kcrctab		0 : { *(SORT(___kcrctab+*)) }
	__kcrctab_gpl		0 : { *(SORT(___kcrctab_gpl+*)) }

	.init_array		0 : ALIGN(8) { *(SORT(.init_array.*)) *(.init_array) }

	__jump_table		0 : ALIGN(8) { KEEP(*(__jump_table)) }

	__patchable_function_entries : { *(__patchable_function_entries) }

<<<<<<< HEAD
=======
#ifdef CONFIG_LTO_CLANG
>>>>>>> 7aef27f0
	/*
	 * With CONFIG_LTO_CLANG, LLD always enables -fdata-sections and
	 * -ffunction-sections, which increases the size of the final module.
	 * Merge the split sections in the final binary.
	 */
	.bss : {
		*(.bss .bss.[0-9a-zA-Z_]*)
		*(.bss..L*)
	}

	.data : {
		*(.data .data.[0-9a-zA-Z_]*)
		*(.data..L*)
	}

	.rodata : {
		*(.rodata .rodata.[0-9a-zA-Z_]*)
		*(.rodata..L*)
	}

	.text : { *(.text .text.[0-9a-zA-Z_]*) }
<<<<<<< HEAD
=======
#endif
>>>>>>> 7aef27f0
}

/* bring in arch-specific sections */
#include <asm/module.lds.h><|MERGE_RESOLUTION|>--- conflicted
+++ resolved
@@ -20,10 +20,7 @@
 
 	__patchable_function_entries : { *(__patchable_function_entries) }
 
-<<<<<<< HEAD
-=======
 #ifdef CONFIG_LTO_CLANG
->>>>>>> 7aef27f0
 	/*
 	 * With CONFIG_LTO_CLANG, LLD always enables -fdata-sections and
 	 * -ffunction-sections, which increases the size of the final module.
@@ -45,10 +42,7 @@
 	}
 
 	.text : { *(.text .text.[0-9a-zA-Z_]*) }
-<<<<<<< HEAD
-=======
 #endif
->>>>>>> 7aef27f0
 }
 
 /* bring in arch-specific sections */
