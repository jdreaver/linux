--- conflicted
+++ resolved
@@ -2460,12 +2460,6 @@
 
 	/* If flags changed, we might be able to merge, so try again. */
 	if (map.retry_merge) {
-<<<<<<< HEAD
-		VMG_MMAP_STATE(vmg, &map, vma);
-
-		vma_iter_config(map.vmi, map.addr, map.end);
-		vma_merge_existing_range(&vmg);
-=======
 		struct vm_area_struct *merged;
 		VMG_MMAP_STATE(vmg, &map, vma);
 
@@ -2473,7 +2467,6 @@
 		merged = vma_merge_existing_range(&vmg);
 		if (merged)
 			vma = merged;
->>>>>>> 7a174e04
 	}
 
 	__mmap_complete(&map, vma);
