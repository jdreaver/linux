--- conflicted
+++ resolved
@@ -405,7 +405,6 @@
 }
 
 static bool lru_gen_clear_refs(struct folio *folio)
-<<<<<<< HEAD
 {
 	struct lru_gen_folio *lrugen;
 	int gen = folio_lru_gen(folio);
@@ -432,34 +431,6 @@
 	return false;
 }
 
-=======
-{
-	struct lru_gen_folio *lrugen;
-	int gen = folio_lru_gen(folio);
-	int type = folio_is_file_lru(folio);
-
-	if (gen < 0)
-		return true;
-
-	set_mask_bits(&folio->flags, LRU_REFS_FLAGS | BIT(PG_workingset), 0);
-
-	lrugen = &folio_lruvec(folio)->lrugen;
-	/* whether can do without shuffling under the LRU lock */
-	return gen == lru_gen_from_seq(READ_ONCE(lrugen->min_seq[type]));
-}
-
-#else /* !CONFIG_LRU_GEN */
-
-static void lru_gen_inc_refs(struct folio *folio)
-{
-}
-
-static bool lru_gen_clear_refs(struct folio *folio)
-{
-	return false;
-}
-
->>>>>>> 7acb844a
 #endif /* CONFIG_LRU_GEN */
 
 /**
