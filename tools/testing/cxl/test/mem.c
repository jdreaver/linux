// SPDX-License-Identifier: GPL-2.0-only
// Copyright(c) 2021 Intel Corporation. All rights reserved.

#include <linux/platform_device.h>
#include <linux/mod_devicetable.h>
#include <linux/module.h>
#include <linux/delay.h>
#include <linux/sizes.h>
#include <linux/bits.h>
#include <asm/unaligned.h>
#include <crypto/sha2.h>
#include <cxlmem.h>

#include "trace.h"

#define LSA_SIZE SZ_128K
#define FW_SIZE SZ_64M
#define FW_SLOTS 3
#define DEV_SIZE SZ_2G
#define EFFECT(x) (1U << x)

#define MOCK_INJECT_DEV_MAX 8
#define MOCK_INJECT_TEST_MAX 128

static unsigned int poison_inject_dev_max = MOCK_INJECT_DEV_MAX;

enum cxl_command_effects {
	CONF_CHANGE_COLD_RESET = 0,
	CONF_CHANGE_IMMEDIATE,
	DATA_CHANGE_IMMEDIATE,
	POLICY_CHANGE_IMMEDIATE,
	LOG_CHANGE_IMMEDIATE,
	SECURITY_CHANGE_IMMEDIATE,
	BACKGROUND_OP,
	SECONDARY_MBOX_SUPPORTED,
};

#define CXL_CMD_EFFECT_NONE cpu_to_le16(0)

static struct cxl_cel_entry mock_cel[] = {
	{
		.opcode = cpu_to_le16(CXL_MBOX_OP_GET_SUPPORTED_LOGS),
		.effect = CXL_CMD_EFFECT_NONE,
	},
	{
		.opcode = cpu_to_le16(CXL_MBOX_OP_IDENTIFY),
		.effect = CXL_CMD_EFFECT_NONE,
	},
	{
		.opcode = cpu_to_le16(CXL_MBOX_OP_GET_LSA),
		.effect = CXL_CMD_EFFECT_NONE,
	},
	{
		.opcode = cpu_to_le16(CXL_MBOX_OP_GET_PARTITION_INFO),
		.effect = CXL_CMD_EFFECT_NONE,
	},
	{
		.opcode = cpu_to_le16(CXL_MBOX_OP_SET_LSA),
		.effect = cpu_to_le16(EFFECT(CONF_CHANGE_IMMEDIATE) |
				      EFFECT(DATA_CHANGE_IMMEDIATE)),
	},
	{
		.opcode = cpu_to_le16(CXL_MBOX_OP_GET_HEALTH_INFO),
		.effect = CXL_CMD_EFFECT_NONE,
	},
	{
		.opcode = cpu_to_le16(CXL_MBOX_OP_GET_POISON),
		.effect = CXL_CMD_EFFECT_NONE,
	},
	{
		.opcode = cpu_to_le16(CXL_MBOX_OP_INJECT_POISON),
		.effect = cpu_to_le16(EFFECT(DATA_CHANGE_IMMEDIATE)),
	},
	{
		.opcode = cpu_to_le16(CXL_MBOX_OP_CLEAR_POISON),
		.effect = cpu_to_le16(EFFECT(DATA_CHANGE_IMMEDIATE)),
	},
	{
		.opcode = cpu_to_le16(CXL_MBOX_OP_GET_FW_INFO),
		.effect = CXL_CMD_EFFECT_NONE,
	},
	{
		.opcode = cpu_to_le16(CXL_MBOX_OP_TRANSFER_FW),
		.effect = cpu_to_le16(EFFECT(CONF_CHANGE_COLD_RESET) |
				      EFFECT(BACKGROUND_OP)),
	},
	{
		.opcode = cpu_to_le16(CXL_MBOX_OP_ACTIVATE_FW),
		.effect = cpu_to_le16(EFFECT(CONF_CHANGE_COLD_RESET) |
				      EFFECT(CONF_CHANGE_IMMEDIATE)),
	},
};

/* See CXL 2.0 Table 181 Get Health Info Output Payload */
struct cxl_mbox_health_info {
	u8 health_status;
	u8 media_status;
	u8 ext_status;
	u8 life_used;
	__le16 temperature;
	__le32 dirty_shutdowns;
	__le32 volatile_errors;
	__le32 pmem_errors;
} __packed;

static struct {
	struct cxl_mbox_get_supported_logs gsl;
	struct cxl_gsl_entry entry;
} mock_gsl_payload = {
	.gsl = {
		.entries = cpu_to_le16(1),
	},
	.entry = {
		.uuid = DEFINE_CXL_CEL_UUID,
		.size = cpu_to_le32(sizeof(mock_cel)),
	},
};

#define PASS_TRY_LIMIT 3

#define CXL_TEST_EVENT_CNT_MAX 15

/* Set a number of events to return at a time for simulation.  */
#define CXL_TEST_EVENT_CNT 3

struct mock_event_log {
	u16 clear_idx;
	u16 cur_idx;
	u16 nr_events;
	u16 nr_overflow;
	u16 overflow_reset;
	struct cxl_event_record_raw *events[CXL_TEST_EVENT_CNT_MAX];
};

struct mock_event_store {
	struct cxl_memdev_state *mds;
	struct mock_event_log mock_logs[CXL_EVENT_TYPE_MAX];
	u32 ev_status;
};

struct cxl_mockmem_data {
	void *lsa;
	void *fw;
	int fw_slot;
	int fw_staged;
	size_t fw_size;
	u32 security_state;
	u8 user_pass[NVDIMM_PASSPHRASE_LEN];
	u8 master_pass[NVDIMM_PASSPHRASE_LEN];
	int user_limit;
	int master_limit;
	struct mock_event_store mes;
	u8 event_buf[SZ_4K];
	u64 timestamp;
};

static struct mock_event_log *event_find_log(struct device *dev, int log_type)
{
	struct cxl_mockmem_data *mdata = dev_get_drvdata(dev);

	if (log_type >= CXL_EVENT_TYPE_MAX)
		return NULL;
	return &mdata->mes.mock_logs[log_type];
}

static struct cxl_event_record_raw *event_get_current(struct mock_event_log *log)
{
	return log->events[log->cur_idx];
}

static void event_reset_log(struct mock_event_log *log)
{
	log->cur_idx = 0;
	log->clear_idx = 0;
	log->nr_overflow = log->overflow_reset;
}

/* Handle can never be 0 use 1 based indexing for handle */
static u16 event_get_clear_handle(struct mock_event_log *log)
{
	return log->clear_idx + 1;
}

/* Handle can never be 0 use 1 based indexing for handle */
static __le16 event_get_cur_event_handle(struct mock_event_log *log)
{
	u16 cur_handle = log->cur_idx + 1;

	return cpu_to_le16(cur_handle);
}

static bool event_log_empty(struct mock_event_log *log)
{
	return log->cur_idx == log->nr_events;
}

static void mes_add_event(struct mock_event_store *mes,
			  enum cxl_event_log_type log_type,
			  struct cxl_event_record_raw *event)
{
	struct mock_event_log *log;

	if (WARN_ON(log_type >= CXL_EVENT_TYPE_MAX))
		return;

	log = &mes->mock_logs[log_type];

	if ((log->nr_events + 1) > CXL_TEST_EVENT_CNT_MAX) {
		log->nr_overflow++;
		log->overflow_reset = log->nr_overflow;
		return;
	}

	log->events[log->nr_events] = event;
	log->nr_events++;
}

static int mock_get_event(struct device *dev, struct cxl_mbox_cmd *cmd)
{
	struct cxl_get_event_payload *pl;
	struct mock_event_log *log;
	u16 nr_overflow;
	u8 log_type;
	int i;

	if (cmd->size_in != sizeof(log_type))
		return -EINVAL;

	if (cmd->size_out < struct_size(pl, records, CXL_TEST_EVENT_CNT))
		return -EINVAL;

	log_type = *((u8 *)cmd->payload_in);
	if (log_type >= CXL_EVENT_TYPE_MAX)
		return -EINVAL;

	memset(cmd->payload_out, 0, cmd->size_out);

	log = event_find_log(dev, log_type);
	if (!log || event_log_empty(log))
		return 0;

	pl = cmd->payload_out;

	for (i = 0; i < CXL_TEST_EVENT_CNT && !event_log_empty(log); i++) {
		memcpy(&pl->records[i], event_get_current(log),
		       sizeof(pl->records[i]));
		pl->records[i].hdr.handle = event_get_cur_event_handle(log);
		log->cur_idx++;
	}

	pl->record_count = cpu_to_le16(i);
	if (!event_log_empty(log))
		pl->flags |= CXL_GET_EVENT_FLAG_MORE_RECORDS;

	if (log->nr_overflow) {
		u64 ns;

		pl->flags |= CXL_GET_EVENT_FLAG_OVERFLOW;
		pl->overflow_err_count = cpu_to_le16(nr_overflow);
		ns = ktime_get_real_ns();
		ns -= 5000000000; /* 5s ago */
		pl->first_overflow_timestamp = cpu_to_le64(ns);
		ns = ktime_get_real_ns();
		ns -= 1000000000; /* 1s ago */
		pl->last_overflow_timestamp = cpu_to_le64(ns);
	}

	return 0;
}

static int mock_clear_event(struct device *dev, struct cxl_mbox_cmd *cmd)
{
	struct cxl_mbox_clear_event_payload *pl = cmd->payload_in;
	struct mock_event_log *log;
	u8 log_type = pl->event_log;
	u16 handle;
	int nr;

	if (log_type >= CXL_EVENT_TYPE_MAX)
		return -EINVAL;

	log = event_find_log(dev, log_type);
	if (!log)
		return 0; /* No mock data in this log */

	/*
	 * This check is technically not invalid per the specification AFAICS.
	 * (The host could 'guess' handles and clear them in order).
	 * However, this is not good behavior for the host so test it.
	 */
	if (log->clear_idx + pl->nr_recs > log->cur_idx) {
		dev_err(dev,
			"Attempting to clear more events than returned!\n");
		return -EINVAL;
	}

	/* Check handle order prior to clearing events */
	for (nr = 0, handle = event_get_clear_handle(log);
	     nr < pl->nr_recs;
	     nr++, handle++) {
		if (handle != le16_to_cpu(pl->handles[nr])) {
			dev_err(dev, "Clearing events out of order\n");
			return -EINVAL;
		}
	}

	if (log->nr_overflow)
		log->nr_overflow = 0;

	/* Clear events */
	log->clear_idx += pl->nr_recs;
	return 0;
}

static void cxl_mock_event_trigger(struct device *dev)
{
	struct cxl_mockmem_data *mdata = dev_get_drvdata(dev);
	struct mock_event_store *mes = &mdata->mes;
	int i;

	for (i = CXL_EVENT_TYPE_INFO; i < CXL_EVENT_TYPE_MAX; i++) {
		struct mock_event_log *log;

		log = event_find_log(dev, i);
		if (log)
			event_reset_log(log);
	}

	cxl_mem_get_event_records(mes->mds, mes->ev_status);
}

struct cxl_event_record_raw maint_needed = {
	.hdr = {
		.id = UUID_INIT(0xBA5EBA11, 0xABCD, 0xEFEB,
				0xa5, 0x5a, 0xa5, 0x5a, 0xa5, 0xa5, 0x5a, 0xa5),
		.length = sizeof(struct cxl_event_record_raw),
		.flags[0] = CXL_EVENT_RECORD_FLAG_MAINT_NEEDED,
		/* .handle = Set dynamically */
		.related_handle = cpu_to_le16(0xa5b6),
	},
	.data = { 0xDE, 0xAD, 0xBE, 0xEF },
};

struct cxl_event_record_raw hardware_replace = {
	.hdr = {
		.id = UUID_INIT(0xABCDEFEB, 0xBA11, 0xBA5E,
				0xa5, 0x5a, 0xa5, 0x5a, 0xa5, 0xa5, 0x5a, 0xa5),
		.length = sizeof(struct cxl_event_record_raw),
		.flags[0] = CXL_EVENT_RECORD_FLAG_HW_REPLACE,
		/* .handle = Set dynamically */
		.related_handle = cpu_to_le16(0xb6a5),
	},
	.data = { 0xDE, 0xAD, 0xBE, 0xEF },
};

struct cxl_event_gen_media gen_media = {
	.hdr = {
		.id = UUID_INIT(0xfbcd0a77, 0xc260, 0x417f,
				0x85, 0xa9, 0x08, 0x8b, 0x16, 0x21, 0xeb, 0xa6),
		.length = sizeof(struct cxl_event_gen_media),
		.flags[0] = CXL_EVENT_RECORD_FLAG_PERMANENT,
		/* .handle = Set dynamically */
		.related_handle = cpu_to_le16(0),
	},
	.phys_addr = cpu_to_le64(0x2000),
	.descriptor = CXL_GMER_EVT_DESC_UNCORECTABLE_EVENT,
	.type = CXL_GMER_MEM_EVT_TYPE_DATA_PATH_ERROR,
	.transaction_type = CXL_GMER_TRANS_HOST_WRITE,
	/* .validity_flags = <set below> */
	.channel = 1,
	.rank = 30
};

struct cxl_event_dram dram = {
	.hdr = {
		.id = UUID_INIT(0x601dcbb3, 0x9c06, 0x4eab,
				0xb8, 0xaf, 0x4e, 0x9b, 0xfb, 0x5c, 0x96, 0x24),
		.length = sizeof(struct cxl_event_dram),
		.flags[0] = CXL_EVENT_RECORD_FLAG_PERF_DEGRADED,
		/* .handle = Set dynamically */
		.related_handle = cpu_to_le16(0),
	},
	.phys_addr = cpu_to_le64(0x8000),
	.descriptor = CXL_GMER_EVT_DESC_THRESHOLD_EVENT,
	.type = CXL_GMER_MEM_EVT_TYPE_INV_ADDR,
	.transaction_type = CXL_GMER_TRANS_INTERNAL_MEDIA_SCRUB,
	/* .validity_flags = <set below> */
	.channel = 1,
	.bank_group = 5,
	.bank = 2,
	.column = {0xDE, 0xAD},
};

struct cxl_event_mem_module mem_module = {
	.hdr = {
		.id = UUID_INIT(0xfe927475, 0xdd59, 0x4339,
				0xa5, 0x86, 0x79, 0xba, 0xb1, 0x13, 0xb7, 0x74),
		.length = sizeof(struct cxl_event_mem_module),
		/* .handle = Set dynamically */
		.related_handle = cpu_to_le16(0),
	},
	.event_type = CXL_MMER_TEMP_CHANGE,
	.info = {
		.health_status = CXL_DHI_HS_PERFORMANCE_DEGRADED,
		.media_status = CXL_DHI_MS_ALL_DATA_LOST,
		.add_status = (CXL_DHI_AS_CRITICAL << 2) |
			      (CXL_DHI_AS_WARNING << 4) |
			      (CXL_DHI_AS_WARNING << 5),
		.device_temp = { 0xDE, 0xAD},
		.dirty_shutdown_cnt = { 0xde, 0xad, 0xbe, 0xef },
		.cor_vol_err_cnt = { 0xde, 0xad, 0xbe, 0xef },
		.cor_per_err_cnt = { 0xde, 0xad, 0xbe, 0xef },
	}
};

static int mock_set_timestamp(struct cxl_dev_state *cxlds,
			      struct cxl_mbox_cmd *cmd)
{
	struct cxl_mockmem_data *mdata = dev_get_drvdata(cxlds->dev);
	struct cxl_mbox_set_timestamp_in *ts = cmd->payload_in;

	if (cmd->size_in != sizeof(*ts))
		return -EINVAL;

	if (cmd->size_out != 0)
		return -EINVAL;

	mdata->timestamp = le64_to_cpu(ts->timestamp);
	return 0;
}

static void cxl_mock_add_event_logs(struct mock_event_store *mes)
{
	put_unaligned_le16(CXL_GMER_VALID_CHANNEL | CXL_GMER_VALID_RANK,
			   &gen_media.validity_flags);

	put_unaligned_le16(CXL_DER_VALID_CHANNEL | CXL_DER_VALID_BANK_GROUP |
			   CXL_DER_VALID_BANK | CXL_DER_VALID_COLUMN,
			   &dram.validity_flags);

	mes_add_event(mes, CXL_EVENT_TYPE_INFO, &maint_needed);
	mes_add_event(mes, CXL_EVENT_TYPE_INFO,
		      (struct cxl_event_record_raw *)&gen_media);
	mes_add_event(mes, CXL_EVENT_TYPE_INFO,
		      (struct cxl_event_record_raw *)&mem_module);
	mes->ev_status |= CXLDEV_EVENT_STATUS_INFO;

	mes_add_event(mes, CXL_EVENT_TYPE_FAIL, &maint_needed);
	mes_add_event(mes, CXL_EVENT_TYPE_FAIL, &hardware_replace);
	mes_add_event(mes, CXL_EVENT_TYPE_FAIL,
		      (struct cxl_event_record_raw *)&dram);
	mes_add_event(mes, CXL_EVENT_TYPE_FAIL,
		      (struct cxl_event_record_raw *)&gen_media);
	mes_add_event(mes, CXL_EVENT_TYPE_FAIL,
		      (struct cxl_event_record_raw *)&mem_module);
	mes_add_event(mes, CXL_EVENT_TYPE_FAIL, &hardware_replace);
	mes_add_event(mes, CXL_EVENT_TYPE_FAIL,
		      (struct cxl_event_record_raw *)&dram);
	/* Overflow this log */
	mes_add_event(mes, CXL_EVENT_TYPE_FAIL, &hardware_replace);
	mes_add_event(mes, CXL_EVENT_TYPE_FAIL, &hardware_replace);
	mes_add_event(mes, CXL_EVENT_TYPE_FAIL, &hardware_replace);
	mes_add_event(mes, CXL_EVENT_TYPE_FAIL, &hardware_replace);
	mes_add_event(mes, CXL_EVENT_TYPE_FAIL, &hardware_replace);
	mes_add_event(mes, CXL_EVENT_TYPE_FAIL, &hardware_replace);
	mes_add_event(mes, CXL_EVENT_TYPE_FAIL, &hardware_replace);
	mes_add_event(mes, CXL_EVENT_TYPE_FAIL, &hardware_replace);
	mes_add_event(mes, CXL_EVENT_TYPE_FAIL, &hardware_replace);
	mes_add_event(mes, CXL_EVENT_TYPE_FAIL, &hardware_replace);
	mes->ev_status |= CXLDEV_EVENT_STATUS_FAIL;

	mes_add_event(mes, CXL_EVENT_TYPE_FATAL, &hardware_replace);
	mes_add_event(mes, CXL_EVENT_TYPE_FATAL,
		      (struct cxl_event_record_raw *)&dram);
	mes->ev_status |= CXLDEV_EVENT_STATUS_FATAL;
}

static int mock_gsl(struct cxl_mbox_cmd *cmd)
{
	if (cmd->size_out < sizeof(mock_gsl_payload))
		return -EINVAL;

	memcpy(cmd->payload_out, &mock_gsl_payload, sizeof(mock_gsl_payload));
	cmd->size_out = sizeof(mock_gsl_payload);

	return 0;
}

static int mock_get_log(struct cxl_memdev_state *mds, struct cxl_mbox_cmd *cmd)
{
	struct cxl_mbox_get_log *gl = cmd->payload_in;
	u32 offset = le32_to_cpu(gl->offset);
	u32 length = le32_to_cpu(gl->length);
	uuid_t uuid = DEFINE_CXL_CEL_UUID;
	void *data = &mock_cel;

	if (cmd->size_in < sizeof(*gl))
		return -EINVAL;
	if (length > mds->payload_size)
		return -EINVAL;
	if (offset + length > sizeof(mock_cel))
		return -EINVAL;
	if (!uuid_equal(&gl->uuid, &uuid))
		return -EINVAL;
	if (length > cmd->size_out)
		return -EINVAL;

	memcpy(cmd->payload_out, data + offset, length);

	return 0;
}

static int mock_rcd_id(struct cxl_mbox_cmd *cmd)
{
	struct cxl_mbox_identify id = {
		.fw_revision = { "mock fw v1 " },
		.total_capacity =
			cpu_to_le64(DEV_SIZE / CXL_CAPACITY_MULTIPLIER),
		.volatile_capacity =
			cpu_to_le64(DEV_SIZE / CXL_CAPACITY_MULTIPLIER),
	};

	if (cmd->size_out < sizeof(id))
		return -EINVAL;

	memcpy(cmd->payload_out, &id, sizeof(id));

	return 0;
}

static int mock_id(struct cxl_mbox_cmd *cmd)
{
	struct cxl_mbox_identify id = {
		.fw_revision = { "mock fw v1 " },
		.lsa_size = cpu_to_le32(LSA_SIZE),
		.partition_align =
			cpu_to_le64(SZ_256M / CXL_CAPACITY_MULTIPLIER),
		.total_capacity =
			cpu_to_le64(DEV_SIZE / CXL_CAPACITY_MULTIPLIER),
		.inject_poison_limit = cpu_to_le16(MOCK_INJECT_TEST_MAX),
	};

	put_unaligned_le24(CXL_POISON_LIST_MAX, id.poison_list_max_mer);

	if (cmd->size_out < sizeof(id))
		return -EINVAL;

	memcpy(cmd->payload_out, &id, sizeof(id));

	return 0;
}

static int mock_partition_info(struct cxl_mbox_cmd *cmd)
{
	struct cxl_mbox_get_partition_info pi = {
		.active_volatile_cap =
			cpu_to_le64(DEV_SIZE / 2 / CXL_CAPACITY_MULTIPLIER),
		.active_persistent_cap =
			cpu_to_le64(DEV_SIZE / 2 / CXL_CAPACITY_MULTIPLIER),
	};

	if (cmd->size_out < sizeof(pi))
		return -EINVAL;

	memcpy(cmd->payload_out, &pi, sizeof(pi));

	return 0;
}

<<<<<<< HEAD
static int mock_sanitize(struct cxl_dev_state *cxlds, struct cxl_mbox_cmd *cmd)
{
	struct cxl_mockmem_data *mdata = dev_get_drvdata(cxlds->dev);

	if (cmd->size_in != 0)
		return -EINVAL;

	if (cmd->size_out != 0)
		return -EINVAL;

	if (mdata->security_state & CXL_PMEM_SEC_STATE_USER_PASS_SET) {
		cmd->return_code = CXL_MBOX_CMD_RC_SECURITY;
		return -ENXIO;
	}
	if (mdata->security_state & CXL_PMEM_SEC_STATE_LOCKED) {
		cmd->return_code = CXL_MBOX_CMD_RC_SECURITY;
		return -ENXIO;
	}

	return 0; /* assume less than 2 secs, no bg */
}

static int mock_secure_erase(struct cxl_dev_state *cxlds,
			     struct cxl_mbox_cmd *cmd)
{
	struct cxl_mockmem_data *mdata = dev_get_drvdata(cxlds->dev);

	if (cmd->size_in != 0)
		return -EINVAL;

	if (cmd->size_out != 0)
		return -EINVAL;

	if (mdata->security_state & CXL_PMEM_SEC_STATE_USER_PASS_SET) {
		cmd->return_code = CXL_MBOX_CMD_RC_SECURITY;
		return -ENXIO;
	}

	if (mdata->security_state & CXL_PMEM_SEC_STATE_LOCKED) {
		cmd->return_code = CXL_MBOX_CMD_RC_SECURITY;
		return -ENXIO;
	}

	return 0;
}

static int mock_get_security_state(struct cxl_dev_state *cxlds,
=======
static int mock_get_security_state(struct cxl_mockmem_data *mdata,
>>>>>>> 8f0220af
				   struct cxl_mbox_cmd *cmd)
{
	if (cmd->size_in)
		return -EINVAL;

	if (cmd->size_out != sizeof(u32))
		return -EINVAL;

	memcpy(cmd->payload_out, &mdata->security_state, sizeof(u32));

	return 0;
}

static void master_plimit_check(struct cxl_mockmem_data *mdata)
{
	if (mdata->master_limit == PASS_TRY_LIMIT)
		return;
	mdata->master_limit++;
	if (mdata->master_limit == PASS_TRY_LIMIT)
		mdata->security_state |= CXL_PMEM_SEC_STATE_MASTER_PLIMIT;
}

static void user_plimit_check(struct cxl_mockmem_data *mdata)
{
	if (mdata->user_limit == PASS_TRY_LIMIT)
		return;
	mdata->user_limit++;
	if (mdata->user_limit == PASS_TRY_LIMIT)
		mdata->security_state |= CXL_PMEM_SEC_STATE_USER_PLIMIT;
}

static int mock_set_passphrase(struct cxl_mockmem_data *mdata,
			       struct cxl_mbox_cmd *cmd)
{
	struct cxl_set_pass *set_pass;

	if (cmd->size_in != sizeof(*set_pass))
		return -EINVAL;

	if (cmd->size_out != 0)
		return -EINVAL;

	if (mdata->security_state & CXL_PMEM_SEC_STATE_FROZEN) {
		cmd->return_code = CXL_MBOX_CMD_RC_SECURITY;
		return -ENXIO;
	}

	set_pass = cmd->payload_in;
	switch (set_pass->type) {
	case CXL_PMEM_SEC_PASS_MASTER:
		if (mdata->security_state & CXL_PMEM_SEC_STATE_MASTER_PLIMIT) {
			cmd->return_code = CXL_MBOX_CMD_RC_SECURITY;
			return -ENXIO;
		}
		/*
		 * CXL spec rev3.0 8.2.9.8.6.2, The master pasphrase shall only be set in
		 * the security disabled state when the user passphrase is not set.
		 */
		if (mdata->security_state & CXL_PMEM_SEC_STATE_USER_PASS_SET) {
			cmd->return_code = CXL_MBOX_CMD_RC_SECURITY;
			return -ENXIO;
		}
		if (memcmp(mdata->master_pass, set_pass->old_pass, NVDIMM_PASSPHRASE_LEN)) {
			master_plimit_check(mdata);
			cmd->return_code = CXL_MBOX_CMD_RC_PASSPHRASE;
			return -ENXIO;
		}
		memcpy(mdata->master_pass, set_pass->new_pass, NVDIMM_PASSPHRASE_LEN);
		mdata->security_state |= CXL_PMEM_SEC_STATE_MASTER_PASS_SET;
		return 0;

	case CXL_PMEM_SEC_PASS_USER:
		if (mdata->security_state & CXL_PMEM_SEC_STATE_USER_PLIMIT) {
			cmd->return_code = CXL_MBOX_CMD_RC_SECURITY;
			return -ENXIO;
		}
		if (memcmp(mdata->user_pass, set_pass->old_pass, NVDIMM_PASSPHRASE_LEN)) {
			user_plimit_check(mdata);
			cmd->return_code = CXL_MBOX_CMD_RC_PASSPHRASE;
			return -ENXIO;
		}
		memcpy(mdata->user_pass, set_pass->new_pass, NVDIMM_PASSPHRASE_LEN);
		mdata->security_state |= CXL_PMEM_SEC_STATE_USER_PASS_SET;
		return 0;

	default:
		cmd->return_code = CXL_MBOX_CMD_RC_INPUT;
	}
	return -EINVAL;
}

static int mock_disable_passphrase(struct cxl_mockmem_data *mdata,
				   struct cxl_mbox_cmd *cmd)
{
	struct cxl_disable_pass *dis_pass;

	if (cmd->size_in != sizeof(*dis_pass))
		return -EINVAL;

	if (cmd->size_out != 0)
		return -EINVAL;

	if (mdata->security_state & CXL_PMEM_SEC_STATE_FROZEN) {
		cmd->return_code = CXL_MBOX_CMD_RC_SECURITY;
		return -ENXIO;
	}

	dis_pass = cmd->payload_in;
	switch (dis_pass->type) {
	case CXL_PMEM_SEC_PASS_MASTER:
		if (mdata->security_state & CXL_PMEM_SEC_STATE_MASTER_PLIMIT) {
			cmd->return_code = CXL_MBOX_CMD_RC_SECURITY;
			return -ENXIO;
		}

		if (!(mdata->security_state & CXL_PMEM_SEC_STATE_MASTER_PASS_SET)) {
			cmd->return_code = CXL_MBOX_CMD_RC_SECURITY;
			return -ENXIO;
		}

		if (memcmp(dis_pass->pass, mdata->master_pass, NVDIMM_PASSPHRASE_LEN)) {
			master_plimit_check(mdata);
			cmd->return_code = CXL_MBOX_CMD_RC_PASSPHRASE;
			return -ENXIO;
		}

		mdata->master_limit = 0;
		memset(mdata->master_pass, 0, NVDIMM_PASSPHRASE_LEN);
		mdata->security_state &= ~CXL_PMEM_SEC_STATE_MASTER_PASS_SET;
		return 0;

	case CXL_PMEM_SEC_PASS_USER:
		if (mdata->security_state & CXL_PMEM_SEC_STATE_USER_PLIMIT) {
			cmd->return_code = CXL_MBOX_CMD_RC_SECURITY;
			return -ENXIO;
		}

		if (!(mdata->security_state & CXL_PMEM_SEC_STATE_USER_PASS_SET)) {
			cmd->return_code = CXL_MBOX_CMD_RC_SECURITY;
			return -ENXIO;
		}

		if (memcmp(dis_pass->pass, mdata->user_pass, NVDIMM_PASSPHRASE_LEN)) {
			user_plimit_check(mdata);
			cmd->return_code = CXL_MBOX_CMD_RC_PASSPHRASE;
			return -ENXIO;
		}

		mdata->user_limit = 0;
		memset(mdata->user_pass, 0, NVDIMM_PASSPHRASE_LEN);
		mdata->security_state &= ~(CXL_PMEM_SEC_STATE_USER_PASS_SET |
					   CXL_PMEM_SEC_STATE_LOCKED);
		return 0;

	default:
		cmd->return_code = CXL_MBOX_CMD_RC_INPUT;
		return -EINVAL;
	}

	return 0;
}

static int mock_freeze_security(struct cxl_mockmem_data *mdata,
				struct cxl_mbox_cmd *cmd)
{
	if (cmd->size_in != 0)
		return -EINVAL;

	if (cmd->size_out != 0)
		return -EINVAL;

	if (mdata->security_state & CXL_PMEM_SEC_STATE_FROZEN)
		return 0;

	mdata->security_state |= CXL_PMEM_SEC_STATE_FROZEN;
	return 0;
}

static int mock_unlock_security(struct cxl_mockmem_data *mdata,
				struct cxl_mbox_cmd *cmd)
{
	if (cmd->size_in != NVDIMM_PASSPHRASE_LEN)
		return -EINVAL;

	if (cmd->size_out != 0)
		return -EINVAL;

	if (mdata->security_state & CXL_PMEM_SEC_STATE_FROZEN) {
		cmd->return_code = CXL_MBOX_CMD_RC_SECURITY;
		return -ENXIO;
	}

	if (!(mdata->security_state & CXL_PMEM_SEC_STATE_USER_PASS_SET)) {
		cmd->return_code = CXL_MBOX_CMD_RC_SECURITY;
		return -ENXIO;
	}

	if (mdata->security_state & CXL_PMEM_SEC_STATE_USER_PLIMIT) {
		cmd->return_code = CXL_MBOX_CMD_RC_SECURITY;
		return -ENXIO;
	}

	if (!(mdata->security_state & CXL_PMEM_SEC_STATE_LOCKED)) {
		cmd->return_code = CXL_MBOX_CMD_RC_SECURITY;
		return -ENXIO;
	}

	if (memcmp(cmd->payload_in, mdata->user_pass, NVDIMM_PASSPHRASE_LEN)) {
		if (++mdata->user_limit == PASS_TRY_LIMIT)
			mdata->security_state |= CXL_PMEM_SEC_STATE_USER_PLIMIT;
		cmd->return_code = CXL_MBOX_CMD_RC_PASSPHRASE;
		return -ENXIO;
	}

	mdata->user_limit = 0;
	mdata->security_state &= ~CXL_PMEM_SEC_STATE_LOCKED;
	return 0;
}

static int mock_passphrase_secure_erase(struct cxl_mockmem_data *mdata,
					struct cxl_mbox_cmd *cmd)
{
	struct cxl_pass_erase *erase;

	if (cmd->size_in != sizeof(*erase))
		return -EINVAL;

	if (cmd->size_out != 0)
		return -EINVAL;

	erase = cmd->payload_in;
	if (mdata->security_state & CXL_PMEM_SEC_STATE_FROZEN) {
		cmd->return_code = CXL_MBOX_CMD_RC_SECURITY;
		return -ENXIO;
	}

	if (mdata->security_state & CXL_PMEM_SEC_STATE_USER_PLIMIT &&
	    erase->type == CXL_PMEM_SEC_PASS_USER) {
		cmd->return_code = CXL_MBOX_CMD_RC_SECURITY;
		return -ENXIO;
	}

	if (mdata->security_state & CXL_PMEM_SEC_STATE_MASTER_PLIMIT &&
	    erase->type == CXL_PMEM_SEC_PASS_MASTER) {
		cmd->return_code = CXL_MBOX_CMD_RC_SECURITY;
		return -ENXIO;
	}

	switch (erase->type) {
	case CXL_PMEM_SEC_PASS_MASTER:
		/*
		 * The spec does not clearly define the behavior of the scenario
		 * where a master passphrase is passed in while the master
		 * passphrase is not set and user passphrase is not set. The
		 * code will take the assumption that it will behave the same
		 * as a CXL secure erase command without passphrase (0x4401).
		 */
		if (mdata->security_state & CXL_PMEM_SEC_STATE_MASTER_PASS_SET) {
			if (memcmp(mdata->master_pass, erase->pass,
				   NVDIMM_PASSPHRASE_LEN)) {
				master_plimit_check(mdata);
				cmd->return_code = CXL_MBOX_CMD_RC_PASSPHRASE;
				return -ENXIO;
			}
			mdata->master_limit = 0;
			mdata->user_limit = 0;
			mdata->security_state &= ~CXL_PMEM_SEC_STATE_USER_PASS_SET;
			memset(mdata->user_pass, 0, NVDIMM_PASSPHRASE_LEN);
			mdata->security_state &= ~CXL_PMEM_SEC_STATE_LOCKED;
		} else {
			/*
			 * CXL rev3 8.2.9.8.6.3 Disable Passphrase
			 * When master passphrase is disabled, the device shall
			 * return Invalid Input for the Passphrase Secure Erase
			 * command with master passphrase.
			 */
			return -EINVAL;
		}
		/* Scramble encryption keys so that data is effectively erased */
		break;
	case CXL_PMEM_SEC_PASS_USER:
		/*
		 * The spec does not clearly define the behavior of the scenario
		 * where a user passphrase is passed in while the user
		 * passphrase is not set. The code will take the assumption that
		 * it will behave the same as a CXL secure erase command without
		 * passphrase (0x4401).
		 */
		if (mdata->security_state & CXL_PMEM_SEC_STATE_USER_PASS_SET) {
			if (memcmp(mdata->user_pass, erase->pass,
				   NVDIMM_PASSPHRASE_LEN)) {
				user_plimit_check(mdata);
				cmd->return_code = CXL_MBOX_CMD_RC_PASSPHRASE;
				return -ENXIO;
			}
			mdata->user_limit = 0;
			mdata->security_state &= ~CXL_PMEM_SEC_STATE_USER_PASS_SET;
			memset(mdata->user_pass, 0, NVDIMM_PASSPHRASE_LEN);
		}

		/*
		 * CXL rev3 Table 8-118
		 * If user passphrase is not set or supported by device, current
		 * passphrase value is ignored. Will make the assumption that
		 * the operation will proceed as secure erase w/o passphrase
		 * since spec is not explicit.
		 */

		/* Scramble encryption keys so that data is effectively erased */
		break;
	default:
		return -EINVAL;
	}

	return 0;
}

static int mock_get_lsa(struct cxl_mockmem_data *mdata,
			struct cxl_mbox_cmd *cmd)
{
	struct cxl_mbox_get_lsa *get_lsa = cmd->payload_in;
	void *lsa = mdata->lsa;
	u32 offset, length;

	if (sizeof(*get_lsa) > cmd->size_in)
		return -EINVAL;
	offset = le32_to_cpu(get_lsa->offset);
	length = le32_to_cpu(get_lsa->length);
	if (offset + length > LSA_SIZE)
		return -EINVAL;
	if (length > cmd->size_out)
		return -EINVAL;

	memcpy(cmd->payload_out, lsa + offset, length);
	return 0;
}

static int mock_set_lsa(struct cxl_mockmem_data *mdata,
			struct cxl_mbox_cmd *cmd)
{
	struct cxl_mbox_set_lsa *set_lsa = cmd->payload_in;
	void *lsa = mdata->lsa;
	u32 offset, length;

	if (sizeof(*set_lsa) > cmd->size_in)
		return -EINVAL;
	offset = le32_to_cpu(set_lsa->offset);
	length = cmd->size_in - sizeof(*set_lsa);
	if (offset + length > LSA_SIZE)
		return -EINVAL;

	memcpy(lsa + offset, &set_lsa->data[0], length);
	return 0;
}

static int mock_health_info(struct cxl_mbox_cmd *cmd)
{
	struct cxl_mbox_health_info health_info = {
		/* set flags for maint needed, perf degraded, hw replacement */
		.health_status = 0x7,
		/* set media status to "All Data Lost" */
		.media_status = 0x3,
		/*
		 * set ext_status flags for:
		 *  ext_life_used: normal,
		 *  ext_temperature: critical,
		 *  ext_corrected_volatile: warning,
		 *  ext_corrected_persistent: normal,
		 */
		.ext_status = 0x18,
		.life_used = 15,
		.temperature = cpu_to_le16(25),
		.dirty_shutdowns = cpu_to_le32(10),
		.volatile_errors = cpu_to_le32(20),
		.pmem_errors = cpu_to_le32(30),
	};

	if (cmd->size_out < sizeof(health_info))
		return -EINVAL;

	memcpy(cmd->payload_out, &health_info, sizeof(health_info));
	return 0;
}

static struct mock_poison {
	struct cxl_dev_state *cxlds;
	u64 dpa;
} mock_poison_list[MOCK_INJECT_TEST_MAX];

static struct cxl_mbox_poison_out *
cxl_get_injected_po(struct cxl_dev_state *cxlds, u64 offset, u64 length)
{
	struct cxl_mbox_poison_out *po;
	int nr_records = 0;
	u64 dpa;

	po = kzalloc(struct_size(po, record, poison_inject_dev_max), GFP_KERNEL);
	if (!po)
		return NULL;

	for (int i = 0; i < MOCK_INJECT_TEST_MAX; i++) {
		if (mock_poison_list[i].cxlds != cxlds)
			continue;
		if (mock_poison_list[i].dpa < offset ||
		    mock_poison_list[i].dpa > offset + length - 1)
			continue;

		dpa = mock_poison_list[i].dpa + CXL_POISON_SOURCE_INJECTED;
		po->record[nr_records].address = cpu_to_le64(dpa);
		po->record[nr_records].length = cpu_to_le32(1);
		nr_records++;
		if (nr_records == poison_inject_dev_max)
			break;
	}

	/* Always return count, even when zero */
	po->count = cpu_to_le16(nr_records);

	return po;
}

static int mock_get_poison(struct cxl_dev_state *cxlds,
			   struct cxl_mbox_cmd *cmd)
{
	struct cxl_mbox_poison_in *pi = cmd->payload_in;
	struct cxl_mbox_poison_out *po;
	u64 offset = le64_to_cpu(pi->offset);
	u64 length = le64_to_cpu(pi->length);
	int nr_records;

	po = cxl_get_injected_po(cxlds, offset, length);
	if (!po)
		return -ENOMEM;
	nr_records = le16_to_cpu(po->count);
	memcpy(cmd->payload_out, po, struct_size(po, record, nr_records));
	cmd->size_out = struct_size(po, record, nr_records);
	kfree(po);

	return 0;
}

static bool mock_poison_dev_max_injected(struct cxl_dev_state *cxlds)
{
	int count = 0;

	for (int i = 0; i < MOCK_INJECT_TEST_MAX; i++) {
		if (mock_poison_list[i].cxlds == cxlds)
			count++;
	}
	return (count >= poison_inject_dev_max);
}

static bool mock_poison_add(struct cxl_dev_state *cxlds, u64 dpa)
{
	if (mock_poison_dev_max_injected(cxlds)) {
		dev_dbg(cxlds->dev,
			"Device poison injection limit has been reached: %d\n",
			MOCK_INJECT_DEV_MAX);
		return false;
	}

	for (int i = 0; i < MOCK_INJECT_TEST_MAX; i++) {
		if (!mock_poison_list[i].cxlds) {
			mock_poison_list[i].cxlds = cxlds;
			mock_poison_list[i].dpa = dpa;
			return true;
		}
	}
	dev_dbg(cxlds->dev,
		"Mock test poison injection limit has been reached: %d\n",
		MOCK_INJECT_TEST_MAX);

	return false;
}

static bool mock_poison_found(struct cxl_dev_state *cxlds, u64 dpa)
{
	for (int i = 0; i < MOCK_INJECT_TEST_MAX; i++) {
		if (mock_poison_list[i].cxlds == cxlds &&
		    mock_poison_list[i].dpa == dpa)
			return true;
	}
	return false;
}

static int mock_inject_poison(struct cxl_dev_state *cxlds,
			      struct cxl_mbox_cmd *cmd)
{
	struct cxl_mbox_inject_poison *pi = cmd->payload_in;
	u64 dpa = le64_to_cpu(pi->address);

	if (mock_poison_found(cxlds, dpa)) {
		/* Not an error to inject poison if already poisoned */
		dev_dbg(cxlds->dev, "DPA: 0x%llx already poisoned\n", dpa);
		return 0;
	}
	if (!mock_poison_add(cxlds, dpa))
		return -ENXIO;

	return 0;
}

static bool mock_poison_del(struct cxl_dev_state *cxlds, u64 dpa)
{
	for (int i = 0; i < MOCK_INJECT_TEST_MAX; i++) {
		if (mock_poison_list[i].cxlds == cxlds &&
		    mock_poison_list[i].dpa == dpa) {
			mock_poison_list[i].cxlds = NULL;
			return true;
		}
	}
	return false;
}

static int mock_clear_poison(struct cxl_dev_state *cxlds,
			     struct cxl_mbox_cmd *cmd)
{
	struct cxl_mbox_clear_poison *pi = cmd->payload_in;
	u64 dpa = le64_to_cpu(pi->address);

	/*
	 * A real CXL device will write pi->write_data to the address
	 * being cleared. In this mock, just delete this address from
	 * the mock poison list.
	 */
	if (!mock_poison_del(cxlds, dpa))
		dev_dbg(cxlds->dev, "DPA: 0x%llx not in poison list\n", dpa);

	return 0;
}

static bool mock_poison_list_empty(void)
{
	for (int i = 0; i < MOCK_INJECT_TEST_MAX; i++) {
		if (mock_poison_list[i].cxlds)
			return false;
	}
	return true;
}

static ssize_t poison_inject_max_show(struct device_driver *drv, char *buf)
{
	return sysfs_emit(buf, "%u\n", poison_inject_dev_max);
}

static ssize_t poison_inject_max_store(struct device_driver *drv,
				       const char *buf, size_t len)
{
	int val;

	if (kstrtoint(buf, 0, &val) < 0)
		return -EINVAL;

	if (!mock_poison_list_empty())
		return -EBUSY;

	if (val <= MOCK_INJECT_TEST_MAX)
		poison_inject_dev_max = val;
	else
		return -EINVAL;

	return len;
}

static DRIVER_ATTR_RW(poison_inject_max);

static struct attribute *cxl_mock_mem_core_attrs[] = {
	&driver_attr_poison_inject_max.attr,
	NULL
};
ATTRIBUTE_GROUPS(cxl_mock_mem_core);

<<<<<<< HEAD
static int mock_fw_info(struct cxl_dev_state *cxlds,
			    struct cxl_mbox_cmd *cmd)
{
	struct cxl_mockmem_data *mdata = dev_get_drvdata(cxlds->dev);
	struct cxl_mbox_get_fw_info fw_info = {
		.num_slots = FW_SLOTS,
		.slot_info = (mdata->fw_slot & 0x7) |
			     ((mdata->fw_staged & 0x7) << 3),
		.activation_cap = 0,
	};

	strcpy(fw_info.slot_1_revision, "cxl_test_fw_001");
	strcpy(fw_info.slot_2_revision, "cxl_test_fw_002");
	strcpy(fw_info.slot_3_revision, "cxl_test_fw_003");
	strcpy(fw_info.slot_4_revision, "");

	if (cmd->size_out < sizeof(fw_info))
		return -EINVAL;

	memcpy(cmd->payload_out, &fw_info, sizeof(fw_info));
	return 0;
}

static int mock_transfer_fw(struct cxl_dev_state *cxlds,
			    struct cxl_mbox_cmd *cmd)
{
	struct cxl_mbox_transfer_fw *transfer = cmd->payload_in;
	struct cxl_mockmem_data *mdata = dev_get_drvdata(cxlds->dev);
	void *fw = mdata->fw;
	size_t offset, length;

	offset = le32_to_cpu(transfer->offset) * CXL_FW_TRANSFER_ALIGNMENT;
	length = cmd->size_in - sizeof(*transfer);
	if (offset + length > FW_SIZE)
		return -EINVAL;

	switch (transfer->action) {
	case CXL_FW_TRANSFER_ACTION_FULL:
		if (offset != 0)
			return -EINVAL;
		fallthrough;
	case CXL_FW_TRANSFER_ACTION_END:
		if (transfer->slot == 0 || transfer->slot > FW_SLOTS)
			return -EINVAL;
		mdata->fw_size = offset + length;
		break;
	case CXL_FW_TRANSFER_ACTION_INITIATE:
	case CXL_FW_TRANSFER_ACTION_CONTINUE:
		break;
	case CXL_FW_TRANSFER_ACTION_ABORT:
		return 0;
	default:
		return -EINVAL;
	}

	memcpy(fw + offset, transfer->data, length);
	return 0;
}

static int mock_activate_fw(struct cxl_dev_state *cxlds,
			    struct cxl_mbox_cmd *cmd)
{
	struct cxl_mbox_activate_fw *activate = cmd->payload_in;
	struct cxl_mockmem_data *mdata = dev_get_drvdata(cxlds->dev);

	if (activate->slot == 0 || activate->slot > FW_SLOTS)
		return -EINVAL;

	switch (activate->action) {
	case CXL_FW_ACTIVATE_ONLINE:
		mdata->fw_slot = activate->slot;
		mdata->fw_staged = 0;
		return 0;
	case CXL_FW_ACTIVATE_OFFLINE:
		mdata->fw_staged = activate->slot;
		return 0;
	}

	return -EINVAL;
}

static int cxl_mock_mbox_send(struct cxl_dev_state *cxlds, struct cxl_mbox_cmd *cmd)
=======
static int cxl_mock_mbox_send(struct cxl_memdev_state *mds,
			      struct cxl_mbox_cmd *cmd)
>>>>>>> 8f0220af
{
	struct cxl_dev_state *cxlds = &mds->cxlds;
	struct device *dev = cxlds->dev;
	struct cxl_mockmem_data *mdata = dev_get_drvdata(dev);
	int rc = -EIO;

	switch (cmd->opcode) {
	case CXL_MBOX_OP_SET_TIMESTAMP:
		rc = mock_set_timestamp(cxlds, cmd);
		break;
	case CXL_MBOX_OP_GET_SUPPORTED_LOGS:
		rc = mock_gsl(cmd);
		break;
	case CXL_MBOX_OP_GET_LOG:
		rc = mock_get_log(mds, cmd);
		break;
	case CXL_MBOX_OP_IDENTIFY:
		if (cxlds->rcd)
			rc = mock_rcd_id(cmd);
		else
			rc = mock_id(cmd);
		break;
	case CXL_MBOX_OP_GET_LSA:
		rc = mock_get_lsa(mdata, cmd);
		break;
	case CXL_MBOX_OP_GET_PARTITION_INFO:
		rc = mock_partition_info(cmd);
		break;
	case CXL_MBOX_OP_GET_EVENT_RECORD:
		rc = mock_get_event(dev, cmd);
		break;
	case CXL_MBOX_OP_CLEAR_EVENT_RECORD:
		rc = mock_clear_event(dev, cmd);
		break;
	case CXL_MBOX_OP_SET_LSA:
		rc = mock_set_lsa(mdata, cmd);
		break;
	case CXL_MBOX_OP_GET_HEALTH_INFO:
		rc = mock_health_info(cmd);
		break;
	case CXL_MBOX_OP_SANITIZE:
		rc = mock_sanitize(cxlds, cmd);
		break;
	case CXL_MBOX_OP_SECURE_ERASE:
		rc = mock_secure_erase(cxlds, cmd);
		break;
	case CXL_MBOX_OP_GET_SECURITY_STATE:
		rc = mock_get_security_state(mdata, cmd);
		break;
	case CXL_MBOX_OP_SET_PASSPHRASE:
		rc = mock_set_passphrase(mdata, cmd);
		break;
	case CXL_MBOX_OP_DISABLE_PASSPHRASE:
		rc = mock_disable_passphrase(mdata, cmd);
		break;
	case CXL_MBOX_OP_FREEZE_SECURITY:
		rc = mock_freeze_security(mdata, cmd);
		break;
	case CXL_MBOX_OP_UNLOCK:
		rc = mock_unlock_security(mdata, cmd);
		break;
	case CXL_MBOX_OP_PASSPHRASE_SECURE_ERASE:
		rc = mock_passphrase_secure_erase(mdata, cmd);
		break;
	case CXL_MBOX_OP_GET_POISON:
		rc = mock_get_poison(cxlds, cmd);
		break;
	case CXL_MBOX_OP_INJECT_POISON:
		rc = mock_inject_poison(cxlds, cmd);
		break;
	case CXL_MBOX_OP_CLEAR_POISON:
		rc = mock_clear_poison(cxlds, cmd);
		break;
	case CXL_MBOX_OP_GET_FW_INFO:
		rc = mock_fw_info(cxlds, cmd);
		break;
	case CXL_MBOX_OP_TRANSFER_FW:
		rc = mock_transfer_fw(cxlds, cmd);
		break;
	case CXL_MBOX_OP_ACTIVATE_FW:
		rc = mock_activate_fw(cxlds, cmd);
		break;
	default:
		break;
	}

	dev_dbg(dev, "opcode: %#x sz_in: %zd sz_out: %zd rc: %d\n", cmd->opcode,
		cmd->size_in, cmd->size_out, rc);

	return rc;
}

static void label_area_release(void *lsa)
{
	vfree(lsa);
}

static void fw_buf_release(void *buf)
{
	vfree(buf);
}

static bool is_rcd(struct platform_device *pdev)
{
	const struct platform_device_id *id = platform_get_device_id(pdev);

	return !!id->driver_data;
}

static ssize_t event_trigger_store(struct device *dev,
				   struct device_attribute *attr,
				   const char *buf, size_t count)
{
	cxl_mock_event_trigger(dev);
	return count;
}
static DEVICE_ATTR_WO(event_trigger);

static int cxl_mock_mem_probe(struct platform_device *pdev)
{
	struct device *dev = &pdev->dev;
	struct cxl_memdev *cxlmd;
	struct cxl_memdev_state *mds;
	struct cxl_dev_state *cxlds;
	struct cxl_mockmem_data *mdata;
	int rc;

	mdata = devm_kzalloc(dev, sizeof(*mdata), GFP_KERNEL);
	if (!mdata)
		return -ENOMEM;
	dev_set_drvdata(dev, mdata);

	mdata->lsa = vmalloc(LSA_SIZE);
	if (!mdata->lsa)
		return -ENOMEM;
	mdata->fw = vmalloc(FW_SIZE);
	if (!mdata->fw)
		return -ENOMEM;
	mdata->fw_slot = 2;

	rc = devm_add_action_or_reset(dev, label_area_release, mdata->lsa);
	if (rc)
		return rc;

<<<<<<< HEAD
	rc = devm_add_action_or_reset(dev, fw_buf_release, mdata->fw);
	if (rc)
		return rc;

	cxlds = cxl_dev_state_create(dev);
	if (IS_ERR(cxlds))
		return PTR_ERR(cxlds);
=======
	mds = cxl_memdev_state_create(dev);
	if (IS_ERR(mds))
		return PTR_ERR(mds);

	mds->mbox_send = cxl_mock_mbox_send;
	mds->payload_size = SZ_4K;
	mds->event.buf = (struct cxl_get_event_payload *) mdata->event_buf;
>>>>>>> 8f0220af

	cxlds = &mds->cxlds;
	cxlds->serial = pdev->id;
	if (is_rcd(pdev)) {
		cxlds->rcd = true;
		cxlds->component_reg_phys = CXL_RESOURCE_NONE;
	}

	rc = cxl_enumerate_cmds(mds);
	if (rc)
		return rc;

	rc = cxl_poison_state_init(mds);
	if (rc)
		return rc;

	rc = cxl_set_timestamp(mds);
	if (rc)
		return rc;

	cxlds->media_ready = true;
	rc = cxl_dev_state_identify(mds);
	if (rc)
		return rc;

	rc = cxl_mem_create_range_info(mds);
	if (rc)
		return rc;

	mdata->mes.mds = mds;
	cxl_mock_add_event_logs(&mdata->mes);

	cxlmd = devm_cxl_add_memdev(cxlds);
	if (IS_ERR(cxlmd))
		return PTR_ERR(cxlmd);

<<<<<<< HEAD
	rc = cxl_memdev_setup_fw_upload(cxlds);
	if (rc)
		return rc;

	cxl_mem_get_event_records(cxlds, CXLDEV_EVENT_STATUS_ALL);
=======
	cxl_mem_get_event_records(mds, CXLDEV_EVENT_STATUS_ALL);
>>>>>>> 8f0220af

	return 0;
}

static ssize_t security_lock_show(struct device *dev,
				  struct device_attribute *attr, char *buf)
{
	struct cxl_mockmem_data *mdata = dev_get_drvdata(dev);

	return sysfs_emit(buf, "%u\n",
			  !!(mdata->security_state & CXL_PMEM_SEC_STATE_LOCKED));
}

static ssize_t security_lock_store(struct device *dev, struct device_attribute *attr,
				   const char *buf, size_t count)
{
	struct cxl_mockmem_data *mdata = dev_get_drvdata(dev);
	u32 mask = CXL_PMEM_SEC_STATE_FROZEN | CXL_PMEM_SEC_STATE_USER_PLIMIT |
		   CXL_PMEM_SEC_STATE_MASTER_PLIMIT;
	int val;

	if (kstrtoint(buf, 0, &val) < 0)
		return -EINVAL;

	if (val == 1) {
		if (!(mdata->security_state & CXL_PMEM_SEC_STATE_USER_PASS_SET))
			return -ENXIO;
		mdata->security_state |= CXL_PMEM_SEC_STATE_LOCKED;
		mdata->security_state &= ~mask;
	} else {
		return -EINVAL;
	}
	return count;
}

static DEVICE_ATTR_RW(security_lock);

static ssize_t fw_buf_checksum_show(struct device *dev,
				    struct device_attribute *attr, char *buf)
{
	struct cxl_mockmem_data *mdata = dev_get_drvdata(dev);
	u8 hash[SHA256_DIGEST_SIZE];
	unsigned char *hstr, *hptr;
	struct sha256_state sctx;
	ssize_t written = 0;
	int i;

	sha256_init(&sctx);
	sha256_update(&sctx, mdata->fw, mdata->fw_size);
	sha256_final(&sctx, hash);

	hstr = kzalloc((SHA256_DIGEST_SIZE * 2) + 1, GFP_KERNEL);
	if (!hstr)
		return -ENOMEM;

	hptr = hstr;
	for (i = 0; i < SHA256_DIGEST_SIZE; i++)
		hptr += sprintf(hptr, "%02x", hash[i]);

	written = sysfs_emit(buf, "%s\n", hstr);

	kfree(hstr);
	return written;
}

static DEVICE_ATTR_RO(fw_buf_checksum);

static struct attribute *cxl_mock_mem_attrs[] = {
	&dev_attr_security_lock.attr,
	&dev_attr_event_trigger.attr,
	&dev_attr_fw_buf_checksum.attr,
	NULL
};
ATTRIBUTE_GROUPS(cxl_mock_mem);

static const struct platform_device_id cxl_mock_mem_ids[] = {
	{ .name = "cxl_mem", 0 },
	{ .name = "cxl_rcd", 1 },
	{ },
};
MODULE_DEVICE_TABLE(platform, cxl_mock_mem_ids);

static struct platform_driver cxl_mock_mem_driver = {
	.probe = cxl_mock_mem_probe,
	.id_table = cxl_mock_mem_ids,
	.driver = {
		.name = KBUILD_MODNAME,
		.dev_groups = cxl_mock_mem_groups,
		.groups = cxl_mock_mem_core_groups,
	},
};

module_platform_driver(cxl_mock_mem_driver);
MODULE_LICENSE("GPL v2");
MODULE_IMPORT_NS(CXL);<|MERGE_RESOLUTION|>--- conflicted
+++ resolved
@@ -567,11 +567,9 @@
 	return 0;
 }
 
-<<<<<<< HEAD
-static int mock_sanitize(struct cxl_dev_state *cxlds, struct cxl_mbox_cmd *cmd)
-{
-	struct cxl_mockmem_data *mdata = dev_get_drvdata(cxlds->dev);
-
+static int mock_sanitize(struct cxl_mockmem_data *mdata,
+			 struct cxl_mbox_cmd *cmd)
+{
 	if (cmd->size_in != 0)
 		return -EINVAL;
 
@@ -590,11 +588,9 @@
 	return 0; /* assume less than 2 secs, no bg */
 }
 
-static int mock_secure_erase(struct cxl_dev_state *cxlds,
+static int mock_secure_erase(struct cxl_mockmem_data *mdata,
 			     struct cxl_mbox_cmd *cmd)
 {
-	struct cxl_mockmem_data *mdata = dev_get_drvdata(cxlds->dev);
-
 	if (cmd->size_in != 0)
 		return -EINVAL;
 
@@ -614,10 +610,7 @@
 	return 0;
 }
 
-static int mock_get_security_state(struct cxl_dev_state *cxlds,
-=======
 static int mock_get_security_state(struct cxl_mockmem_data *mdata,
->>>>>>> 8f0220af
 				   struct cxl_mbox_cmd *cmd)
 {
 	if (cmd->size_in)
@@ -1190,11 +1183,9 @@
 };
 ATTRIBUTE_GROUPS(cxl_mock_mem_core);
 
-<<<<<<< HEAD
-static int mock_fw_info(struct cxl_dev_state *cxlds,
-			    struct cxl_mbox_cmd *cmd)
-{
-	struct cxl_mockmem_data *mdata = dev_get_drvdata(cxlds->dev);
+static int mock_fw_info(struct cxl_mockmem_data *mdata,
+			struct cxl_mbox_cmd *cmd)
+{
 	struct cxl_mbox_get_fw_info fw_info = {
 		.num_slots = FW_SLOTS,
 		.slot_info = (mdata->fw_slot & 0x7) |
@@ -1214,11 +1205,10 @@
 	return 0;
 }
 
-static int mock_transfer_fw(struct cxl_dev_state *cxlds,
+static int mock_transfer_fw(struct cxl_mockmem_data *mdata,
 			    struct cxl_mbox_cmd *cmd)
 {
 	struct cxl_mbox_transfer_fw *transfer = cmd->payload_in;
-	struct cxl_mockmem_data *mdata = dev_get_drvdata(cxlds->dev);
 	void *fw = mdata->fw;
 	size_t offset, length;
 
@@ -1250,11 +1240,10 @@
 	return 0;
 }
 
-static int mock_activate_fw(struct cxl_dev_state *cxlds,
+static int mock_activate_fw(struct cxl_mockmem_data *mdata,
 			    struct cxl_mbox_cmd *cmd)
 {
 	struct cxl_mbox_activate_fw *activate = cmd->payload_in;
-	struct cxl_mockmem_data *mdata = dev_get_drvdata(cxlds->dev);
 
 	if (activate->slot == 0 || activate->slot > FW_SLOTS)
 		return -EINVAL;
@@ -1272,11 +1261,8 @@
 	return -EINVAL;
 }
 
-static int cxl_mock_mbox_send(struct cxl_dev_state *cxlds, struct cxl_mbox_cmd *cmd)
-=======
 static int cxl_mock_mbox_send(struct cxl_memdev_state *mds,
 			      struct cxl_mbox_cmd *cmd)
->>>>>>> 8f0220af
 {
 	struct cxl_dev_state *cxlds = &mds->cxlds;
 	struct device *dev = cxlds->dev;
@@ -1318,10 +1304,10 @@
 		rc = mock_health_info(cmd);
 		break;
 	case CXL_MBOX_OP_SANITIZE:
-		rc = mock_sanitize(cxlds, cmd);
+		rc = mock_sanitize(mdata, cmd);
 		break;
 	case CXL_MBOX_OP_SECURE_ERASE:
-		rc = mock_secure_erase(cxlds, cmd);
+		rc = mock_secure_erase(mdata, cmd);
 		break;
 	case CXL_MBOX_OP_GET_SECURITY_STATE:
 		rc = mock_get_security_state(mdata, cmd);
@@ -1351,13 +1337,13 @@
 		rc = mock_clear_poison(cxlds, cmd);
 		break;
 	case CXL_MBOX_OP_GET_FW_INFO:
-		rc = mock_fw_info(cxlds, cmd);
+		rc = mock_fw_info(mdata, cmd);
 		break;
 	case CXL_MBOX_OP_TRANSFER_FW:
-		rc = mock_transfer_fw(cxlds, cmd);
+		rc = mock_transfer_fw(mdata, cmd);
 		break;
 	case CXL_MBOX_OP_ACTIVATE_FW:
-		rc = mock_activate_fw(cxlds, cmd);
+		rc = mock_activate_fw(mdata, cmd);
 		break;
 	default:
 		break;
@@ -1421,15 +1407,10 @@
 	if (rc)
 		return rc;
 
-<<<<<<< HEAD
 	rc = devm_add_action_or_reset(dev, fw_buf_release, mdata->fw);
 	if (rc)
 		return rc;
 
-	cxlds = cxl_dev_state_create(dev);
-	if (IS_ERR(cxlds))
-		return PTR_ERR(cxlds);
-=======
 	mds = cxl_memdev_state_create(dev);
 	if (IS_ERR(mds))
 		return PTR_ERR(mds);
@@ -1437,7 +1418,6 @@
 	mds->mbox_send = cxl_mock_mbox_send;
 	mds->payload_size = SZ_4K;
 	mds->event.buf = (struct cxl_get_event_payload *) mdata->event_buf;
->>>>>>> 8f0220af
 
 	cxlds = &mds->cxlds;
 	cxlds->serial = pdev->id;
@@ -1474,15 +1454,11 @@
 	if (IS_ERR(cxlmd))
 		return PTR_ERR(cxlmd);
 
-<<<<<<< HEAD
-	rc = cxl_memdev_setup_fw_upload(cxlds);
+	rc = cxl_memdev_setup_fw_upload(mds);
 	if (rc)
 		return rc;
 
-	cxl_mem_get_event_records(cxlds, CXLDEV_EVENT_STATUS_ALL);
-=======
 	cxl_mem_get_event_records(mds, CXLDEV_EVENT_STATUS_ALL);
->>>>>>> 8f0220af
 
 	return 0;
 }
